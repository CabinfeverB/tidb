--- conflicted
+++ resolved
@@ -296,11 +296,7 @@
 	gonum.org/v1/gonum v0.8.2 // indirect
 	google.golang.org/appengine v1.6.8 // indirect
 	google.golang.org/genproto v0.0.0-20231211222908-989df2bf70f3 // indirect
-<<<<<<< HEAD
-	google.golang.org/protobuf v1.31.0 // indirect
-=======
 	google.golang.org/protobuf v1.32.0 // indirect
->>>>>>> 660b1f39
 	gopkg.in/inf.v0 v0.9.1 // indirect
 	gopkg.in/natefinch/lumberjack.v2 v2.2.1 // indirect
 	gopkg.in/yaml.v3 v3.0.1 // indirect
