--- conflicted
+++ resolved
@@ -238,12 +238,6 @@
 	resourcemanager.InstanceResourceManager.Start()
 	storage, dom := createStoreAndDomain(keyspaceName)
 	svr := createServer(storage, dom)
-<<<<<<< HEAD
-	if err != nil {
-		logutil.BgLogger().Warn("failed to setup global resource controller", zap.Error(err))
-	}
-=======
->>>>>>> 032c9ece
 
 	// Register error API is not thread-safe, the caller MUST NOT register errors after initialization.
 	// To prevent misuse, set a flag to indicate that register new error will panic immediately.
