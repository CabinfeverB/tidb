// Copyright 2023 PingCAP, Inc.
//
// Licensed under the Apache License, Version 2.0 (the "License");
// you may not use this file except in compliance with the License.
// You may obtain a copy of the License at
//
//	http://www.apache.org/licenses/LICENSE-2.0
//
// Unless required by applicable law or agreed to in writing, software
// distributed under the License is distributed on an "AS IS" BASIS,
// WITHOUT WARRANTIES OR CONDITIONS OF ANY KIND, either express or implied.
// See the License for the specific language governing permissions and
// limitations under the License.

package resourcegroup

import (
	"sync/atomic"
	"time"

<<<<<<< HEAD
	"github.com/jellydator/ttlcache/v3"
	rmpb "github.com/pingcap/kvproto/pkg/resource_manager"
	"github.com/pingcap/tidb/util/dbterror/exeerrors"
	"github.com/tikv/client-go/v2/tikv"
	"github.com/tikv/client-go/v2/tikvrpc"
	rmclient "github.com/tikv/pd/client/resource_group/controller"
)

// DefaultResourceGroupName is the default resource group name.
const DefaultResourceGroupName = "default"
=======
	rmpb "github.com/pingcap/kvproto/pkg/resource_manager"
	"github.com/pingcap/tidb/util/dbterror/exeerrors"
	"github.com/pingcap/tidb/util/logutil"
	"github.com/tikv/client-go/v2/tikv"
	"github.com/tikv/client-go/v2/tikvrpc"
	rmclient "github.com/tikv/pd/client/resource_group/controller"
	"go.uber.org/zap"
)

const (
	// DefaultResourceGroupName is the default resource group name.
	DefaultResourceGroupName = "default"
	// MaxWaitDuration is the max duration to wait for acquiring token buckets.
	MaxWaitDuration = time.Second * 30
)
>>>>>>> 4a6f874d

// RunawayManager is used to detect and record runaway queries.
type RunawayManager struct {
	resourceGroupCtl *rmclient.ResourceGroupsController
<<<<<<< HEAD
	watchList        *ttlcache.Cache[string, struct{}]
=======
	// TODO: add watch records
>>>>>>> 4a6f874d
}

// NewRunawayManager creates a new RunawayManager.
func NewRunawayManager(resourceGroupCtl *rmclient.ResourceGroupsController) *RunawayManager {
<<<<<<< HEAD
	watchList := ttlcache.New[string, struct{}]()
	go watchList.Start()
	return &RunawayManager{
		resourceGroupCtl: resourceGroupCtl,
		watchList:        watchList,
=======
	return &RunawayManager{
		resourceGroupCtl: resourceGroupCtl,
>>>>>>> 4a6f874d
	}
}

// DeriveChecker derives a RunawayChecker from the given resource group
<<<<<<< HEAD
func (rm *RunawayManager) DeriveChecker(resourceGroupName string, originalSql string, planDigest string) *RunawayChecker {
	meta, err := rm.resourceGroupCtl.GetResourceGroup(resourceGroupName)
	if err != nil || meta == nil || meta.RunawaySettings == nil {
		return nil
	}

	return newRunawayChecker(rm, resourceGroupName, meta.RunawaySettings, originalSql, planDigest)
}

// MarkRunaway marks the query as runaway.
func (rm *RunawayManager) MarkRunaway(resourceGroupName string, convict string, ttl time.Duration) {
	rm.watchList.Set(resourceGroupName+"/"+convict, struct{}{}, ttl)
}

// ExamineWatchList check whether the query is in watch list.
func (rm *RunawayManager) ExamineWatchList(resourceGroupName string, convict string) bool {
	return rm.watchList.Get(resourceGroupName+"/"+convict) != nil
}

// Stop stops the watchList which is a ttlcache.
func (rm *RunawayManager) Stop() {
	rm.watchList.Stop()
=======
func (rm *RunawayManager) DeriveChecker(resourceGroupName string, originalSQL string, planDigest string) *RunawayChecker {
	group, err := rm.resourceGroupCtl.GetResourceGroup(resourceGroupName)
	if err != nil || group == nil {
		logutil.BgLogger().Warn("cannot setup up runaway checker", zap.Error(err))
		return nil
	}
	if group.RunawaySettings == nil {
		return nil
	}
	return newRunawayChecker(rm, group.RunawaySettings, originalSQL, planDigest)
}

// MarkRunaway marks the query as runaway.
func (rm *RunawayManager) MarkRunaway(originalSQL string, planDigest string) {
	// TODO: insert into watch records
>>>>>>> 4a6f874d
}

// RunawayChecker is used to check if the query is runaway.
type RunawayChecker struct {
<<<<<<< HEAD
	manager           *RunawayManager
	resourceGroupName string
	convict           string
	setting           *rmpb.RunawaySettings
	deadline          time.Time
	marked            atomic.Bool
}

func newRunawayChecker(manager *RunawayManager, resourceGroupName string, setting *rmpb.RunawaySettings, originalSql string, planDigest string) *RunawayChecker {
	convict := getConvictName(setting, originalSql, planDigest)
	return &RunawayChecker{
		manager:           manager,
		resourceGroupName: resourceGroupName,
		convict:           convict,
		deadline:          time.Now().Add(time.Duration(setting.Rule.ExecElapsedTimeMs) * time.Millisecond),
		setting:           setting,
		marked:            atomic.Bool{},
	}
}

// BeforeExecutor checks whether query is in watch list before executing and after compiling.
func (r *RunawayChecker) BeforeExecutor() error {
	if r == nil {
		return nil
	}
	result := r.manager.ExamineWatchList(r.resourceGroupName, r.convict)
	if result {
		r.marked.Store(result)
		switch r.setting.Action {
		case rmpb.RunawayAction_Kill:
			return exeerrors.ErrResourceGroupQueryRunawayQuarantine
		case rmpb.RunawayAction_CoolDown:
			return nil
		case rmpb.RunawayAction_DryRun:
			return nil
		default:
		}
	}
	return nil
=======
	manager     *RunawayManager
	originalSQL string
	planDigest  string

	deadline time.Time
	action   rmpb.RunawayAction

	marked atomic.Bool
}

func newRunawayChecker(manager *RunawayManager, setting *rmpb.RunawaySettings, originalSQL string, planDigest string) *RunawayChecker {
	return &RunawayChecker{
		manager:     manager,
		originalSQL: originalSQL,
		planDigest:  planDigest,
		deadline:    time.Now().Add(time.Duration(setting.Rule.ExecElapsedTimeMs) * time.Millisecond),
		action:      setting.Action,
		marked:      atomic.Bool{},
	}
>>>>>>> 4a6f874d
}

// BeforeCopRequest checks runaway and modifies the request if necessary before sending coprocessor request.
func (r *RunawayChecker) BeforeCopRequest(req *tikvrpc.Request) error {
<<<<<<< HEAD
	if r == nil {
		return nil
	}
	marked := r.marked.Load()
	if !marked {
		until := time.Until(r.deadline)
		// execution time exceeds the threshold, mark the query as runaway
		if until > 0 {
			if r.setting.Action == rmpb.RunawayAction_Kill {
=======
	marked := r.marked.Load()
	if !marked {
		until := time.Until(r.deadline)
		if until > 0 {
			if r.action == rmpb.RunawayAction_Kill {
>>>>>>> 4a6f874d
				// if the execution time is close to the threshold, set a timeout
				if until < tikv.ReadTimeoutMedium {
					req.Context.MaxExecutionDurationMs = uint64(until.Milliseconds())
				}
			}
			return nil
		}
		// execution time exceeds the threshold, mark the query as runaway
		if r.marked.CompareAndSwap(false, true) {
<<<<<<< HEAD
			r.markRunaway()
		}
	}
	switch r.setting.Action {
=======
			r.manager.MarkRunaway(r.originalSQL, r.planDigest)
		}
	}
	switch r.action {
>>>>>>> 4a6f874d
	case rmpb.RunawayAction_Kill:
		return exeerrors.ErrResourceGroupQueryRunaway
	case rmpb.RunawayAction_CoolDown:
		req.ResourceControlContext.OverridePriority = 1 // set priority to lowest
		return nil
	case rmpb.RunawayAction_DryRun:
		return nil
	default:
		return nil
	}
}

// AfterCopRequest checks runaway after receiving coprocessor response.
func (r *RunawayChecker) AfterCopRequest() {
	// Do not perform action here as it may be the last cop request and just let it finish. If it's not the last cop request, action would be performed in `BeforeCopRequest` when handling the next cop request.
	// Here only marks the query as runaway
	if !r.marked.Load() && r.deadline.Before(time.Now()) {
		if r.marked.CompareAndSwap(false, true) {
<<<<<<< HEAD
			r.markRunaway()
		}
	}
}

func (r *RunawayChecker) markRunaway() {
	if r.setting.Watch == nil {
		return
	}
	r.manager.MarkRunaway(r.resourceGroupName, r.convict, time.Duration(r.setting.Watch.LastingDurationMs)*time.Millisecond)
}

func getConvictName(settings *rmpb.RunawaySettings, originalSql string, planDigest string) string {
	if settings.Watch == nil {
		return ""
	}
	switch settings.Watch.Type {
	case rmpb.RunawayWatchType_Similar:
		return planDigest
	case rmpb.RunawayWatchType_Exact:
		return originalSql
	default:
		return ""
	}
=======
			r.manager.MarkRunaway(r.originalSQL, r.planDigest)
		}
	}
>>>>>>> 4a6f874d
}<|MERGE_RESOLUTION|>--- conflicted
+++ resolved
@@ -18,18 +18,7 @@
 	"sync/atomic"
 	"time"
 
-<<<<<<< HEAD
 	"github.com/jellydator/ttlcache/v3"
-	rmpb "github.com/pingcap/kvproto/pkg/resource_manager"
-	"github.com/pingcap/tidb/util/dbterror/exeerrors"
-	"github.com/tikv/client-go/v2/tikv"
-	"github.com/tikv/client-go/v2/tikvrpc"
-	rmclient "github.com/tikv/pd/client/resource_group/controller"
-)
-
-// DefaultResourceGroupName is the default resource group name.
-const DefaultResourceGroupName = "default"
-=======
 	rmpb "github.com/pingcap/kvproto/pkg/resource_manager"
 	"github.com/pingcap/tidb/util/dbterror/exeerrors"
 	"github.com/pingcap/tidb/util/logutil"
@@ -45,42 +34,35 @@
 	// MaxWaitDuration is the max duration to wait for acquiring token buckets.
 	MaxWaitDuration = time.Second * 30
 )
->>>>>>> 4a6f874d
 
 // RunawayManager is used to detect and record runaway queries.
 type RunawayManager struct {
 	resourceGroupCtl *rmclient.ResourceGroupsController
-<<<<<<< HEAD
 	watchList        *ttlcache.Cache[string, struct{}]
-=======
-	// TODO: add watch records
->>>>>>> 4a6f874d
 }
 
 // NewRunawayManager creates a new RunawayManager.
 func NewRunawayManager(resourceGroupCtl *rmclient.ResourceGroupsController) *RunawayManager {
-<<<<<<< HEAD
 	watchList := ttlcache.New[string, struct{}]()
 	go watchList.Start()
 	return &RunawayManager{
 		resourceGroupCtl: resourceGroupCtl,
 		watchList:        watchList,
-=======
-	return &RunawayManager{
-		resourceGroupCtl: resourceGroupCtl,
->>>>>>> 4a6f874d
 	}
 }
 
 // DeriveChecker derives a RunawayChecker from the given resource group
-<<<<<<< HEAD
-func (rm *RunawayManager) DeriveChecker(resourceGroupName string, originalSql string, planDigest string) *RunawayChecker {
-	meta, err := rm.resourceGroupCtl.GetResourceGroup(resourceGroupName)
-	if err != nil || meta == nil || meta.RunawaySettings == nil {
+func (rm *RunawayManager) DeriveChecker(resourceGroupName string, originalSQL string, planDigest string) *RunawayChecker {
+	group, err := rm.resourceGroupCtl.GetResourceGroup(resourceGroupName)
+	if err != nil || group == nil {
+		logutil.BgLogger().Warn("cannot setup up runaway checker", zap.Error(err))
+		return nil
+	}
+	if group.RunawaySettings == nil {
 		return nil
 	}
 
-	return newRunawayChecker(rm, resourceGroupName, meta.RunawaySettings, originalSql, planDigest)
+	return newRunawayChecker(rm, resourceGroupName, group.RunawaySettings, originalSQL, planDigest)
 }
 
 // MarkRunaway marks the query as runaway.
@@ -96,28 +78,10 @@
 // Stop stops the watchList which is a ttlcache.
 func (rm *RunawayManager) Stop() {
 	rm.watchList.Stop()
-=======
-func (rm *RunawayManager) DeriveChecker(resourceGroupName string, originalSQL string, planDigest string) *RunawayChecker {
-	group, err := rm.resourceGroupCtl.GetResourceGroup(resourceGroupName)
-	if err != nil || group == nil {
-		logutil.BgLogger().Warn("cannot setup up runaway checker", zap.Error(err))
-		return nil
-	}
-	if group.RunawaySettings == nil {
-		return nil
-	}
-	return newRunawayChecker(rm, group.RunawaySettings, originalSQL, planDigest)
-}
-
-// MarkRunaway marks the query as runaway.
-func (rm *RunawayManager) MarkRunaway(originalSQL string, planDigest string) {
-	// TODO: insert into watch records
->>>>>>> 4a6f874d
 }
 
 // RunawayChecker is used to check if the query is runaway.
 type RunawayChecker struct {
-<<<<<<< HEAD
 	manager           *RunawayManager
 	resourceGroupName string
 	convict           string
@@ -157,32 +121,10 @@
 		}
 	}
 	return nil
-=======
-	manager     *RunawayManager
-	originalSQL string
-	planDigest  string
-
-	deadline time.Time
-	action   rmpb.RunawayAction
-
-	marked atomic.Bool
-}
-
-func newRunawayChecker(manager *RunawayManager, setting *rmpb.RunawaySettings, originalSQL string, planDigest string) *RunawayChecker {
-	return &RunawayChecker{
-		manager:     manager,
-		originalSQL: originalSQL,
-		planDigest:  planDigest,
-		deadline:    time.Now().Add(time.Duration(setting.Rule.ExecElapsedTimeMs) * time.Millisecond),
-		action:      setting.Action,
-		marked:      atomic.Bool{},
-	}
->>>>>>> 4a6f874d
 }
 
 // BeforeCopRequest checks runaway and modifies the request if necessary before sending coprocessor request.
 func (r *RunawayChecker) BeforeCopRequest(req *tikvrpc.Request) error {
-<<<<<<< HEAD
 	if r == nil {
 		return nil
 	}
@@ -192,13 +134,6 @@
 		// execution time exceeds the threshold, mark the query as runaway
 		if until > 0 {
 			if r.setting.Action == rmpb.RunawayAction_Kill {
-=======
-	marked := r.marked.Load()
-	if !marked {
-		until := time.Until(r.deadline)
-		if until > 0 {
-			if r.action == rmpb.RunawayAction_Kill {
->>>>>>> 4a6f874d
 				// if the execution time is close to the threshold, set a timeout
 				if until < tikv.ReadTimeoutMedium {
 					req.Context.MaxExecutionDurationMs = uint64(until.Milliseconds())
@@ -208,17 +143,10 @@
 		}
 		// execution time exceeds the threshold, mark the query as runaway
 		if r.marked.CompareAndSwap(false, true) {
-<<<<<<< HEAD
 			r.markRunaway()
 		}
 	}
 	switch r.setting.Action {
-=======
-			r.manager.MarkRunaway(r.originalSQL, r.planDigest)
-		}
-	}
-	switch r.action {
->>>>>>> 4a6f874d
 	case rmpb.RunawayAction_Kill:
 		return exeerrors.ErrResourceGroupQueryRunaway
 	case rmpb.RunawayAction_CoolDown:
@@ -237,7 +165,6 @@
 	// Here only marks the query as runaway
 	if !r.marked.Load() && r.deadline.Before(time.Now()) {
 		if r.marked.CompareAndSwap(false, true) {
-<<<<<<< HEAD
 			r.markRunaway()
 		}
 	}
@@ -262,9 +189,4 @@
 	default:
 		return ""
 	}
-=======
-			r.manager.MarkRunaway(r.originalSQL, r.planDigest)
-		}
-	}
->>>>>>> 4a6f874d
 }