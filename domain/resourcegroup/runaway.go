// Copyright 2023 PingCAP, Inc.
//
// Licensed under the Apache License, Version 2.0 (the "License");
// you may not use this file except in compliance with the License.
// You may obtain a copy of the License at
//
//	http://www.apache.org/licenses/LICENSE-2.0
//
// Unless required by applicable law or agreed to in writing, software
// distributed under the License is distributed on an "AS IS" BASIS,
// WITHOUT WARRANTIES OR CONDITIONS OF ANY KIND, either express or implied.
// See the License for the specific language governing permissions and
// limitations under the License.

package resourcegroup

import (
<<<<<<< HEAD
	"fmt"
	"sync/atomic"
	"time"

	"github.com/jellydator/ttlcache/v3"
=======
	"sync/atomic"
	"time"

>>>>>>> 032c9ece
	rmpb "github.com/pingcap/kvproto/pkg/resource_manager"
	"github.com/pingcap/tidb/util/dbterror/exeerrors"
	"github.com/tikv/client-go/v2/tikv"
	"github.com/tikv/client-go/v2/tikvrpc"
	rmclient "github.com/tikv/pd/client/resource_group/controller"
)

<<<<<<< HEAD
// DefaultResourceGroupName is the name of the default resource group.
const DefaultResourceGroupName = "default"

type RunawayManager struct {
	resourceGroupCtl *rmclient.ResourceGroupsController
	watchList        *ttlcache.Cache[string, struct{}]
}

func NewRunawayManager(resourceGroupCtl *rmclient.ResourceGroupsController) *RunawayManager {
	watchList := ttlcache.New[string, struct{}]()
	go watchList.Start()
	return &RunawayManager{
		resourceGroupCtl: resourceGroupCtl,
		watchList:        watchList,
	}
}

func (rm *RunawayManager) DeriveChecker(resourceGroupName string, originalSql string, planDigest string) *RunawayChecker {
	meta, err := rm.resourceGroupCtl.GetResourceGroup(resourceGroupName)
	if err != nil || meta == nil || meta.RunawaySettings == nil {
		return nil
	}

	return newRunawayChecker(rm, resourceGroupName, meta.RunawaySettings, originalSql, planDigest)
}

func (rm *RunawayManager) MarkRunaway(resourceGroupName string, convict string, ttl time.Duration) {
	rm.watchList.Set(resourceGroupName+"/"+convict, struct{}{}, ttl)
}

func (rm *RunawayManager) ExamineWatchList(resourceGroupName string, convict string) bool {
	return rm.watchList.Get(resourceGroupName+"/"+convict) != nil
}

func (rm *RunawayManager) Stop() {
	rm.watchList.Stop()
}

type RunawayChecker struct {
	manager           *RunawayManager
	resourceGroupName string
	convict           string
	setting           *rmpb.RunawaySettings
	deadline          time.Time
	marked            atomic.Bool
}

func newRunawayChecker(manager *RunawayManager, resourceGroupName string, setting *rmpb.RunawaySettings, originalSql string, planDigest string) *RunawayChecker {
	convict := getConvictName(setting, originalSql, planDigest)
	return &RunawayChecker{
		manager:           manager,
		resourceGroupName: resourceGroupName,
		convict:           convict,
		deadline:          time.Now().Add(time.Duration(setting.Rule.ExecElapsedTimeMs) * time.Millisecond),
		setting:           setting,
		marked:            atomic.Bool{},
	}
}

// BeforeExecutor checks whether query is in watch list before executing and after compiling.
func (r *RunawayChecker) BeforeExecutor() error {
	result := r.manager.ExamineWatchList(r.resourceGroupName, r.convict)
	if result {
		r.marked.Store(result)
		switch r.setting.Action {
		case rmpb.RunawayAction_Kill:
			return exeerrors.ErrResourceGroupQueryRunawayQuarantine
		case rmpb.RunawayAction_CoolDown:
			return nil
		case rmpb.RunawayAction_DryRun:
			return nil
		default:
		}
	}
	return nil
}

// BeforeCopRequest checks runaway and modifies the request if necessary before sending coprocessor request.
func (r *RunawayChecker) BeforeCopRequest(req *tikvrpc.Request) error {
	if r == nil {
		return nil
	}
	marked := r.marked.Load()
	fmt.Println("############", time.Now(), r.deadline)
	if !marked {
		until := time.Until(r.deadline)
		// execution time exceeds the threshold, mark the query as runaway
		if until <= 0 {
			r.marked.Store(true)
			r.markRunaway()
			fmt.Println("r.marked.Store(true)")
		} else {
			if r.setting.Action == rmpb.RunawayAction_Kill {
=======
// DefaultResourceGroupName is the default resource group name.
const DefaultResourceGroupName = "default"

// RunawayManager is used to detect and record runaway queries.
type RunawayManager struct {
	resourceGroupCtl *rmclient.ResourceGroupsController
	// TODO: add watch records
}

// NewRunawayManager creates a new RunawayManager.
func NewRunawayManager(resourceGroupCtl *rmclient.ResourceGroupsController) *RunawayManager {
	return &RunawayManager{
		resourceGroupCtl: resourceGroupCtl,
	}
}

// DeriveChecker derives a RunawayChecker from the given resource group
func (rm *RunawayManager) DeriveChecker(resourceGroupName string, originalSQL string, planDigest string) *RunawayChecker {
	group, err := rm.resourceGroupCtl.GetResourceGroup(resourceGroupName)
	if err != nil || group == nil || group.RunawaySettings == nil {
		return nil
	}
	return newRunawayChecker(rm, group.RunawaySettings, originalSQL, planDigest)
}

// MarkRunaway marks the query as runaway.
func (rm *RunawayManager) MarkRunaway(originalSQL string, planDigest string) {
	// TODO: insert into watch records
}

// RunawayChecker is used to check if the query is runaway.
type RunawayChecker struct {
	manager     *RunawayManager
	originalSQL string
	planDigest  string

	deadline time.Time
	action   rmpb.RunawayAction

	marked atomic.Bool
}

func newRunawayChecker(manager *RunawayManager, setting *rmpb.RunawaySettings, originalSQL string, planDigest string) *RunawayChecker {
	return &RunawayChecker{
		manager:     manager,
		originalSQL: originalSQL,
		planDigest:  planDigest,
		deadline:    time.Now().Add(time.Duration(setting.Rule.ExecElapsedTimeMs) * time.Millisecond),
		action:      setting.Action,
		marked:      atomic.Bool{},
	}
}

// BeforeCopRequest checks runaway and modifies the request if necessary before sending coprocessor request.
func (r *RunawayChecker) BeforeCopRequest(req *tikvrpc.Request) error {
	marked := r.marked.Load()
	if !marked {
		until := time.Until(r.deadline)
		if until > 0 {
			if r.action == rmpb.RunawayAction_Kill {
>>>>>>> 032c9ece
				// if the execution time is close to the threshold, set a timeout
				if until < tikv.ReadTimeoutMedium {
					req.Context.MaxExecutionDurationMs = uint64(until.Milliseconds())
				}
			}
			return nil
		}
<<<<<<< HEAD
	}
	switch r.setting.Action {
=======
		// execution time exceeds the threshold, mark the query as runaway
		if r.marked.CompareAndSwap(false, true) {
			r.manager.MarkRunaway(r.originalSQL, r.planDigest)
		}
	}
	switch r.action {
>>>>>>> 032c9ece
	case rmpb.RunawayAction_Kill:
		return exeerrors.ErrResourceGroupQueryRunaway
	case rmpb.RunawayAction_CoolDown:
		req.ResourceControlContext.OverridePriority = 1 // set priority to lowest
		return nil
	case rmpb.RunawayAction_DryRun:
		return nil
	default:
		return nil
	}
}

<<<<<<< HEAD
func (r *RunawayChecker) AfterCopRequest() {
	if r == nil {
		return
	}
	// Do not perform action here as it may be the last cop request and just let it finish. If it's not the last cop request, action would be performed in `BeforeCopRequest` when handling the next cop request.
	// Here only marks the query as runaway
	if !r.marked.Load() && r.deadline.Before(time.Now()) {
		r.marked.Store(true)
		r.markRunaway()
	}
}

func (r *RunawayChecker) markRunaway() {
	if r.setting.Watch == nil {
		return
	}
	r.manager.MarkRunaway(r.resourceGroupName, r.convict, time.Duration(r.setting.Watch.LastingDurationMs)*time.Millisecond)
}

func getConvictName(settings *rmpb.RunawaySettings, originalSql string, planDigest string) string {
	if settings.Watch == nil {
		return ""
	}
	switch settings.Watch.Type {
	case rmpb.RunawayWatchType_Similar:
		return planDigest
	case rmpb.RunawayWatchType_Exact:
		return originalSql
	default:
		return ""
	}
}

type DoAction func(rmpb.RunawayAction) error

type RunawayActionWorker interface {
	Type() rmpb.RunawayAction
	Action() func() error
=======
// AfterCopRequest checks runaway after receiving coprocessor response.
func (r *RunawayChecker) AfterCopRequest() {
	// Do not perform action here as it may be the last cop request and just let it finish. If it's not the last cop request, action would be performed in `BeforeCopRequest` when handling the next cop request.
	// Here only marks the query as runaway
	if !r.marked.Load() && r.deadline.Before(time.Now()) {
		if r.marked.CompareAndSwap(false, true) {
			r.manager.MarkRunaway(r.originalSQL, r.planDigest)
		}
	}
>>>>>>> 032c9ece
}<|MERGE_RESOLUTION|>--- conflicted
+++ resolved
@@ -15,17 +15,10 @@
 package resourcegroup
 
 import (
-<<<<<<< HEAD
-	"fmt"
 	"sync/atomic"
 	"time"
 
 	"github.com/jellydator/ttlcache/v3"
-=======
-	"sync/atomic"
-	"time"
-
->>>>>>> 032c9ece
 	rmpb "github.com/pingcap/kvproto/pkg/resource_manager"
 	"github.com/pingcap/tidb/util/dbterror/exeerrors"
 	"github.com/tikv/client-go/v2/tikv"
@@ -33,15 +26,16 @@
 	rmclient "github.com/tikv/pd/client/resource_group/controller"
 )
 
-<<<<<<< HEAD
-// DefaultResourceGroupName is the name of the default resource group.
+// DefaultResourceGroupName is the default resource group name.
 const DefaultResourceGroupName = "default"
 
+// RunawayManager is used to detect and record runaway queries.
 type RunawayManager struct {
 	resourceGroupCtl *rmclient.ResourceGroupsController
 	watchList        *ttlcache.Cache[string, struct{}]
 }
 
+// NewRunawayManager creates a new RunawayManager.
 func NewRunawayManager(resourceGroupCtl *rmclient.ResourceGroupsController) *RunawayManager {
 	watchList := ttlcache.New[string, struct{}]()
 	go watchList.Start()
@@ -51,6 +45,7 @@
 	}
 }
 
+// DeriveChecker derives a RunawayChecker from the given resource group
 func (rm *RunawayManager) DeriveChecker(resourceGroupName string, originalSql string, planDigest string) *RunawayChecker {
 	meta, err := rm.resourceGroupCtl.GetResourceGroup(resourceGroupName)
 	if err != nil || meta == nil || meta.RunawaySettings == nil {
@@ -60,18 +55,22 @@
 	return newRunawayChecker(rm, resourceGroupName, meta.RunawaySettings, originalSql, planDigest)
 }
 
+// MarkRunaway marks the query as runaway.
 func (rm *RunawayManager) MarkRunaway(resourceGroupName string, convict string, ttl time.Duration) {
 	rm.watchList.Set(resourceGroupName+"/"+convict, struct{}{}, ttl)
 }
 
+// ExamineWatchList check whether the query is in watch list.
 func (rm *RunawayManager) ExamineWatchList(resourceGroupName string, convict string) bool {
 	return rm.watchList.Get(resourceGroupName+"/"+convict) != nil
 }
 
+// Stop stops the watchList which is a ttlcache.
 func (rm *RunawayManager) Stop() {
 	rm.watchList.Stop()
 }
 
+// RunawayChecker is used to check if the query is runaway.
 type RunawayChecker struct {
 	manager           *RunawayManager
 	resourceGroupName string
@@ -117,78 +116,11 @@
 		return nil
 	}
 	marked := r.marked.Load()
-	fmt.Println("############", time.Now(), r.deadline)
 	if !marked {
 		until := time.Until(r.deadline)
 		// execution time exceeds the threshold, mark the query as runaway
-		if until <= 0 {
-			r.marked.Store(true)
-			r.markRunaway()
-			fmt.Println("r.marked.Store(true)")
-		} else {
+		if until > 0 {
 			if r.setting.Action == rmpb.RunawayAction_Kill {
-=======
-// DefaultResourceGroupName is the default resource group name.
-const DefaultResourceGroupName = "default"
-
-// RunawayManager is used to detect and record runaway queries.
-type RunawayManager struct {
-	resourceGroupCtl *rmclient.ResourceGroupsController
-	// TODO: add watch records
-}
-
-// NewRunawayManager creates a new RunawayManager.
-func NewRunawayManager(resourceGroupCtl *rmclient.ResourceGroupsController) *RunawayManager {
-	return &RunawayManager{
-		resourceGroupCtl: resourceGroupCtl,
-	}
-}
-
-// DeriveChecker derives a RunawayChecker from the given resource group
-func (rm *RunawayManager) DeriveChecker(resourceGroupName string, originalSQL string, planDigest string) *RunawayChecker {
-	group, err := rm.resourceGroupCtl.GetResourceGroup(resourceGroupName)
-	if err != nil || group == nil || group.RunawaySettings == nil {
-		return nil
-	}
-	return newRunawayChecker(rm, group.RunawaySettings, originalSQL, planDigest)
-}
-
-// MarkRunaway marks the query as runaway.
-func (rm *RunawayManager) MarkRunaway(originalSQL string, planDigest string) {
-	// TODO: insert into watch records
-}
-
-// RunawayChecker is used to check if the query is runaway.
-type RunawayChecker struct {
-	manager     *RunawayManager
-	originalSQL string
-	planDigest  string
-
-	deadline time.Time
-	action   rmpb.RunawayAction
-
-	marked atomic.Bool
-}
-
-func newRunawayChecker(manager *RunawayManager, setting *rmpb.RunawaySettings, originalSQL string, planDigest string) *RunawayChecker {
-	return &RunawayChecker{
-		manager:     manager,
-		originalSQL: originalSQL,
-		planDigest:  planDigest,
-		deadline:    time.Now().Add(time.Duration(setting.Rule.ExecElapsedTimeMs) * time.Millisecond),
-		action:      setting.Action,
-		marked:      atomic.Bool{},
-	}
-}
-
-// BeforeCopRequest checks runaway and modifies the request if necessary before sending coprocessor request.
-func (r *RunawayChecker) BeforeCopRequest(req *tikvrpc.Request) error {
-	marked := r.marked.Load()
-	if !marked {
-		until := time.Until(r.deadline)
-		if until > 0 {
-			if r.action == rmpb.RunawayAction_Kill {
->>>>>>> 032c9ece
 				// if the execution time is close to the threshold, set a timeout
 				if until < tikv.ReadTimeoutMedium {
 					req.Context.MaxExecutionDurationMs = uint64(until.Milliseconds())
@@ -196,17 +128,12 @@
 			}
 			return nil
 		}
-<<<<<<< HEAD
+		// execution time exceeds the threshold, mark the query as runaway
+		if r.marked.CompareAndSwap(false, true) {
+			r.markRunaway()
+		}
 	}
 	switch r.setting.Action {
-=======
-		// execution time exceeds the threshold, mark the query as runaway
-		if r.marked.CompareAndSwap(false, true) {
-			r.manager.MarkRunaway(r.originalSQL, r.planDigest)
-		}
-	}
-	switch r.action {
->>>>>>> 032c9ece
 	case rmpb.RunawayAction_Kill:
 		return exeerrors.ErrResourceGroupQueryRunaway
 	case rmpb.RunawayAction_CoolDown:
@@ -219,16 +146,14 @@
 	}
 }
 
-<<<<<<< HEAD
+// AfterCopRequest checks runaway after receiving coprocessor response.
 func (r *RunawayChecker) AfterCopRequest() {
-	if r == nil {
-		return
-	}
 	// Do not perform action here as it may be the last cop request and just let it finish. If it's not the last cop request, action would be performed in `BeforeCopRequest` when handling the next cop request.
 	// Here only marks the query as runaway
 	if !r.marked.Load() && r.deadline.Before(time.Now()) {
-		r.marked.Store(true)
-		r.markRunaway()
+		if r.marked.CompareAndSwap(false, true) {
+			r.markRunaway()
+		}
 	}
 }
 
@@ -251,22 +176,4 @@
 	default:
 		return ""
 	}
-}
-
-type DoAction func(rmpb.RunawayAction) error
-
-type RunawayActionWorker interface {
-	Type() rmpb.RunawayAction
-	Action() func() error
-=======
-// AfterCopRequest checks runaway after receiving coprocessor response.
-func (r *RunawayChecker) AfterCopRequest() {
-	// Do not perform action here as it may be the last cop request and just let it finish. If it's not the last cop request, action would be performed in `BeforeCopRequest` when handling the next cop request.
-	// Here only marks the query as runaway
-	if !r.marked.Load() && r.deadline.Before(time.Now()) {
-		if r.marked.CompareAndSwap(false, true) {
-			r.manager.MarkRunaway(r.originalSQL, r.planDigest)
-		}
-	}
->>>>>>> 032c9ece
 }