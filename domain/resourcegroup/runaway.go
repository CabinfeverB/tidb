// Copyright 2023 PingCAP, Inc.
//
// Licensed under the Apache License, Version 2.0 (the "License");
// you may not use this file except in compliance with the License.
// You may obtain a copy of the License at
//
//	http://www.apache.org/licenses/LICENSE-2.0
//
// Unless required by applicable law or agreed to in writing, software
// distributed under the License is distributed on an "AS IS" BASIS,
// WITHOUT WARRANTIES OR CONDITIONS OF ANY KIND, either express or implied.
// See the License for the specific language governing permissions and
// limitations under the License.
package resourcegroup

import (
	"strings"
	"sync"
	"sync/atomic"
	"time"

	"github.com/jellydator/ttlcache/v3"
<<<<<<< HEAD
	"github.com/ngaut/pools"
=======
>>>>>>> 03b450d9
	rmpb "github.com/pingcap/kvproto/pkg/resource_manager"
	"github.com/pingcap/tidb/util/dbterror/exeerrors"
	"github.com/pingcap/tidb/util/logutil"
	"github.com/tikv/client-go/v2/tikv"
	"github.com/tikv/client-go/v2/tikvrpc"
	rmclient "github.com/tikv/pd/client/resource_group/controller"
	"go.uber.org/zap"
)

const (
	// DefaultResourceGroupName is the default resource group name.
	DefaultResourceGroupName = "default"
	// MaxWaitDuration is the max duration to wait for acquiring token buckets.
	MaxWaitDuration           = time.Second * 30
	maxWatchListCap           = 10000
	maxWatchRecordChannelSize = 1024
)

type RunawayMatchType uint

const (
	RunawayMatchTypeWatch RunawayMatchType = iota
	RunawayMatchTypeIdentify
)

func (t RunawayMatchType) String() string {
	switch t {
	case RunawayMatchTypeWatch:
		return "watch"
	case RunawayMatchTypeIdentify:
		return "identify"
	default:
		panic("unknown type")
	}
}

type RunawayRecord struct {
	ResourceGroupName string
	Time              time.Time
	Match             string
	Action            string
	SqlText           string
	PlanDigest        string
	From              string
}

type QuarantineRecord struct {
	ResourceGroupName string
	StartTime         time.Time
	EndTime           time.Time
	Watch             string
	WatchText         string
	From              string
}

type sessionPool interface {
	Get() (pools.Resource, error)
	Put(pools.Resource)
}

type RunawayManager struct {
<<<<<<< HEAD
	queryLock          sync.Mutex
	resourceGroupCtl   *rmclient.ResourceGroupsController
	watchList          *ttlcache.Cache[string, struct{}]
	serverID           string
	pool               sessionPool
	runawayQueriesChan chan *RunawayRecord
	quarantineChan     chan *QuarantineRecord
}

func NewRunawayManager(resourceGroupCtl *rmclient.ResourceGroupsController, serverAddr string, pool sessionPool) *RunawayManager {
	watchList := ttlcache.New[string, struct{}](ttlcache.WithCapacity[string, struct{}](maxWatchListCap))
	go watchList.Start()
	return &RunawayManager{
		resourceGroupCtl:   resourceGroupCtl,
		watchList:          watchList,
		serverID:           serverAddr,
		runawayQueriesChan: make(chan *RunawayRecord, maxWatchRecordChannelSize),
		quarantineChan:     make(chan *QuarantineRecord, maxWatchRecordChannelSize),
		pool:               pool,
=======
	resourceGroupCtl *rmclient.ResourceGroupsController
	watchList        *ttlcache.Cache[string, struct{}]
}

// NewRunawayManager creates a new RunawayManager.
func NewRunawayManager(resourceGroupCtl *rmclient.ResourceGroupsController) *RunawayManager {
	watchList := ttlcache.New[string, struct{}]()
	go watchList.Start()
	return &RunawayManager{
		resourceGroupCtl: resourceGroupCtl,
		watchList:        watchList,
>>>>>>> 03b450d9
	}
}

func (rm *RunawayManager) DeriveChecker(resourceGroupName string, originalSql string, planDigest string) *RunawayChecker {
	group, err := rm.resourceGroupCtl.GetResourceGroup(resourceGroupName)
	if err != nil || group == nil {
		logutil.BgLogger().Warn("cannot setup up runaway checker", zap.Error(err))
		return nil
	}
	if group.RunawaySettings == nil {
		return nil
	}
<<<<<<< HEAD
	return newRunawayChecker(rm, resourceGroupName, group.RunawaySettings, originalSql, planDigest)
}

func (rm *RunawayManager) MarkRunaway(resourceGroupName, convict, originalSql, planDigest, watchType string, ttl time.Duration, action string, matchType RunawayMatchType) {
	key := resourceGroupName + "/" + convict
	shouldQuarantine := false
	if watchType != "" && matchType == RunawayMatchTypeIdentify && rm.watchList.Get(key) == nil {
		rm.queryLock.Lock()
		if rm.watchList.Get(key) == nil {
			rm.watchList.Set(key, struct{}{}, ttl)
			shouldQuarantine = true
		}
		rm.queryLock.Unlock()
	}
	if !shouldQuarantine {
		rm.watchList.Set(key, struct{}{}, ttl)
	}
	now := time.Now()
	if shouldQuarantine {
		select {
		case rm.quarantineChan <- &QuarantineRecord{
			ResourceGroupName: resourceGroupName,
			StartTime:         now,
			EndTime:           now.Add(ttl),
			Watch:             watchType,
			WatchText:         convict,
			From:              rm.serverID,
		}:
		default:
			// TODO: add warning for discard flush records
		}
	}

	select {
	case rm.runawayQueriesChan <- &RunawayRecord{
		ResourceGroupName: resourceGroupName,
		Time:              now,
		Match:             matchType.String(),
		Action:            action,
		SqlText:           originalSql,
		PlanDigest:        planDigest,
		From:              rm.serverID,
	}:
	default:
		// TODO: add warning for discard flush records
	}
}

func (rm *RunawayManager) FlushThreshold() int {
	return maxWatchRecordChannelSize / 2
}

func (rm *RunawayManager) RunawayRecordChan() <-chan *RunawayRecord {
	return rm.runawayQueriesChan
}

func (rm *RunawayManager) QuarantineRecordChan() <-chan *QuarantineRecord {
	return rm.quarantineChan
}

=======

	return newRunawayChecker(rm, resourceGroupName, group.RunawaySettings, originalSQL, planDigest)
}

// MarkRunaway marks the query as runaway.
func (rm *RunawayManager) MarkRunaway(resourceGroupName string, convict string, ttl time.Duration) {
	rm.watchList.Set(resourceGroupName+"/"+convict, struct{}{}, ttl)
}

// ExamineWatchList check whether the query is in watch list.
>>>>>>> 03b450d9
func (rm *RunawayManager) ExamineWatchList(resourceGroupName string, convict string) bool {
	return rm.watchList.Get(resourceGroupName+"/"+convict) != nil
}

<<<<<<< HEAD
func (rm *RunawayManager) Stop() {
	rm.watchList.Stop()
=======
// Stop stops the watchList which is a ttlcache.
func (rm *RunawayManager) Stop() {
	if rm.watchList != nil {
		rm.watchList.Stop()
	}
>>>>>>> 03b450d9
}

// RunawayChecker is used to check if the query is runaway.
type RunawayChecker struct {
	manager           *RunawayManager
	resourceGroupName string
	originalSQL       string
	planDigest        string

	deadline time.Time
	setting  *rmpb.RunawaySettings

	marked atomic.Bool
}

func newRunawayChecker(manager *RunawayManager, resourceGroupName string, setting *rmpb.RunawaySettings, originalSQL string, planDigest string) *RunawayChecker {
	return &RunawayChecker{
		manager:           manager,
		resourceGroupName: resourceGroupName,
		originalSQL:       originalSQL,
		planDigest:        planDigest,
		deadline:          time.Now().Add(time.Duration(setting.Rule.ExecElapsedTimeMs) * time.Millisecond),
		setting:           setting,
		marked:            atomic.Bool{},
<<<<<<< HEAD
=======
	}
}

// BeforeExecutor checks whether query is in watch list before executing and after compiling.
func (r *RunawayChecker) BeforeExecutor() error {
	if r == nil {
		return nil
	}
	result := r.manager.ExamineWatchList(r.resourceGroupName, r.getConvictIdentifier())
	if result {
		r.marked.Store(result)
		switch r.setting.Action {
		case rmpb.RunawayAction_Kill:
			return exeerrors.ErrResourceGroupQueryRunawayQuarantine
		case rmpb.RunawayAction_CoolDown:
			return nil
		case rmpb.RunawayAction_DryRun:
			return nil
		default:
		}
>>>>>>> 03b450d9
	}
	return nil
}

// BeforeExecutor checks whether query is in watch list before executing and after compiling.
func (r *RunawayChecker) BeforeExecutor() error {
	if r == nil {
		return nil
	}
	result := r.manager.ExamineWatchList(r.resourceGroupName, r.getConvictName())
	if result {
		r.marked.Store(result)
		if result {
			r.markRunaway(RunawayMatchTypeWatch)
		}
		switch r.setting.Action {
		case rmpb.RunawayAction_Kill:
			return exeerrors.ErrResourceGroupQueryRunawayQuarantine
		case rmpb.RunawayAction_CoolDown:
			return nil
		case rmpb.RunawayAction_DryRun:
			return nil
		default:
		}
	}
	return nil
}

// BeforeCopRequest checks runaway and modifies the request if necessary before sending coprocessor request.
func (r *RunawayChecker) BeforeCopRequest(req *tikvrpc.Request) error {
	if r == nil {
		return nil
	}
	marked := r.marked.Load()
	if !marked {
		until := time.Until(r.deadline)
		if until > 0 {
			if r.setting.Action == rmpb.RunawayAction_Kill {
				// if the execution time is close to the threshold, set a timeout
				if until < tikv.ReadTimeoutMedium {
					req.Context.MaxExecutionDurationMs = uint64(until.Milliseconds())
				}
			}
			return nil
		}
		// execution time exceeds the threshold, mark the query as runaway
		if r.marked.CompareAndSwap(false, true) {
<<<<<<< HEAD
			r.markRunaway(RunawayMatchTypeIdentify)
=======
			r.markRunaway()
>>>>>>> 03b450d9
		}
	}
	switch r.setting.Action {
	case rmpb.RunawayAction_Kill:
		return exeerrors.ErrResourceGroupQueryRunawayInterrupted
	case rmpb.RunawayAction_CoolDown:
		req.ResourceControlContext.OverridePriority = 1 // set priority to lowest
		return nil
	case rmpb.RunawayAction_DryRun:
		return nil
	default:
		return nil
	}
}

func (r *RunawayChecker) AfterCopRequest() {
	if r == nil {
		return
	}
	// Do not perform action here as it may be the last cop request and just let it finish. If it's not the last cop request, action would be performed in `BeforeCopRequest` when handling the next cop request.
	// Here only marks the query as runaway
	if !r.marked.Load() && r.deadline.Before(time.Now()) {
		if r.marked.CompareAndSwap(false, true) {
<<<<<<< HEAD
			r.markRunaway(RunawayMatchTypeIdentify)
		}
	}
}

func (r *RunawayChecker) markRunaway(matchType RunawayMatchType) {
	watchType := ""
	var ttl time.Duration
	if r.setting.Watch != nil {
		watchType = strings.ToLower(r.setting.Watch.Type.String())
		ttl = time.Duration(r.setting.Watch.LastingDurationMs) * time.Millisecond
	}

	r.manager.MarkRunaway(r.resourceGroupName, r.getConvictName(), r.originalSQL, r.planDigest, watchType, ttl, strings.ToLower(r.setting.Action.String()), matchType)
}

func (r *RunawayChecker) getConvictName() string {
=======
			r.markRunaway()
		}
	}
}

func (r *RunawayChecker) markRunaway() {
	if r.setting.Watch == nil {
		return
	}
	r.manager.MarkRunaway(r.resourceGroupName, r.getConvictIdentifier(), time.Duration(r.setting.Watch.LastingDurationMs)*time.Millisecond)
}

func (r *RunawayChecker) getConvictIdentifier() string {
>>>>>>> 03b450d9
	if r.setting.Watch == nil {
		return ""
	}
	switch r.setting.Watch.Type {
	case rmpb.RunawayWatchType_Similar:
		return r.planDigest
	case rmpb.RunawayWatchType_Exact:
		return r.originalSQL
	default:
		return ""
	}
}<|MERGE_RESOLUTION|>--- conflicted
+++ resolved
@@ -20,10 +20,7 @@
 	"time"
 
 	"github.com/jellydator/ttlcache/v3"
-<<<<<<< HEAD
 	"github.com/ngaut/pools"
-=======
->>>>>>> 03b450d9
 	rmpb "github.com/pingcap/kvproto/pkg/resource_manager"
 	"github.com/pingcap/tidb/util/dbterror/exeerrors"
 	"github.com/pingcap/tidb/util/logutil"
@@ -85,7 +82,6 @@
 }
 
 type RunawayManager struct {
-<<<<<<< HEAD
 	queryLock          sync.Mutex
 	resourceGroupCtl   *rmclient.ResourceGroupsController
 	watchList          *ttlcache.Cache[string, struct{}]
@@ -105,19 +101,6 @@
 		runawayQueriesChan: make(chan *RunawayRecord, maxWatchRecordChannelSize),
 		quarantineChan:     make(chan *QuarantineRecord, maxWatchRecordChannelSize),
 		pool:               pool,
-=======
-	resourceGroupCtl *rmclient.ResourceGroupsController
-	watchList        *ttlcache.Cache[string, struct{}]
-}
-
-// NewRunawayManager creates a new RunawayManager.
-func NewRunawayManager(resourceGroupCtl *rmclient.ResourceGroupsController) *RunawayManager {
-	watchList := ttlcache.New[string, struct{}]()
-	go watchList.Start()
-	return &RunawayManager{
-		resourceGroupCtl: resourceGroupCtl,
-		watchList:        watchList,
->>>>>>> 03b450d9
 	}
 }
 
@@ -130,44 +113,36 @@
 	if group.RunawaySettings == nil {
 		return nil
 	}
-<<<<<<< HEAD
 	return newRunawayChecker(rm, resourceGroupName, group.RunawaySettings, originalSql, planDigest)
 }
 
-func (rm *RunawayManager) MarkRunaway(resourceGroupName, convict, originalSql, planDigest, watchType string, ttl time.Duration, action string, matchType RunawayMatchType) {
+func (rm *RunawayManager) MarkQuarantine(resourceGroupName, convict, watchType string, ttl time.Duration, action string, now *time.Time) {
 	key := resourceGroupName + "/" + convict
-	shouldQuarantine := false
-	if watchType != "" && matchType == RunawayMatchTypeIdentify && rm.watchList.Get(key) == nil {
+	if rm.watchList.Get(key) == nil {
 		rm.queryLock.Lock()
 		if rm.watchList.Get(key) == nil {
 			rm.watchList.Set(key, struct{}{}, ttl)
-			shouldQuarantine = true
 		}
 		rm.queryLock.Unlock()
 	}
-	if !shouldQuarantine {
-		rm.watchList.Set(key, struct{}{}, ttl)
-	}
-	now := time.Now()
-	if shouldQuarantine {
-		select {
-		case rm.quarantineChan <- &QuarantineRecord{
-			ResourceGroupName: resourceGroupName,
-			StartTime:         now,
-			EndTime:           now.Add(ttl),
-			Watch:             watchType,
-			WatchText:         convict,
-			From:              rm.serverID,
-		}:
-		default:
-			// TODO: add warning for discard flush records
-		}
-	}
-
+	select {
+	case rm.quarantineChan <- &QuarantineRecord{
+		ResourceGroupName: resourceGroupName,
+		StartTime:         *now,
+		EndTime:           now.Add(ttl),
+		Watch:             watchType,
+		WatchText:         convict,
+		From:              rm.serverID,
+	}:
+	default:
+		// TODO: add warning for discard flush records
+	}
+}
+func (rm *RunawayManager) MarkRunaway(resourceGroupName, originalSql, planDigest string, action string, matchType RunawayMatchType, now *time.Time) {
 	select {
 	case rm.runawayQueriesChan <- &RunawayRecord{
 		ResourceGroupName: resourceGroupName,
-		Time:              now,
+		Time:              *now,
 		Match:             matchType.String(),
 		Action:            action,
 		SqlText:           originalSql,
@@ -191,32 +166,15 @@
 	return rm.quarantineChan
 }
 
-=======
-
-	return newRunawayChecker(rm, resourceGroupName, group.RunawaySettings, originalSQL, planDigest)
-}
-
-// MarkRunaway marks the query as runaway.
-func (rm *RunawayManager) MarkRunaway(resourceGroupName string, convict string, ttl time.Duration) {
-	rm.watchList.Set(resourceGroupName+"/"+convict, struct{}{}, ttl)
-}
-
-// ExamineWatchList check whether the query is in watch list.
->>>>>>> 03b450d9
 func (rm *RunawayManager) ExamineWatchList(resourceGroupName string, convict string) bool {
 	return rm.watchList.Get(resourceGroupName+"/"+convict) != nil
 }
 
-<<<<<<< HEAD
-func (rm *RunawayManager) Stop() {
-	rm.watchList.Stop()
-=======
 // Stop stops the watchList which is a ttlcache.
 func (rm *RunawayManager) Stop() {
 	if rm.watchList != nil {
 		rm.watchList.Stop()
 	}
->>>>>>> 03b450d9
 }
 
 // RunawayChecker is used to check if the query is runaway.
@@ -241,8 +199,6 @@
 		deadline:          time.Now().Add(time.Duration(setting.Rule.ExecElapsedTimeMs) * time.Millisecond),
 		setting:           setting,
 		marked:            atomic.Bool{},
-<<<<<<< HEAD
-=======
 	}
 }
 
@@ -254,6 +210,10 @@
 	result := r.manager.ExamineWatchList(r.resourceGroupName, r.getConvictIdentifier())
 	if result {
 		r.marked.Store(result)
+		if result {
+			now := time.Now()
+			r.markRunaway(RunawayMatchTypeIdentify, &now)
+		}
 		switch r.setting.Action {
 		case rmpb.RunawayAction_Kill:
 			return exeerrors.ErrResourceGroupQueryRunawayQuarantine
@@ -263,40 +223,12 @@
 			return nil
 		default:
 		}
->>>>>>> 03b450d9
-	}
-	return nil
-}
-
-// BeforeExecutor checks whether query is in watch list before executing and after compiling.
-func (r *RunawayChecker) BeforeExecutor() error {
-	if r == nil {
-		return nil
-	}
-	result := r.manager.ExamineWatchList(r.resourceGroupName, r.getConvictName())
-	if result {
-		r.marked.Store(result)
-		if result {
-			r.markRunaway(RunawayMatchTypeWatch)
-		}
-		switch r.setting.Action {
-		case rmpb.RunawayAction_Kill:
-			return exeerrors.ErrResourceGroupQueryRunawayQuarantine
-		case rmpb.RunawayAction_CoolDown:
-			return nil
-		case rmpb.RunawayAction_DryRun:
-			return nil
-		default:
-		}
 	}
 	return nil
 }
 
 // BeforeCopRequest checks runaway and modifies the request if necessary before sending coprocessor request.
 func (r *RunawayChecker) BeforeCopRequest(req *tikvrpc.Request) error {
-	if r == nil {
-		return nil
-	}
 	marked := r.marked.Load()
 	if !marked {
 		until := time.Until(r.deadline)
@@ -311,11 +243,9 @@
 		}
 		// execution time exceeds the threshold, mark the query as runaway
 		if r.marked.CompareAndSwap(false, true) {
-<<<<<<< HEAD
-			r.markRunaway(RunawayMatchTypeIdentify)
-=======
-			r.markRunaway()
->>>>>>> 03b450d9
+			now := time.Now()
+			r.markRunaway(RunawayMatchTypeIdentify, &now)
+			r.markQuarantine(&now)
 		}
 	}
 	switch r.setting.Action {
@@ -331,47 +261,34 @@
 	}
 }
 
+// AfterCopRequest checks runaway after receiving coprocessor response.
 func (r *RunawayChecker) AfterCopRequest() {
-	if r == nil {
-		return
-	}
 	// Do not perform action here as it may be the last cop request and just let it finish. If it's not the last cop request, action would be performed in `BeforeCopRequest` when handling the next cop request.
 	// Here only marks the query as runaway
 	if !r.marked.Load() && r.deadline.Before(time.Now()) {
 		if r.marked.CompareAndSwap(false, true) {
-<<<<<<< HEAD
-			r.markRunaway(RunawayMatchTypeIdentify)
-		}
-	}
-}
-
-func (r *RunawayChecker) markRunaway(matchType RunawayMatchType) {
-	watchType := ""
-	var ttl time.Duration
-	if r.setting.Watch != nil {
-		watchType = strings.ToLower(r.setting.Watch.Type.String())
-		ttl = time.Duration(r.setting.Watch.LastingDurationMs) * time.Millisecond
-	}
-
-	r.manager.MarkRunaway(r.resourceGroupName, r.getConvictName(), r.originalSQL, r.planDigest, watchType, ttl, strings.ToLower(r.setting.Action.String()), matchType)
-}
-
-func (r *RunawayChecker) getConvictName() string {
-=======
-			r.markRunaway()
-		}
-	}
-}
-
-func (r *RunawayChecker) markRunaway() {
+			now := time.Now()
+			r.markRunaway(RunawayMatchTypeIdentify, &now)
+			r.markQuarantine(&now)
+		}
+	}
+}
+
+func (r *RunawayChecker) markQuarantine(now *time.Time) {
 	if r.setting.Watch == nil {
 		return
 	}
-	r.manager.MarkRunaway(r.resourceGroupName, r.getConvictIdentifier(), time.Duration(r.setting.Watch.LastingDurationMs)*time.Millisecond)
+	watchType := strings.ToLower(r.setting.Watch.Type.String())
+	ttl := time.Duration(r.setting.Watch.LastingDurationMs) * time.Millisecond
+
+	r.manager.MarkQuarantine(r.resourceGroupName, r.getConvictIdentifier(), watchType, ttl, strings.ToLower(r.setting.Action.String()), now)
+}
+
+func (r *RunawayChecker) markRunaway(matchType RunawayMatchType, now *time.Time) {
+	r.manager.MarkRunaway(r.resourceGroupName, r.originalSQL, r.planDigest, strings.ToLower(r.setting.Action.String()), matchType, now)
 }
 
 func (r *RunawayChecker) getConvictIdentifier() string {
->>>>>>> 03b450d9
 	if r.setting.Watch == nil {
 		return ""
 	}
