// Copyright 2023 PingCAP, Inc.
//
// Licensed under the Apache License, Version 2.0 (the "License");
// you may not use this file except in compliance with the License.
// You may obtain a copy of the License at
//
//	http://www.apache.org/licenses/LICENSE-2.0
//
// Unless required by applicable law or agreed to in writing, software
// distributed under the License is distributed on an "AS IS" BASIS,
// WITHOUT WARRANTIES OR CONDITIONS OF ANY KIND, either express or implied.
// See the License for the specific language governing permissions and
// limitations under the License.
package resourcegroup

import (
	"strings"
	"sync"
	"sync/atomic"
	"time"

	"github.com/jellydator/ttlcache/v3"
<<<<<<< HEAD
	"github.com/ngaut/pools"
=======
>>>>>>> e606b782
	rmpb "github.com/pingcap/kvproto/pkg/resource_manager"
	"github.com/pingcap/tidb/util/dbterror/exeerrors"
	"github.com/pingcap/tidb/util/logutil"
	"github.com/tikv/client-go/v2/tikv"
	"github.com/tikv/client-go/v2/tikvrpc"
	rmclient "github.com/tikv/pd/client/resource_group/controller"
	"go.uber.org/zap"
)

const (
	// DefaultResourceGroupName is the default resource group name.
	DefaultResourceGroupName = "default"
	// MaxWaitDuration is the max duration to wait for acquiring token buckets.
	MaxWaitDuration           = time.Second * 30
	maxWatchListCap           = 10000
	maxWatchRecordChannelSize = 1024
)

type RunawayMatchType uint

const (
	RunawayMatchTypeWatch RunawayMatchType = iota
	RunawayMatchTypeIdentify
)

func (t RunawayMatchType) String() string {
	switch t {
	case RunawayMatchTypeWatch:
		return "watch"
	case RunawayMatchTypeIdentify:
		return "identify"
	default:
		panic("unknown type")
	}
}

type RunawayRecord struct {
	ResourceGroupName string
	Time              time.Time
	Match             string
	Action            string
	SqlText           string
	PlanDigest        string
	From              string
}

type QuarantineRecord struct {
	ResourceGroupName string
	StartTime         time.Time
	EndTime           time.Time
	Watch             string
	WatchText         string
	From              string
}

type sessionPool interface {
	Get() (pools.Resource, error)
	Put(pools.Resource)
}

type RunawayManager struct {
<<<<<<< HEAD
	queryLock          sync.Mutex
	resourceGroupCtl   *rmclient.ResourceGroupsController
	watchList          *ttlcache.Cache[string, struct{}]
	serverID           string
	pool               sessionPool
	runawayQueriesChan chan *RunawayRecord
	quarantineChan     chan *QuarantineRecord
}

func NewRunawayManager(resourceGroupCtl *rmclient.ResourceGroupsController, serverAddr string, pool sessionPool) *RunawayManager {
	watchList := ttlcache.New[string, struct{}](ttlcache.WithCapacity[string, struct{}](maxWatchListCap))
	go watchList.Start()
	return &RunawayManager{
		resourceGroupCtl:   resourceGroupCtl,
		watchList:          watchList,
		serverID:           serverAddr,
		runawayQueriesChan: make(chan *RunawayRecord, maxWatchRecordChannelSize),
		quarantineChan:     make(chan *QuarantineRecord, maxWatchRecordChannelSize),
		pool:               pool,
=======
	resourceGroupCtl *rmclient.ResourceGroupsController
	watchList        *ttlcache.Cache[string, struct{}]
}

// NewRunawayManager creates a new RunawayManager.
func NewRunawayManager(resourceGroupCtl *rmclient.ResourceGroupsController) *RunawayManager {
	watchList := ttlcache.New[string, struct{}]()
	go watchList.Start()
	return &RunawayManager{
		resourceGroupCtl: resourceGroupCtl,
		watchList:        watchList,
>>>>>>> e606b782
	}
}

func (rm *RunawayManager) DeriveChecker(resourceGroupName string, originalSql string, planDigest string) *RunawayChecker {
	group, err := rm.resourceGroupCtl.GetResourceGroup(resourceGroupName)
	if err != nil || group == nil {
		logutil.BgLogger().Warn("cannot setup up runaway checker", zap.Error(err))
		return nil
	}
	if group.RunawaySettings == nil {
		return nil
	}
<<<<<<< HEAD
	return newRunawayChecker(rm, resourceGroupName, group.RunawaySettings, originalSql, planDigest)
}

func (rm *RunawayManager) MarkQuarantine(resourceGroupName, convict, watchType string, ttl time.Duration, action string, now *time.Time) {
	key := resourceGroupName + "/" + convict
	if rm.watchList.Get(key) == nil {
		rm.queryLock.Lock()
		if rm.watchList.Get(key) == nil {
			rm.watchList.Set(key, struct{}{}, ttl)
		}
		rm.queryLock.Unlock()
	}
	select {
	case rm.quarantineChan <- &QuarantineRecord{
		ResourceGroupName: resourceGroupName,
		StartTime:         *now,
		EndTime:           now.Add(ttl),
		Watch:             watchType,
		WatchText:         convict,
		From:              rm.serverID,
	}:
	default:
		// TODO: add warning for discard flush records
	}
}
func (rm *RunawayManager) MarkRunaway(resourceGroupName, originalSql, planDigest string, action string, matchType RunawayMatchType, now *time.Time) {
	select {
	case rm.runawayQueriesChan <- &RunawayRecord{
		ResourceGroupName: resourceGroupName,
		Time:              *now,
		Match:             matchType.String(),
		Action:            action,
		SqlText:           originalSql,
		PlanDigest:        planDigest,
		From:              rm.serverID,
	}:
	default:
		// TODO: add warning for discard flush records
	}
}

func (rm *RunawayManager) FlushThreshold() int {
	return maxWatchRecordChannelSize / 2
}

func (rm *RunawayManager) RunawayRecordChan() <-chan *RunawayRecord {
	return rm.runawayQueriesChan
}

func (rm *RunawayManager) QuarantineRecordChan() <-chan *QuarantineRecord {
	return rm.quarantineChan
}

=======

	return newRunawayChecker(rm, resourceGroupName, group.RunawaySettings, originalSQL, planDigest)
}

// MarkRunaway marks the query as runaway.
func (rm *RunawayManager) MarkRunaway(resourceGroupName string, convict string, ttl time.Duration) {
	rm.watchList.Set(resourceGroupName+"/"+convict, struct{}{}, ttl)
}

// ExamineWatchList check whether the query is in watch list.
>>>>>>> e606b782
func (rm *RunawayManager) ExamineWatchList(resourceGroupName string, convict string) bool {
	return rm.watchList.Get(resourceGroupName+"/"+convict) != nil
}

// Stop stops the watchList which is a ttlcache.
func (rm *RunawayManager) Stop() {
	if rm.watchList != nil {
		rm.watchList.Stop()
	}
}

// RunawayChecker is used to check if the query is runaway.
type RunawayChecker struct {
	manager           *RunawayManager
	resourceGroupName string
	originalSQL       string
	planDigest        string

	deadline time.Time
	setting  *rmpb.RunawaySettings
<<<<<<< HEAD
	action   string
=======
>>>>>>> e606b782

	marked atomic.Bool
}

func newRunawayChecker(manager *RunawayManager, resourceGroupName string, setting *rmpb.RunawaySettings, originalSQL string, planDigest string) *RunawayChecker {
	return &RunawayChecker{
		manager:           manager,
		resourceGroupName: resourceGroupName,
		originalSQL:       originalSQL,
		planDigest:        planDigest,
		deadline:          time.Now().Add(time.Duration(setting.Rule.ExecElapsedTimeMs) * time.Millisecond),
		setting:           setting,
		marked:            atomic.Bool{},
<<<<<<< HEAD
		action:            strings.ToLower(setting.Action.String()),
=======
>>>>>>> e606b782
	}
}

// BeforeExecutor checks whether query is in watch list before executing and after compiling.
func (r *RunawayChecker) BeforeExecutor() error {
	if r == nil {
		return nil
	}
	result := r.manager.ExamineWatchList(r.resourceGroupName, r.getConvictIdentifier())
	if result {
		r.marked.Store(result)
<<<<<<< HEAD
		if result {
			now := time.Now()
			r.markRunaway(RunawayMatchTypeWatch, &now)
		}
=======
>>>>>>> e606b782
		switch r.setting.Action {
		case rmpb.RunawayAction_Kill:
			return exeerrors.ErrResourceGroupQueryRunawayQuarantine
		case rmpb.RunawayAction_CoolDown:
			return nil
		case rmpb.RunawayAction_DryRun:
			return nil
		default:
		}
	}
	return nil
}

// BeforeCopRequest checks runaway and modifies the request if necessary before sending coprocessor request.
func (r *RunawayChecker) BeforeCopRequest(req *tikvrpc.Request) error {
	marked := r.marked.Load()
	if !marked {
		until := time.Until(r.deadline)
		if until > 0 {
			if r.setting.Action == rmpb.RunawayAction_Kill {
				// if the execution time is close to the threshold, set a timeout
				if until < tikv.ReadTimeoutMedium {
					req.Context.MaxExecutionDurationMs = uint64(until.Milliseconds())
				}
			}
			return nil
		}
		// execution time exceeds the threshold, mark the query as runaway
		if r.marked.CompareAndSwap(false, true) {
<<<<<<< HEAD
			now := time.Now()
			r.markRunaway(RunawayMatchTypeIdentify, &now)
			r.markQuarantine(&now)
=======
			r.markRunaway()
>>>>>>> e606b782
		}
	}
	switch r.setting.Action {
	case rmpb.RunawayAction_Kill:
		return exeerrors.ErrResourceGroupQueryRunawayInterrupted
	case rmpb.RunawayAction_CoolDown:
		req.ResourceControlContext.OverridePriority = 1 // set priority to lowest
		return nil
	case rmpb.RunawayAction_DryRun:
		return nil
	default:
		return nil
	}
}

// AfterCopRequest checks runaway after receiving coprocessor response.
func (r *RunawayChecker) AfterCopRequest() {
	// Do not perform action here as it may be the last cop request and just let it finish. If it's not the last cop request, action would be performed in `BeforeCopRequest` when handling the next cop request.
	// Here only marks the query as runaway
	if !r.marked.Load() && r.deadline.Before(time.Now()) {
		if r.marked.CompareAndSwap(false, true) {
<<<<<<< HEAD
			now := time.Now()
			r.markRunaway(RunawayMatchTypeIdentify, &now)
			r.markQuarantine(&now)
		}
	}
}

func (r *RunawayChecker) markQuarantine(now *time.Time) {
	if r.setting.Watch == nil {
		return
	}
	watchType := strings.ToLower(r.setting.Watch.Type.String())
	ttl := time.Duration(r.setting.Watch.LastingDurationMs) * time.Millisecond

	r.manager.MarkQuarantine(r.resourceGroupName, r.getConvictIdentifier(), watchType, ttl, r.action, now)
}

func (r *RunawayChecker) markRunaway(matchType RunawayMatchType, now *time.Time) {
	r.manager.MarkRunaway(r.resourceGroupName, r.originalSQL, r.planDigest, r.action, matchType, now)
=======
			r.markRunaway()
		}
	}
}

func (r *RunawayChecker) markRunaway() {
	if r.setting.Watch == nil {
		return
	}
	r.manager.MarkRunaway(r.resourceGroupName, r.getConvictIdentifier(), time.Duration(r.setting.Watch.LastingDurationMs)*time.Millisecond)
>>>>>>> e606b782
}

func (r *RunawayChecker) getConvictIdentifier() string {
	if r.setting.Watch == nil {
		return ""
	}
	switch r.setting.Watch.Type {
	case rmpb.RunawayWatchType_Similar:
		return r.planDigest
	case rmpb.RunawayWatchType_Exact:
		return r.originalSQL
	default:
		return ""
	}
}<|MERGE_RESOLUTION|>--- conflicted
+++ resolved
@@ -20,10 +20,6 @@
 	"time"
 
 	"github.com/jellydator/ttlcache/v3"
-<<<<<<< HEAD
-	"github.com/ngaut/pools"
-=======
->>>>>>> e606b782
 	rmpb "github.com/pingcap/kvproto/pkg/resource_manager"
 	"github.com/pingcap/tidb/util/dbterror/exeerrors"
 	"github.com/pingcap/tidb/util/logutil"
@@ -79,23 +75,16 @@
 	From              string
 }
 
-type sessionPool interface {
-	Get() (pools.Resource, error)
-	Put(pools.Resource)
-}
-
 type RunawayManager struct {
-<<<<<<< HEAD
 	queryLock          sync.Mutex
 	resourceGroupCtl   *rmclient.ResourceGroupsController
 	watchList          *ttlcache.Cache[string, struct{}]
 	serverID           string
-	pool               sessionPool
 	runawayQueriesChan chan *RunawayRecord
 	quarantineChan     chan *QuarantineRecord
 }
 
-func NewRunawayManager(resourceGroupCtl *rmclient.ResourceGroupsController, serverAddr string, pool sessionPool) *RunawayManager {
+func NewRunawayManager(resourceGroupCtl *rmclient.ResourceGroupsController, serverAddr string) *RunawayManager {
 	watchList := ttlcache.New[string, struct{}](ttlcache.WithCapacity[string, struct{}](maxWatchListCap))
 	go watchList.Start()
 	return &RunawayManager{
@@ -104,20 +93,6 @@
 		serverID:           serverAddr,
 		runawayQueriesChan: make(chan *RunawayRecord, maxWatchRecordChannelSize),
 		quarantineChan:     make(chan *QuarantineRecord, maxWatchRecordChannelSize),
-		pool:               pool,
-=======
-	resourceGroupCtl *rmclient.ResourceGroupsController
-	watchList        *ttlcache.Cache[string, struct{}]
-}
-
-// NewRunawayManager creates a new RunawayManager.
-func NewRunawayManager(resourceGroupCtl *rmclient.ResourceGroupsController) *RunawayManager {
-	watchList := ttlcache.New[string, struct{}]()
-	go watchList.Start()
-	return &RunawayManager{
-		resourceGroupCtl: resourceGroupCtl,
-		watchList:        watchList,
->>>>>>> e606b782
 	}
 }
 
@@ -130,7 +105,6 @@
 	if group.RunawaySettings == nil {
 		return nil
 	}
-<<<<<<< HEAD
 	return newRunawayChecker(rm, resourceGroupName, group.RunawaySettings, originalSql, planDigest)
 }
 
@@ -184,18 +158,6 @@
 	return rm.quarantineChan
 }
 
-=======
-
-	return newRunawayChecker(rm, resourceGroupName, group.RunawaySettings, originalSQL, planDigest)
-}
-
-// MarkRunaway marks the query as runaway.
-func (rm *RunawayManager) MarkRunaway(resourceGroupName string, convict string, ttl time.Duration) {
-	rm.watchList.Set(resourceGroupName+"/"+convict, struct{}{}, ttl)
-}
-
-// ExamineWatchList check whether the query is in watch list.
->>>>>>> e606b782
 func (rm *RunawayManager) ExamineWatchList(resourceGroupName string, convict string) bool {
 	return rm.watchList.Get(resourceGroupName+"/"+convict) != nil
 }
@@ -216,10 +178,7 @@
 
 	deadline time.Time
 	setting  *rmpb.RunawaySettings
-<<<<<<< HEAD
 	action   string
-=======
->>>>>>> e606b782
 
 	marked atomic.Bool
 }
@@ -233,10 +192,7 @@
 		deadline:          time.Now().Add(time.Duration(setting.Rule.ExecElapsedTimeMs) * time.Millisecond),
 		setting:           setting,
 		marked:            atomic.Bool{},
-<<<<<<< HEAD
 		action:            strings.ToLower(setting.Action.String()),
-=======
->>>>>>> e606b782
 	}
 }
 
@@ -248,13 +204,10 @@
 	result := r.manager.ExamineWatchList(r.resourceGroupName, r.getConvictIdentifier())
 	if result {
 		r.marked.Store(result)
-<<<<<<< HEAD
 		if result {
 			now := time.Now()
 			r.markRunaway(RunawayMatchTypeWatch, &now)
 		}
-=======
->>>>>>> e606b782
 		switch r.setting.Action {
 		case rmpb.RunawayAction_Kill:
 			return exeerrors.ErrResourceGroupQueryRunawayQuarantine
@@ -284,13 +237,9 @@
 		}
 		// execution time exceeds the threshold, mark the query as runaway
 		if r.marked.CompareAndSwap(false, true) {
-<<<<<<< HEAD
 			now := time.Now()
 			r.markRunaway(RunawayMatchTypeIdentify, &now)
 			r.markQuarantine(&now)
-=======
-			r.markRunaway()
->>>>>>> e606b782
 		}
 	}
 	switch r.setting.Action {
@@ -312,7 +261,6 @@
 	// Here only marks the query as runaway
 	if !r.marked.Load() && r.deadline.Before(time.Now()) {
 		if r.marked.CompareAndSwap(false, true) {
-<<<<<<< HEAD
 			now := time.Now()
 			r.markRunaway(RunawayMatchTypeIdentify, &now)
 			r.markQuarantine(&now)
@@ -332,18 +280,6 @@
 
 func (r *RunawayChecker) markRunaway(matchType RunawayMatchType, now *time.Time) {
 	r.manager.MarkRunaway(r.resourceGroupName, r.originalSQL, r.planDigest, r.action, matchType, now)
-=======
-			r.markRunaway()
-		}
-	}
-}
-
-func (r *RunawayChecker) markRunaway() {
-	if r.setting.Watch == nil {
-		return
-	}
-	r.manager.MarkRunaway(r.resourceGroupName, r.getConvictIdentifier(), time.Duration(r.setting.Watch.LastingDurationMs)*time.Millisecond)
->>>>>>> e606b782
 }
 
 func (r *RunawayChecker) getConvictIdentifier() string {
