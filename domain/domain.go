--- conflicted
+++ resolved
@@ -1262,258 +1262,6 @@
 	do.onClose = onClose
 }
 
-<<<<<<< HEAD
-=======
-const (
-	runawayRecordFluashInterval  = time.Second
-	quarantineRecordGCInterval   = time.Minute * 10
-	runawayRecordGCInterval      = time.Hour * 24
-	runawayRecordExpiredDuration = time.Hour * 24 * 7
-
-	runawayRecordGCBatchSize       = 100
-	runawayRecordGCSelectBatchSize = runawayRecordGCBatchSize * 5
-)
-
-var systemSchemaCIStr = model.NewCIStr("mysql")
-
-func (do *Domain) deleteExpiredRows(tableName, colName string, expiredDuration time.Duration) {
-	if !do.DDL().OwnerManager().IsOwner() {
-		return
-	}
-	failpoint.Inject("FastRunawayGC", func() {
-		expiredDuration = time.Second * 1
-	})
-	expiredTime := time.Now().Add(-expiredDuration)
-	tbCIStr := model.NewCIStr(tableName)
-	tbl, err := do.InfoSchema().TableByName(systemSchemaCIStr, tbCIStr)
-	if err != nil {
-		logutil.BgLogger().Error("delete system table failed", zap.String("table", tableName), zap.Error(err))
-		return
-	}
-	tbInfo := tbl.Meta()
-	col := tbInfo.FindPublicColumnByName(colName)
-	if col == nil {
-		logutil.BgLogger().Error("time column is not public in table", zap.String("table", tableName), zap.String("column", colName))
-		return
-	}
-	tb, err := cache.NewBasePhysicalTable(systemSchemaCIStr, tbInfo, model.NewCIStr(""), col)
-	if err != nil {
-		logutil.BgLogger().Error("delete system table failed", zap.String("table", tableName), zap.Error(err))
-		return
-	}
-	generator, err := sqlbuilder.NewScanQueryGenerator(tb, expiredTime, nil, nil)
-	if err != nil {
-		logutil.BgLogger().Error("delete system table failed", zap.String("table", tableName), zap.Error(err))
-		return
-	}
-	var leftRows [][]types.Datum
-	for {
-		sql := ""
-		if sql, err = generator.NextSQL(leftRows, runawayRecordGCSelectBatchSize); err != nil {
-			logutil.BgLogger().Error("delete system table failed", zap.String("table", tableName), zap.Error(err))
-			return
-		}
-		// to remove
-		if len(sql) == 0 {
-			return
-		}
-
-		rows, sqlErr := do.execRestrictedSQL(sql, nil)
-		if sqlErr != nil {
-			logutil.BgLogger().Error("delete system table failed", zap.String("table", tableName), zap.Error(err))
-			return
-		}
-		leftRows = make([][]types.Datum, len(rows))
-		for i, row := range rows {
-			leftRows[i] = row.GetDatumRow(tb.KeyColumnTypes)
-		}
-
-		for len(leftRows) > 0 {
-			var delBatch [][]types.Datum
-			if len(leftRows) < runawayRecordGCBatchSize {
-				delBatch = leftRows
-				leftRows = nil
-			} else {
-				delBatch = leftRows[0:runawayRecordGCBatchSize]
-				leftRows = leftRows[runawayRecordGCBatchSize:]
-			}
-			sql, err := sqlbuilder.BuildDeleteSQL(tb, delBatch, expiredTime)
-			if err != nil {
-				logutil.BgLogger().Error(
-					"build delete SQL failed when deleting system table",
-					zap.Error(err),
-					zap.String("table", tb.Schema.O+"."+tb.Name.O),
-				)
-				return
-			}
-
-			_, err = do.execRestrictedSQL(sql, nil)
-			if err != nil {
-				logutil.BgLogger().Error(
-					"delete SQL failed when deleting system table", zap.Error(err), zap.String("SQL", sql),
-				)
-			}
-		}
-	}
-}
-
-func (do *Domain) runawayRecordFlushLoop() {
-	defer util.Recover(metrics.LabelDomain, "runawayRecordFlushLoop", nil, false)
-
-	// this times is used to batch flushing rocords, with 1s duration,
-	// we can guarantee a watch record can be seen by the user within 1s.
-	runawayRecordFluashTimer := time.NewTimer(runawayRecordFluashInterval)
-	runawayRecordGCTicker := time.NewTicker(runawayRecordGCInterval)
-	quarantineRecordGCTicker := time.NewTicker(quarantineRecordGCInterval)
-	failpoint.Inject("FastRunawayGC", func() {
-		runawayRecordFluashTimer.Stop()
-		runawayRecordGCTicker.Stop()
-		quarantineRecordGCTicker.Stop()
-		runawayRecordFluashTimer = time.NewTimer(time.Millisecond * 50)
-		runawayRecordGCTicker = time.NewTicker(time.Millisecond * 200)
-		quarantineRecordGCTicker = time.NewTicker(time.Millisecond * 200)
-	})
-
-	fired := false
-	recordCh := do.RunawayManager().RunawayRecordChan()
-	quarantineRecordCh := do.RunawayManager().QuarantineRecordChan()
-	flushThrehold := do.runawayManager.FlushThreshold()
-	records := make([]*resourcegroup.RunawayRecord, 0, flushThrehold)
-	quarantineRecords := make([]*resourcegroup.QuarantineRecord, 0)
-
-	flushRunawayRecords := func() {
-		if len(records) == 0 {
-			return
-		}
-		sql, params := genRunawayQueriesStmt(records)
-		if _, err := do.execRestrictedSQL(sql, params); err != nil {
-			logutil.BgLogger().Error("flush runaway records failed", zap.Error(err), zap.Int("count", len(records)))
-		}
-		records = records[:0]
-	}
-	flushQuarantineRecords := func() {
-		if len(quarantineRecords) == 0 {
-			return
-		}
-		sql, params := genQuarantineQueriesStmt(quarantineRecords)
-		if _, err := do.execRestrictedSQL(sql, params); err != nil {
-			logutil.BgLogger().Error("flush quarantine records failed", zap.Error(err), zap.Int("count", len(quarantineRecords)))
-		}
-		quarantineRecords = quarantineRecords[:0]
-	}
-	for {
-		select {
-		case <-do.exit:
-			return
-		case <-runawayRecordFluashTimer.C:
-			flushRunawayRecords()
-			fired = true
-		case r := <-quarantineRecordCh:
-			quarantineRecords = append(quarantineRecords, r)
-			// we expect quarantine record should not be triggered very often, so always
-			// flush as soon as possible.
-			if len(quarantineRecordCh) == 0 || len(quarantineRecords) >= flushThrehold {
-				flushQuarantineRecords()
-			}
-		case r := <-recordCh:
-			records = append(records, r)
-			failpoint.Inject("FastRunawayGC", func() {
-				flushRunawayRecords()
-			})
-			if len(records) >= flushThrehold {
-				flushRunawayRecords()
-			} else if fired {
-				fired = false
-				// meet a new record, reset the timer.
-				runawayRecordFluashTimer.Reset(runawayRecordFluashInterval)
-			}
-		case <-runawayRecordGCTicker.C:
-			go do.deleteExpiredRows("tidb_runaway_queries", "time", runawayRecordExpiredDuration)
-		case <-quarantineRecordGCTicker.C:
-			go do.deleteExpiredRows("tidb_runaway_quarantined_watch", "end_time", time.Duration(0))
-		}
-	}
-}
-
-func (do *Domain) execRestrictedSQL(sql string, params []interface{}) ([]chunk.Row, error) {
-	se, err := do.sysSessionPool.Get()
-	defer func() {
-		do.sysSessionPool.Put(se)
-	}()
-	if err != nil {
-		return nil, errors.Annotate(err, "get session failed")
-	}
-	exec := se.(sqlexec.RestrictedSQLExecutor)
-	ctx := kv.WithInternalSourceType(context.Background(), kv.InternalTxnStats)
-	r, _, err := exec.ExecRestrictedSQL(ctx, []sqlexec.OptionFuncAlias{sqlexec.ExecOptionUseCurSession},
-		sql, params...,
-	)
-	return r, err
-}
-
-func genRunawayQueriesStmt(records []*resourcegroup.RunawayRecord) (string, []interface{}) {
-	var builder strings.Builder
-	params := make([]interface{}, 0, len(records)*7)
-	builder.WriteString("insert into mysql.tidb_runaway_queries VALUES ")
-	for count, r := range records {
-		if count > 0 {
-			builder.WriteByte(',')
-		}
-		builder.WriteString("(%?, %?, %?, %?, %?, %?, %?)")
-		params = append(params, r.ResourceGroupName)
-		params = append(params, r.Time)
-		params = append(params, r.Match)
-		params = append(params, r.Action)
-		params = append(params, r.SQLText)
-		params = append(params, r.PlanDigest)
-		params = append(params, r.From)
-	}
-	return builder.String(), params
-}
-
-func genQuarantineQueriesStmt(records []*resourcegroup.QuarantineRecord) (string, []interface{}) {
-	var builder strings.Builder
-	params := make([]interface{}, 0, len(records)*7)
-	builder.WriteString("insert into mysql.tidb_runaway_quarantined_watch VALUES ")
-	for count, r := range records {
-		if count > 0 {
-			builder.WriteByte(',')
-		}
-		builder.WriteString("(%?, %?, %?, %?, %?, %?)")
-		params = append(params, r.ResourceGroupName)
-		params = append(params, r.StartTime)
-		params = append(params, r.EndTime)
-		params = append(params, r.Watch)
-		params = append(params, r.WatchText)
-		params = append(params, r.Source)
-	}
-	return builder.String(), params
-}
-
-func (do *Domain) initResourceGroupsController(ctx context.Context, pdClient pd.Client) error {
-	if pdClient == nil {
-		logutil.BgLogger().Warn("cannot setup up resource controller, not using tikv storage")
-		// return nil as unistore doesn't support it
-		return nil
-	}
-
-	control, err := rmclient.NewResourceGroupController(ctx, do.ServerID(), pdClient, nil, rmclient.WithMaxWaitDuration(resourcegroup.MaxWaitDuration))
-	if err != nil {
-		return err
-	}
-	control.Start(ctx)
-	serverInfo, err := infosync.GetServerInfo()
-	if err != nil {
-		return err
-	}
-	serverAddr := net.JoinHostPort(serverInfo.IP, strconv.Itoa(int(serverInfo.Port)))
-	do.runawayManager = resourcegroup.NewRunawayManager(control, serverAddr)
-	do.resourceGroupsController = control
-	tikv.SetResourceControlInterceptor(control)
-	return nil
-}
-
->>>>>>> 93a880ac
 func (do *Domain) initLogBackup(ctx context.Context, pdClient pd.Client) error {
 	cfg := config.GetGlobalConfig()
 	if pdClient == nil || do.etcdClient == nil {
