--- conflicted
+++ resolved
@@ -1246,29 +1246,16 @@
 
 func (do *Domain) initResourceGroupsController(ctx context.Context, pdClient pd.Client) error {
 	if pdClient == nil {
-<<<<<<< HEAD
-		logutil.BgLogger().Warn("cannot setup up resource controller, should use tikv storage")
-=======
 		logutil.BgLogger().Warn("cannot setup up resource controller, not using tikv storage")
->>>>>>> 4a6f874d
 		// return nil as unistore doesn't support it
 		return nil
 	}
 
-<<<<<<< HEAD
-	control, err := rmclient.NewResourceGroupController(ctx, do.ServerID(), pdClient, nil, rmclient.WithMaxWaitDuration(time.Second*30))
-=======
 	control, err := rmclient.NewResourceGroupController(ctx, do.ServerID(), pdClient, nil, rmclient.WithMaxWaitDuration(resourcegroup.MaxWaitDuration))
->>>>>>> 4a6f874d
 	if err != nil {
 		return err
 	}
 	control.Start(ctx)
-<<<<<<< HEAD
-	tikv.SetResourceControlInterceptor(control)
-	control.Start(ctx)
-=======
->>>>>>> 4a6f874d
 	do.runawayManager = resourcegroup.NewRunawayManager(control)
 	do.resourceGroupsController = control
 	return nil
