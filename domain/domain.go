--- conflicted
+++ resolved
@@ -995,13 +995,9 @@
 	if do.etcdClient != nil {
 		terror.Log(errors.Trace(do.etcdClient.Close()))
 	}
-<<<<<<< HEAD
-	do.RunawayManager().Stop()
-=======
 	if rm := do.RunawayManager(); rm != nil {
 		rm.Stop()
 	}
->>>>>>> 03b450d9
 
 	if do.unprefixedEtcdCli != nil {
 		terror.Log(errors.Trace(do.unprefixedEtcdCli.Close()))
