load("@bazel_gazelle//:deps.bzl", "go_repository")

def go_deps():
    go_repository(
        name = "cc_mvdan_gofumpt",
        build_file_proto_mode = "disable",
        importpath = "mvdan.cc/gofumpt",
        sum = "h1:JVf4NN1mIpHogBj7ABpgOyZc65/UUOkKQFkoURsz4MM=",
        version = "v0.4.0",
    )
    go_repository(
        name = "cc_mvdan_interfacer",
        build_file_proto_mode = "disable",
        importpath = "mvdan.cc/interfacer",
        sum = "h1:WX1yoOaKQfddO/mLzdV4wptyWgoH/6hwLs7QHTixo0I=",
        version = "v0.0.0-20180901003855-c20040233aed",
    )
    go_repository(
        name = "cc_mvdan_lint",
        build_file_proto_mode = "disable",
        importpath = "mvdan.cc/lint",
        sum = "h1:DxJ5nJdkhDlLok9K6qO+5290kphDJbHOQO1DFFFTeBo=",
        version = "v0.0.0-20170908181259-adc824a0674b",
    )
    go_repository(
        name = "cc_mvdan_unparam",
        build_file_proto_mode = "disable",
        importpath = "mvdan.cc/unparam",
        sum = "h1:3rvTIIM22r9pvXk+q3swxUQAQOxksVMGK7sml4nG57w=",
        version = "v0.0.0-20221223090309-7455f1af531d",
    )

    go_repository(
        name = "co_honnef_go_tools",
        build_file_proto_mode = "disable_global",
        importpath = "honnef.co/go/tools",
        sum = "h1:o/n5/K5gXqk8Gozvs2cnL0F2S1/g1vcGCAx2vETjITw=",
        version = "v0.4.3",
    )
    go_repository(
        name = "com_4d63_gocheckcompilerdirectives",
        build_file_proto_mode = "disable",
        importpath = "4d63.com/gocheckcompilerdirectives",
        sum = "h1:AHcMYuw56NPjq/2y615IGg2kYkBdTvOaojYCBcRE7MA=",
        version = "v1.2.1",
    )

    go_repository(
        name = "com_4d63_gochecknoglobals",
        build_file_proto_mode = "disable",
        importpath = "4d63.com/gochecknoglobals",
        sum = "h1:1eiorGsgHOFOuoOiJDy2psSrQbRdIHrlge0IJIkUgDc=",
        version = "v0.2.1",
    )
    go_repository(
        name = "com_github_abirdcfly_dupword",
        build_file_proto_mode = "disable",
        importpath = "github.com/Abirdcfly/dupword",
        sum = "h1:MxprGjKq3yDBICXDgEEsyGirIXfMYXkLNT/agPsE1tk=",
        version = "v0.0.9",
    )

    go_repository(
        name = "com_github_acarl005_stripansi",
        build_file_proto_mode = "disable",
        importpath = "github.com/acarl005/stripansi",
        sum = "h1:licZJFw2RwpHMqeKTCYkitsPqHNxTmd4SNR5r94FGM8=",
        version = "v0.0.0-20180116102854-5a71ef0e047d",
    )

    go_repository(
        name = "com_github_ajg_form",
        build_file_proto_mode = "disable_global",
        importpath = "github.com/ajg/form",
        sum = "h1:t9c7v8JUKu/XxOGBU0yjNpaMloxGEJhUkqFRq0ibGeU=",
        version = "v1.5.1",
    )
    go_repository(
        name = "com_github_ajstarks_svgo",
        build_file_proto_mode = "disable_global",
        importpath = "github.com/ajstarks/svgo",
        sum = "h1:wVe6/Ea46ZMeNkQjjBW6xcqyQA/j5e0D6GytH95g0gQ=",
        version = "v0.0.0-20180226025133-644b8db467af",
    )
    go_repository(
        name = "com_github_alecthomas_template",
        build_file_proto_mode = "disable_global",
        importpath = "github.com/alecthomas/template",
        sum = "h1:JYp7IbQjafoB+tBA3gMyHYHrpOtNuDiK/uB5uXxq5wM=",
        version = "v0.0.0-20190718012654-fb15b899a751",
    )
    go_repository(
        name = "com_github_alecthomas_units",
        build_file_proto_mode = "disable_global",
        importpath = "github.com/alecthomas/units",
        sum = "h1:UQZhZ2O0vMHr2cI+DC1Mbh0TJxzA3RcLoMsFw+aXw7E=",
        version = "v0.0.0-20190924025748-f65c72e2690d",
    )
    go_repository(
        name = "com_github_aleksi_gocov_xml",
        build_file_proto_mode = "disable",
        importpath = "github.com/AlekSi/gocov-xml",
        sum = "h1:4QctJBgXEkbzeKz6PJy6bt3JSPNSN4I2mITYW+eKUoQ=",
        version = "v1.0.0",
    )

    go_repository(
        name = "com_github_alexkohler_prealloc",
        build_file_proto_mode = "disable",
        importpath = "github.com/alexkohler/prealloc",
        sum = "h1:Hbq0/3fJPQhNkN0dR95AVrr6R7tou91y0uHG5pOcUuw=",
        version = "v1.0.0",
    )
    go_repository(
        name = "com_github_alingse_asasalint",
        build_file_proto_mode = "disable",
        importpath = "github.com/alingse/asasalint",
        sum = "h1:SFwnQXJ49Kx/1GghOFz1XGqHYKp21Kq1nHad/0WQRnw=",
        version = "v0.0.11",
    )

    go_repository(
        name = "com_github_aliyun_alibaba_cloud_sdk_go",
        build_file_proto_mode = "disable",
        importpath = "github.com/aliyun/alibaba-cloud-sdk-go",
        sum = "h1:Q/yk4z/cHUVZfgTqtD09qeYBxHwshQAjVRX73qs8UH0=",
        version = "v1.61.1581",
    )

    go_repository(
        name = "com_github_andreasbriese_bbloom",
        build_file_proto_mode = "disable_global",
        importpath = "github.com/AndreasBriese/bbloom",
        sum = "h1:HD8gA2tkByhMAwYaFAX9w2l7vxvBQ5NMoxDrkhqhtn4=",
        version = "v0.0.0-20190306092124-e2d15f34fcf9",
    )
    go_repository(
        name = "com_github_antihax_optional",
        build_file_proto_mode = "disable_global",
        importpath = "github.com/antihax/optional",
        sum = "h1:xK2lYat7ZLaVVcIuj82J8kIro4V6kDe0AUDFboUCwcg=",
        version = "v1.0.0",
    )
    go_repository(
        name = "com_github_antonboom_errname",
        build_file_proto_mode = "disable",
        importpath = "github.com/Antonboom/errname",
        sum = "h1:mBBDKvEYwPl4WFFNwec1CZO096G6vzK9vvDQzAwkako=",
        version = "v0.1.7",
    )
    go_repository(
        name = "com_github_antonboom_nilnil",
        build_file_proto_mode = "disable",
        importpath = "github.com/Antonboom/nilnil",
        sum = "h1:PHhrh5ANKFWRBh7TdYmyyq2gyT2lotnvFvvFbylF81Q=",
        version = "v0.1.1",
    )
    go_repository(
        name = "com_github_apache_skywalking_eyes",
        build_file_proto_mode = "disable",
        importpath = "github.com/apache/skywalking-eyes",
        sum = "h1:O13kdRU6FCEZevfD01mdhTgCZLLfPZIQ0GXZrLl7FpQ=",
        version = "v0.4.0",
    )

    go_repository(
        name = "com_github_apache_thrift",
        build_file_proto_mode = "disable_global",
        importpath = "github.com/apache/thrift",
        sum = "h1:Jz3KVLYY5+JO7rDiX0sAuRGtuv2vG01r17Y9nLMWNUw=",
        version = "v0.13.1-0.20201008052519-daf620915714",
    )
    go_repository(
        name = "com_github_armon_circbuf",
        build_file_proto_mode = "disable_global",
        importpath = "github.com/armon/circbuf",
        sum = "h1:QEF07wC0T1rKkctt1RINW/+RMTVmiwxETico2l3gxJA=",
        version = "v0.0.0-20150827004946-bbbad097214e",
    )
    go_repository(
        name = "com_github_armon_consul_api",
        build_file_proto_mode = "disable_global",
        importpath = "github.com/armon/consul-api",
        sum = "h1:G1bPvciwNyF7IUmKXNt9Ak3m6u9DE1rF+RmtIkBpVdA=",
        version = "v0.0.0-20180202201655-eb2c6b5be1b6",
    )
    go_repository(
        name = "com_github_armon_go_metrics",
        build_file_proto_mode = "disable_global",
        importpath = "github.com/armon/go-metrics",
        sum = "h1:8GUt8eRujhVEGZFFEjBj46YV4rDjvGrNxb0KMWYkL2I=",
        version = "v0.0.0-20180917152333-f0300d1749da",
    )
    go_repository(
        name = "com_github_armon_go_radix",
        build_file_proto_mode = "disable_global",
        importpath = "github.com/armon/go-radix",
        sum = "h1:BUAU3CGlLvorLI26FmByPp2eC2qla6E1Tw+scpcg/to=",
        version = "v0.0.0-20180808171621-7fddfc383310",
    )
    go_repository(
        name = "com_github_armon_go_socks5",
        build_file_proto_mode = "disable",
        importpath = "github.com/armon/go-socks5",
        sum = "h1:0CwZNZbxp69SHPdPJAN/hZIm0C4OItdklCFmMRWYpio=",
        version = "v0.0.0-20160902184237-e75332964ef5",
    )

    go_repository(
        name = "com_github_ashanbrown_forbidigo",
        build_file_proto_mode = "disable",
        importpath = "github.com/ashanbrown/forbidigo",
        sum = "h1:spdPbupaSqtWORq1Q4eHBoPBmHtwVyLKwaedbSLc5Sw=",
        version = "v1.4.0",
    )
    go_repository(
        name = "com_github_ashanbrown_makezero",
        build_file_proto_mode = "disable",
        importpath = "github.com/ashanbrown/makezero",
        sum = "h1:iCQ87C0V0vSyO+M9E/FZYbu65auqH0lnsOkf5FcB28s=",
        version = "v1.1.1",
    )

    go_repository(
        name = "com_github_aws_aws_sdk_go",
        build_file_proto_mode = "disable_global",
        importpath = "github.com/aws/aws-sdk-go",
        sum = "h1:jLDC9RsNoYMLFlKpB8LdqUnoDdC2yvkS4QbuyPQJ8+M=",
        version = "v1.44.48",
    )
    go_repository(
        name = "com_github_axw_gocov",
        build_file_proto_mode = "disable",
        importpath = "github.com/axw/gocov",
        sum = "h1:YsqYR66hUmilVr23tu8USgnJIJvnwh3n7j5zRn7x4LU=",
        version = "v1.0.0",
    )

    go_repository(
        name = "com_github_aymerick_raymond",
        build_file_proto_mode = "disable_global",
        importpath = "github.com/aymerick/raymond",
        sum = "h1:Ppm0npCCsmuR9oQaBtRuZcmILVE74aXE+AmrJj8L2ns=",
        version = "v2.0.3-0.20180322193309-b565731e1464+incompatible",
    )
    go_repository(
        name = "com_github_azure_azure_sdk_for_go",
        build_file_proto_mode = "disable",
        importpath = "github.com/Azure/azure-sdk-for-go",
        sum = "h1:bch1RS060vGpHpY3zvQDV4rOiRw25J1zmR/B9a76aSA=",
        version = "v23.2.0+incompatible",
    )

    go_repository(
        name = "com_github_azure_azure_sdk_for_go_sdk_azcore",
        build_file_proto_mode = "disable_global",
        importpath = "github.com/Azure/azure-sdk-for-go/sdk/azcore",
        sum = "h1:KQgdWmEOmaJKxaUUZwHAYh12t+b+ZJf8q3friycK1kA=",
        version = "v0.20.0",
    )
    go_repository(
        name = "com_github_azure_azure_sdk_for_go_sdk_azidentity",
        build_file_proto_mode = "disable_global",
        importpath = "github.com/Azure/azure-sdk-for-go/sdk/azidentity",
        sum = "h1:VBvHGLJbaY0+c66NZHdS9cgjHVYSH6DDa0XJMyrblsI=",
        version = "v0.12.0",
    )
    go_repository(
        name = "com_github_azure_azure_sdk_for_go_sdk_internal",
        build_file_proto_mode = "disable_global",
        importpath = "github.com/Azure/azure-sdk-for-go/sdk/internal",
        sum = "h1:BUYIbDf/mMZ8945v3QkG3OuqGVyS4Iek0AOLwdRAYoc=",
        version = "v0.8.1",
    )
    go_repository(
        name = "com_github_azure_azure_sdk_for_go_sdk_storage_azblob",
        build_file_proto_mode = "disable_global",
        importpath = "github.com/Azure/azure-sdk-for-go/sdk/storage/azblob",
        sum = "h1:62Ew5xXg5UCGIXDOM7+y4IL5/6mQJq1nenhBCJAeGX8=",
        version = "v0.2.0",
    )
    go_repository(
        name = "com_github_azure_go_autorest",
        build_file_proto_mode = "disable",
        importpath = "github.com/Azure/go-autorest",
        sum = "h1:Q2feRPMlcfVcqz3pF87PJzkm5lZrL+x6BDtzhODzNJM=",
        version = "v11.2.8+incompatible",
    )

    go_repository(
        name = "com_github_benbjohnson_clock",
        build_file_proto_mode = "disable_global",
        importpath = "github.com/benbjohnson/clock",
        sum = "h1:ip6w0uFQkncKQ979AypyG0ER7mqUSBdKLOgAle/AT8A=",
        version = "v1.3.0",
    )
    go_repository(
        name = "com_github_beorn7_perks",
        build_file_proto_mode = "disable_global",
        importpath = "github.com/beorn7/perks",
        sum = "h1:VlbKKnNfV8bJzeqoa4cOKqO6bYr3WgKZxO8Z16+hsOM=",
        version = "v1.0.1",
    )
    go_repository(
        name = "com_github_bgentry_speakeasy",
        build_file_proto_mode = "disable_global",
        importpath = "github.com/bgentry/speakeasy",
        sum = "h1:ByYyxL9InA1OWqxJqqp2A5pYHUrCiAL6K3J+LKSsQkY=",
        version = "v0.1.0",
    )
    go_repository(
        name = "com_github_biogo_store",
        build_file_proto_mode = "disable",
        importpath = "github.com/biogo/store",
        sum = "h1:tYoz1OeRpx3dJZlh9T4dQt4kAndcmpl+VNdzbSgFC/0=",
        version = "v0.0.0-20160505134755-913427a1d5e8",
    )
    go_repository(
        name = "com_github_bitly_go_simplejson",
        build_file_proto_mode = "disable",
        importpath = "github.com/bitly/go-simplejson",
        sum = "h1:6IH+V8/tVMab511d5bn4M7EwGXZf9Hj6i2xSwkNEM+Y=",
        version = "v0.5.0",
    )

    go_repository(
        name = "com_github_bketelsen_crypt",
        build_file_proto_mode = "disable_global",
        importpath = "github.com/bketelsen/crypt",
        sum = "h1:+0HFd5KSZ/mm3JmhmrDukiId5iR6w4+BdFtfSy4yWIc=",
        version = "v0.0.3-0.20200106085610-5cbc8cc4026c",
    )
    go_repository(
        name = "com_github_bkielbasa_cyclop",
        build_file_proto_mode = "disable",
        importpath = "github.com/bkielbasa/cyclop",
        sum = "h1:7Jmnh0yL2DjKfw28p86YTd/B4lRGcNuu12sKE35sM7A=",
        version = "v1.2.0",
    )

    go_repository(
        name = "com_github_blacktear23_go_proxyprotocol",
        build_file_proto_mode = "disable_global",
        importpath = "github.com/blacktear23/go-proxyprotocol",
        sum = "h1:moi4x1lJlrQj2uYUJdEyCxqj9UNmaSKZwaGZIXnbAis=",
        version = "v1.0.5",
    )
    go_repository(
        name = "com_github_blizzy78_varnamelen",
        build_file_proto_mode = "disable",
        importpath = "github.com/blizzy78/varnamelen",
        sum = "h1:oqSblyuQvFsW1hbBHh1zfwrKe3kcSj0rnXkKzsQ089M=",
        version = "v0.8.0",
    )
    go_repository(
        name = "com_github_bmatcuk_doublestar_v2",
        build_file_proto_mode = "disable",
        importpath = "github.com/bmatcuk/doublestar/v2",
        sum = "h1:6I6oUiT/sU27eE2OFcWqBhL1SwjyvQuOssxT4a1yidI=",
        version = "v2.0.4",
    )

    go_repository(
        name = "com_github_bombsimon_wsl_v3",
        build_file_proto_mode = "disable",
        importpath = "github.com/bombsimon/wsl/v3",
        sum = "h1:RkSxjT3tmlptwfgEgTgU+KYKLI35p/tviNXNXiL2aNU=",
        version = "v3.4.0",
    )
    go_repository(
        name = "com_github_breeswish_gin_jwt_v2",
        build_file_proto_mode = "disable",
        importpath = "github.com/breeswish/gin-jwt/v2",
        sum = "h1:KLE/YeX+9FNaGVW5MtImRVPhjDpfpgJhvkuYWBmOYbo=",
        version = "v2.6.4-jwt-patch",
    )

    go_repository(
        name = "com_github_breml_bidichk",
        build_file_proto_mode = "disable",
        importpath = "github.com/breml/bidichk",
        sum = "h1:qe6ggxpTfA8E75hdjWPZ581sY3a2lnl0IRxLQFelECI=",
        version = "v0.2.3",
    )
    go_repository(
        name = "com_github_breml_errchkjson",
        build_file_proto_mode = "disable",
        importpath = "github.com/breml/errchkjson",
        sum = "h1:YdDqhfqMT+I1vIxPSas44P+9Z9HzJwCeAzjB8PxP1xw=",
        version = "v0.3.0",
    )

    go_repository(
        name = "com_github_burntsushi_toml",
        build_file_proto_mode = "disable_global",
        importpath = "github.com/BurntSushi/toml",
        sum = "h1:9F2/+DoOYIOksmaJFPw1tGFy1eDnIJXg+UHjuD8lTak=",
        version = "v1.2.1",
    )
    go_repository(
        name = "com_github_burntsushi_xgb",
        build_file_proto_mode = "disable_global",
        importpath = "github.com/BurntSushi/xgb",
        sum = "h1:1BDTz0u9nC3//pOCMdNH+CiXJVYJh5UQNCOBG7jbELc=",
        version = "v0.0.0-20160522181843-27f122750802",
    )
    go_repository(
        name = "com_github_butuzov_ireturn",
        build_file_proto_mode = "disable",
        importpath = "github.com/butuzov/ireturn",
        sum = "h1:QvrO2QF2+/Cx1WA/vETCIYBKtRjc30vesdoPUNo1EbY=",
        version = "v0.1.1",
    )
    go_repository(
        name = "com_github_cakturk_go_netstat",
        build_file_proto_mode = "disable",
        importpath = "github.com/cakturk/go-netstat",
        sum = "h1:BjkPE3785EwPhhyuFkbINB+2a1xATwk8SNDWnJiD41g=",
        version = "v0.0.0-20200220111822-e5b49efee7a5",
    )

    go_repository(
        name = "com_github_carlmjohnson_flagext",
        build_file_proto_mode = "disable_global",
        importpath = "github.com/carlmjohnson/flagext",
        sum = "h1:/c4uK3ie786Z7caXLcIMvePNSSiH3bQVGDvmGLMme60=",
        version = "v0.21.0",
    )
    go_repository(
        name = "com_github_cenk_backoff",
        build_file_proto_mode = "disable",
        importpath = "github.com/cenk/backoff",
        sum = "h1:7vXVw3g7XE+Vnj0A9TmFGtMeP4oZQ5ZzpPvKhLFa80E=",
        version = "v2.0.0+incompatible",
    )
    go_repository(
        name = "com_github_cenkalti_backoff_v4",
        build_file_proto_mode = "disable",
        importpath = "github.com/cenkalti/backoff/v4",
        sum = "h1:JIufpQLbh4DkbQoii76ItQIUFzevQSqOLZca4eamEDs=",
        version = "v4.0.2",
    )

    go_repository(
        name = "com_github_census_instrumentation_opencensus_proto",
        build_file_proto_mode = "disable_global",
        importpath = "github.com/census-instrumentation/opencensus-proto",
        sum = "h1:glEXhBS5PSLLv4IXzLA5yPRVX4bilULVyxxbrfOtDAk=",
        version = "v0.2.1",
    )
    go_repository(
        name = "com_github_certifi_gocertifi",
        build_file_proto_mode = "disable_global",
        importpath = "github.com/certifi/gocertifi",
        sum = "h1:uH66TXeswKn5PW5zdZ39xEwfS9an067BirqA+P4QaLI=",
        version = "v0.0.0-20200922220541-2c3bb06c6054",
    )
    go_repository(
        name = "com_github_cespare_xxhash",
        build_file_proto_mode = "disable_global",
        importpath = "github.com/cespare/xxhash",
        sum = "h1:a6HrQnmkObjyL+Gs60czilIUGqrzKutQD6XZog3p+ko=",
        version = "v1.1.0",
    )
    go_repository(
        name = "com_github_cespare_xxhash_v2",
        build_file_proto_mode = "disable_global",
        importpath = "github.com/cespare/xxhash/v2",
        sum = "h1:DC2CZ1Ep5Y4k3ZQ899DldepgrayRUGE6BBZ/cd9Cj44=",
        version = "v2.2.0",
    )
    go_repository(
        name = "com_github_charithe_durationcheck",
        build_file_proto_mode = "disable",
        importpath = "github.com/charithe/durationcheck",
        sum = "h1:mPP4ucLrf/rKZiIG/a9IPXHGlh8p4CzgpyTy6EEutYk=",
        version = "v0.0.9",
    )
    go_repository(
        name = "com_github_chavacava_garif",
        build_file_proto_mode = "disable",
        importpath = "github.com/chavacava/garif",
        sum = "h1:W9o46d2kbNL06lq7UNDPV0zYLzkrde/bjIqO02eoll0=",
        version = "v0.0.0-20230227094218-b8c73b2037b8",
    )

    go_repository(
        name = "com_github_cheggaaa_pb_v3",
        build_file_proto_mode = "disable_global",
        importpath = "github.com/cheggaaa/pb/v3",
        sum = "h1:bC8oemdChbke2FHIIGy9mn4DPJ2caZYQnfbRqwmdCoA=",
        version = "v3.0.8",
    )
    go_repository(
        name = "com_github_cheynewallace_tabby",
        build_file_proto_mode = "disable_global",
        importpath = "github.com/cheynewallace/tabby",
        sum = "h1:JvUR8waht4Y0S3JF17G6Vhyt+FRhnqVCkk8l4YrOU54=",
        version = "v1.1.1",
    )
    go_repository(
        name = "com_github_chzyer_logex",
        build_file_proto_mode = "disable_global",
        importpath = "github.com/chzyer/logex",
        sum = "h1:Swpa1K6QvQznwJRcfTfQJmTE72DqScAa40E+fbHEXEE=",
        version = "v1.1.10",
    )
    go_repository(
        name = "com_github_chzyer_readline",
        build_file_proto_mode = "disable_global",
        importpath = "github.com/chzyer/readline",
        sum = "h1:fY5BOSpyZCqRo5OhCuC+XN+r/bBCmeuuJtjz+bCNIf8=",
        version = "v0.0.0-20180603132655-2972be24d48e",
    )
    go_repository(
        name = "com_github_chzyer_test",
        build_file_proto_mode = "disable_global",
        importpath = "github.com/chzyer/test",
        sum = "h1:q763qf9huN11kDQavWsoZXJNW3xEE4JJyHa5Q25/sd8=",
        version = "v0.0.0-20180213035817-a1ea475d72b1",
    )
    go_repository(
        name = "com_github_client9_misspell",
        build_file_proto_mode = "disable_global",
        importpath = "github.com/client9/misspell",
        sum = "h1:ta993UF76GwbvJcIo3Y68y/M3WxlpEHPWIGDkJYwzJI=",
        version = "v0.3.4",
    )
    go_repository(
        name = "com_github_cloudfoundry_gosigar",
        build_file_proto_mode = "disable",
        importpath = "github.com/cloudfoundry/gosigar",
        sum = "h1:gIc08FbB3QPb+nAQhINIK/qhf5REKkY0FTGgRGXkcVc=",
        version = "v1.3.6",
    )

    go_repository(
        name = "com_github_cloudykit_fastprinter",
        build_file_proto_mode = "disable_global",
        importpath = "github.com/CloudyKit/fastprinter",
        sum = "h1:3SgJcK9l5uPdBC/X17wanyJAMxM33+4ZhEIV96MIH8U=",
        version = "v0.0.0-20170127035650-74b38d55f37a",
    )
    go_repository(
        name = "com_github_cloudykit_jet",
        build_file_proto_mode = "disable_global",
        importpath = "github.com/CloudyKit/jet",
        sum = "h1:rZgFj+Gtf3NMi/U5FvCvhzaxzW/TaPYgUYx3bAPz9DE=",
        version = "v2.1.3-0.20180809161101-62edd43e4f88+incompatible",
    )
    go_repository(
        name = "com_github_cncf_udpa_go",
        build_file_proto_mode = "disable_global",
        importpath = "github.com/cncf/udpa/go",
        sum = "h1:hzAQntlaYRkVSFEfj9OTWlVV1H155FMD8BTKktLv0QI=",
        version = "v0.0.0-20210930031921-04548b0d99d4",
    )
    go_repository(
        name = "com_github_cncf_xds_go",
        build_file_proto_mode = "disable_global",
        importpath = "github.com/cncf/xds/go",
        sum = "h1:zH8ljVhhq7yC0MIeUL/IviMtY8hx2mK8cN9wEYb8ggw=",
        version = "v0.0.0-20211011173535-cb28da3451f1",
    )
    go_repository(
        name = "com_github_cockroachdb_apd",
        build_file_proto_mode = "disable",
        importpath = "github.com/cockroachdb/apd",
        sum = "h1:3LFP3629v+1aKXU5Q37mxmRxX/pIu1nijXydLShEq5I=",
        version = "v1.1.0",
    )
    go_repository(
        name = "com_github_cockroachdb_cmux",
        build_file_proto_mode = "disable",
        importpath = "github.com/cockroachdb/cmux",
        sum = "h1:dzj1/xcivGjNPwwifh/dWTczkwcuqsXXFHY1X/TZMtw=",
        version = "v0.0.0-20170110192607-30d10be49292",
    )
    go_repository(
        name = "com_github_cockroachdb_cockroach",
        build_file_proto_mode = "disable",
        importpath = "github.com/cockroachdb/cockroach",
        sum = "h1:0FHGBrsIyDci8tF7zujQkHdMTJdCTSIV9esrni2fKQI=",
        version = "v0.0.0-20170608034007-84bc9597164f",
    )
    go_repository(
        name = "com_github_cockroachdb_cockroach_go",
        build_file_proto_mode = "disable",
        importpath = "github.com/cockroachdb/cockroach-go",
        sum = "h1:2zRrJWIt/f9c9HhNHAgrRgq0San5gRRUJTBXLkchal0=",
        version = "v0.0.0-20181001143604-e0a95dfd547c",
    )

    go_repository(
        name = "com_github_cockroachdb_datadriven",
        build_file_proto_mode = "disable_global",
        importpath = "github.com/cockroachdb/datadriven",
        sum = "h1:uhZrAfEayBecH2w2tZmhe20HJ7hDvrrA4x2Bg9YdZKM=",
        version = "v1.0.0",
    )
    go_repository(
        name = "com_github_cockroachdb_errors",
        build_file_proto_mode = "disable_global",
        importpath = "github.com/cockroachdb/errors",
        sum = "h1:A5+txlVZfOqFBDa4mGz2bUWSp0aHElvHX2bKkdbQu+Y=",
        version = "v1.8.1",
    )
    go_repository(
        name = "com_github_cockroachdb_logtags",
        build_file_proto_mode = "disable_global",
        importpath = "github.com/cockroachdb/logtags",
        sum = "h1:o/kfcElHqOiXqcou5a3rIlMc7oJbMQkeLk0VQJ7zgqY=",
        version = "v0.0.0-20190617123548-eb05cc24525f",
    )
    go_repository(
        name = "com_github_cockroachdb_pebble",
        build_file_proto_mode = "disable_global",
        importpath = "github.com/cockroachdb/pebble",
        sum = "h1:Igd6YmtOZ77EgLAIaE9+mHl7+sAKaZ5m4iMI0Dz/J2A=",
        version = "v0.0.0-20210719141320-8c3bd06debb5",
    )
    go_repository(
        name = "com_github_cockroachdb_redact",
        build_file_proto_mode = "disable_global",
        importpath = "github.com/cockroachdb/redact",
        sum = "h1:8QG/764wK+vmEYoOlfobpe12EQcS81ukx/a4hdVMxNw=",
        version = "v1.0.8",
    )
    go_repository(
        name = "com_github_cockroachdb_sentry_go",
        build_file_proto_mode = "disable_global",
        importpath = "github.com/cockroachdb/sentry-go",
        sum = "h1:IKgmqgMQlVJIZj19CdocBeSfSaiCbEBZGKODaixqtHM=",
        version = "v0.6.1-cockroachdb.2",
    )
    go_repository(
        name = "com_github_codahale_hdrhistogram",
        build_file_proto_mode = "disable_global",
        importpath = "github.com/codahale/hdrhistogram",
        sum = "h1:qMd81Ts1T2OTKmB4acZcyKaMtRnY5Y44NuXGX2GFJ1w=",
        version = "v0.0.0-20161010025455-3a0bb77429bd",
    )
    go_repository(
        name = "com_github_codegangsta_inject",
        build_file_proto_mode = "disable_global",
        importpath = "github.com/codegangsta/inject",
        sum = "h1:sDMmm+q/3+BukdIpxwO365v/Rbspp2Nt5XntgQRXq8Q=",
        version = "v0.0.0-20150114235600-33e0aa1cb7c0",
    )
    go_repository(
        name = "com_github_colinmarc_hdfs_v2",
        build_file_proto_mode = "disable_global",
        importpath = "github.com/colinmarc/hdfs/v2",
        sum = "h1:x0hw/m+o3UE20Scso/KCkvYNc9Di39TBlCfGMkJ1/a0=",
        version = "v2.1.1",
    )
    go_repository(
        name = "com_github_coocood_bbloom",
        build_file_proto_mode = "disable_global",
        importpath = "github.com/coocood/bbloom",
        sum = "h1:W1SHiII3e0jVwvaQFglwu3kS9NLxOeTpvik7MbKCyuQ=",
        version = "v0.0.0-20190830030839-58deb6228d64",
    )
    go_repository(
        name = "com_github_coocood_freecache",
        build_file_proto_mode = "disable_global",
        importpath = "github.com/coocood/freecache",
        sum = "h1:/v1CqMq45NFH9mp/Pt142reundeBM0dVUD3osQBeu/U=",
        version = "v1.2.1",
    )
    go_repository(
        name = "com_github_coocood_rtutil",
        build_file_proto_mode = "disable_global",
        importpath = "github.com/coocood/rtutil",
        sum = "h1:NnLfQ77q0G4k2Of2c1ceQ0ec6MkLQyDp+IGdVM0D8XM=",
        version = "v0.0.0-20190304133409-c84515f646f2",
    )
    go_repository(
        name = "com_github_coreos_bbolt",
        build_file_proto_mode = "disable_global",
        importpath = "github.com/coreos/bbolt",
        sum = "h1:wZwiHHUieZCquLkDL0B8UhzreNWsPHooDAG3q34zk0s=",
        version = "v1.3.2",
    )
    go_repository(
        name = "com_github_coreos_etcd",
        build_file_proto_mode = "disable_global",
        importpath = "github.com/coreos/etcd",
        sum = "h1:8F3hqu9fGYLBifCmRCJsicFqDx/D68Rt3q1JMazcgBQ=",
        version = "v3.3.13+incompatible",
    )
    go_repository(
        name = "com_github_coreos_go_etcd",
        build_file_proto_mode = "disable_global",
        importpath = "github.com/coreos/go-etcd",
        sum = "h1:bXhRBIXoTm9BYHS3gE0TtQuyNZyeEMux2sDi4oo5YOo=",
        version = "v2.0.0+incompatible",
    )
    go_repository(
        name = "com_github_coreos_go_semver",
        build_file_proto_mode = "disable_global",
        importpath = "github.com/coreos/go-semver",
        sum = "h1:wkHLiw0WNATZnSG7epLsujiMCgPAc9xhjJ4tgnAxmfM=",
        version = "v0.3.0",
    )
    go_repository(
        name = "com_github_coreos_go_systemd",
        build_file_proto_mode = "disable_global",
        importpath = "github.com/coreos/go-systemd",
        sum = "h1:Wf6HqHfScWJN9/ZjdUKyjop4mf3Qdd+1TvvltAvM3m8=",
        version = "v0.0.0-20190321100706-95778dfbb74e",
    )
    go_repository(
        name = "com_github_coreos_go_systemd_v22",
        build_file_proto_mode = "disable_global",
        importpath = "github.com/coreos/go-systemd/v22",
        sum = "h1:D9/bQk5vlXQFZ6Kwuu6zaiXJ9oTPe68++AzAJc1DzSI=",
        version = "v22.3.2",
    )
    go_repository(
        name = "com_github_coreos_pkg",
        build_file_proto_mode = "disable_global",
        importpath = "github.com/coreos/pkg",
        sum = "h1:lBNOc5arjvs8E5mO2tbpBpLoyyu8B6e44T7hJy6potg=",
        version = "v0.0.0-20180928190104-399ea9e2e55f",
    )
    go_repository(
        name = "com_github_cpuguy83_go_md2man",
        build_file_proto_mode = "disable_global",
        importpath = "github.com/cpuguy83/go-md2man",
        sum = "h1:BSKMNlYxDvnunlTymqtgONjNnaRV1sTpcovwwjF22jk=",
        version = "v1.0.10",
    )
    go_repository(
        name = "com_github_cpuguy83_go_md2man_v2",
        build_file_proto_mode = "disable_global",
        importpath = "github.com/cpuguy83/go-md2man/v2",
        sum = "h1:p1EgwI/C7NhT0JmVkwCD2ZBK8j4aeHQX2pMHHBfMQ6w=",
        version = "v2.0.2",
    )
    go_repository(
        name = "com_github_creack_pty",
        build_file_proto_mode = "disable_global",
        importpath = "github.com/creack/pty",
        sum = "h1:07n33Z8lZxZ2qwegKbObQohDhXDQxiMMz1NOUGYlesw=",
        version = "v1.1.11",
    )
    go_repository(
        name = "com_github_curioswitch_go_reassign",
        build_file_proto_mode = "disable",
        importpath = "github.com/curioswitch/go-reassign",
        sum = "h1:G9UZyOcpk/d7Gd6mqYgd8XYWFMw/znxwGDUstnC9DIo=",
        version = "v0.2.0",
    )

    go_repository(
        name = "com_github_cznic_mathutil",
        build_file_proto_mode = "disable_global",
        importpath = "github.com/cznic/mathutil",
        sum = "h1:iwZdTE0PVqJCos1vaoKsclOGD3ADKpshg3SRtYBbwso=",
        version = "v0.0.0-20181122101859-297441e03548",
    )
    go_repository(
        name = "com_github_cznic_sortutil",
        build_file_proto_mode = "disable_global",
        importpath = "github.com/cznic/sortutil",
        sum = "h1:LpMLYGyy67BoAFGda1NeOBQwqlv7nUXpm+rIVHGxZZ4=",
        version = "v0.0.0-20181122101858-f5f958428db8",
    )
    go_repository(
        name = "com_github_cznic_strutil",
        build_file_proto_mode = "disable_global",
        importpath = "github.com/cznic/strutil",
        sum = "h1:0rkFMAbn5KBKNpJyHQ6Prb95vIKanmAe62KxsrN+sqA=",
        version = "v0.0.0-20171016134553-529a34b1c186",
    )
    go_repository(
        name = "com_github_daixiang0_gci",
        build_file_proto_mode = "disable",
        importpath = "github.com/daixiang0/gci",
        sum = "h1:jBrwBmBZTDsGsXiaCTLIe9diotp1X4X64zodFrh7l+c=",
        version = "v0.9.1",
    )

    go_repository(
        name = "com_github_danjacques_gofslock",
        build_file_proto_mode = "disable_global",
        importpath = "github.com/danjacques/gofslock",
        sum = "h1:X6mKGhCFOxrKeeHAjv/3UvT6e5RRxW6wRdlqlV6/H4w=",
        version = "v0.0.0-20191023191349-0a45f885bc37",
    )
    go_repository(
        name = "com_github_data_dog_go_sqlmock",
        build_file_proto_mode = "disable_global",
        importpath = "github.com/DATA-DOG/go-sqlmock",
        sum = "h1:Shsta01QNfFxHCfpW6YH2STWB0MudeXXEWMr20OEh60=",
        version = "v1.5.0",
    )
    go_repository(
        name = "com_github_datadog_zstd",
        build_file_proto_mode = "disable_global",
        importpath = "github.com/DataDog/zstd",
        sum = "h1:EndNeuB0l9syBZhut0wns3gV1hL8zX8LIu6ZiVHWLIQ=",
        version = "v1.4.5",
    )
    go_repository(
        name = "com_github_davecgh_go_spew",
        build_file_proto_mode = "disable_global",
        importpath = "github.com/davecgh/go-spew",
        sum = "h1:vj9j/u1bqnvCEfJOwUhtlOARqs3+rkHYY13jYWTU97c=",
        version = "v1.1.1",
    )
    go_repository(
        name = "com_github_decred_dcrd_crypto_blake256",
        build_file_proto_mode = "disable",
        importpath = "github.com/decred/dcrd/crypto/blake256",
        sum = "h1:/8DMNYp9SGi5f0w7uCm6d6M4OU2rGFK09Y2A4Xv7EE0=",
        version = "v1.0.0",
    )
    go_repository(
        name = "com_github_decred_dcrd_dcrec_secp256k1_v4",
        build_file_proto_mode = "disable",
        importpath = "github.com/decred/dcrd/dcrec/secp256k1/v4",
        sum = "h1:HbphB4TFFXpv7MNrT52FGrrgVXF1owhMVTHFZIlnvd4=",
        version = "v4.1.0",
    )

    go_repository(
        name = "com_github_denis_tingaikin_go_header",
        build_file_proto_mode = "disable",
        importpath = "github.com/denis-tingaikin/go-header",
        sum = "h1:tEaZKAlqql6SKCY++utLmkPLd6K8IBM20Ha7UVm+mtU=",
        version = "v0.4.3",
    )

    go_repository(
        name = "com_github_dgraph_io_badger",
        build_file_proto_mode = "disable_global",
        importpath = "github.com/dgraph-io/badger",
        sum = "h1:DshxFxZWXUcO0xX476VJC07Xsr6ZCBVRHKZ93Oh7Evo=",
        version = "v1.6.0",
    )
    go_repository(
        name = "com_github_dgraph_io_ristretto",
        build_file_proto_mode = "disable_global",
        importpath = "github.com/dgraph-io/ristretto",
        sum = "h1:6CWw5tJNgpegArSHpNHJKldNeq03FQCwYvfMVWajOK8=",
        version = "v0.1.1",
    )
    go_repository(
        name = "com_github_dgrijalva_jwt_go",
        build_file_proto_mode = "disable_global",
        importpath = "github.com/dgrijalva/jwt-go",
        replace = "github.com/form3tech-oss/jwt-go",
        sum = "h1:0sWoh2EtO7UrQdNTAN+hnU3QXa4AoivplyPLLHkcrLk=",
        version = "v3.2.6-0.20210809144907-32ab6a8243d7+incompatible",
    )
    go_repository(
        name = "com_github_dgryski_go_farm",
        build_file_proto_mode = "disable_global",
        importpath = "github.com/dgryski/go-farm",
        sum = "h1:fAjc9m62+UWV/WAFKLNi6ZS0675eEUC9y3AlwSbQu1Y=",
        version = "v0.0.0-20200201041132-a6ae2369ad13",
    )
    go_repository(
        name = "com_github_dgryski_go_sip13",
        build_file_proto_mode = "disable_global",
        importpath = "github.com/dgryski/go-sip13",
        sum = "h1:RMLoZVzv4GliuWafOuPuQDKSm1SJph7uCRnnS61JAn4=",
        version = "v0.0.0-20181026042036-e10d5fee7954",
    )
    go_repository(
        name = "com_github_djarvur_go_err113",
        build_file_proto_mode = "disable",
        importpath = "github.com/Djarvur/go-err113",
        sum = "h1:sHglBQTwgx+rWPdisA5ynNEsoARbiCBOyGcJM4/OzsM=",
        version = "v0.0.0-20210108212216-aea10b59be24",
    )

    go_repository(
        name = "com_github_dnaeon_go_vcr",
        build_file_proto_mode = "disable_global",
        importpath = "github.com/dnaeon/go-vcr",
        sum = "h1:zHCHvJYTMh1N7xnV7zf1m1GPBF9Ad0Jk/whtQ1663qI=",
        version = "v1.2.0",
    )
    go_repository(
        name = "com_github_dnephin_pflag",
        build_file_proto_mode = "disable",
        importpath = "github.com/dnephin/pflag",
        sum = "h1:oxONGlWxhmUct0YzKTgrpQv9AUA1wtPBn7zuSjJqptk=",
        version = "v1.0.7",
    )

    go_repository(
        name = "com_github_docker_go_units",
        build_file_proto_mode = "disable_global",
        importpath = "github.com/docker/go-units",
        sum = "h1:3uh0PgVws3nIA0Q+MwDC8yjEPf9zjRfZZWXZYDct3Tw=",
        version = "v0.4.0",
    )
    go_repository(
        name = "com_github_dustin_go_humanize",
        build_file_proto_mode = "disable_global",
        importpath = "github.com/dustin/go-humanize",
        sum = "h1:VSnTsYCnlFHaM2/igO1h6X3HA71jcobQuxemgkq4zYo=",
        version = "v1.0.0",
    )
    go_repository(
        name = "com_github_eapache_go_resiliency",
        build_file_proto_mode = "disable_global",
        importpath = "github.com/eapache/go-resiliency",
        sum = "h1:v7g92e/KSN71Rq7vSThKaWIq68fL4YHvWyiUKorFR1Q=",
        version = "v1.2.0",
    )
    go_repository(
        name = "com_github_eapache_go_xerial_snappy",
        build_file_proto_mode = "disable_global",
        importpath = "github.com/eapache/go-xerial-snappy",
        sum = "h1:YEetp8/yCZMuEPMUDHG0CW/brkkEp8mzqk2+ODEitlw=",
        version = "v0.0.0-20180814174437-776d5712da21",
    )
    go_repository(
        name = "com_github_eapache_queue",
        build_file_proto_mode = "disable_global",
        importpath = "github.com/eapache/queue",
        sum = "h1:YOEu7KNc61ntiQlcEeUIoDTJ2o8mQznoNvUhiigpIqc=",
        version = "v1.1.0",
    )
    go_repository(
        name = "com_github_eknkc_amber",
        build_file_proto_mode = "disable_global",
        importpath = "github.com/eknkc/amber",
        sum = "h1:clC1lXBpe2kTj2VHdaIu9ajZQe4kcEY9j0NsnDDBZ3o=",
        version = "v0.0.0-20171010120322-cdade1c07385",
    )
    go_repository(
        name = "com_github_elastic_gosigar",
        build_file_proto_mode = "disable",
        importpath = "github.com/elastic/gosigar",
        sum = "h1:Dg80n8cr90OZ7x+bAax/QjoW/XqTI11RmA79ZwIm9/4=",
        version = "v0.14.2",
    )
    go_repository(
        name = "com_github_elazarl_go_bindata_assetfs",
        build_file_proto_mode = "disable",
        importpath = "github.com/elazarl/go-bindata-assetfs",
        sum = "h1:G/bYguwHIzWq9ZoyUQqrjTmJbbYn3j3CKKpKinvZLFk=",
        version = "v1.0.0",
    )
    go_repository(
        name = "com_github_elazarl_goproxy",
        build_file_proto_mode = "disable",
        importpath = "github.com/elazarl/goproxy",
        sum = "h1:yUdfgN0XgIJw7foRItutHYUIhlcKzcSf5vDpdhQAKTc=",
        version = "v0.0.0-20180725130230-947c36da3153",
    )
    go_repository(
        name = "com_github_elliotchance_pie_v2",
        build_file_proto_mode = "disable",
        importpath = "github.com/elliotchance/pie/v2",
        sum = "h1:KEVAAzxYxTyFs4hvebFZVzBdEo3YeMzl2HYDWn+P3F4=",
        version = "v2.1.0",
    )

    go_repository(
        name = "com_github_emirpasic_gods",
        build_file_proto_mode = "disable",
        importpath = "github.com/emirpasic/gods",
        sum = "h1:FXtiHYKDGKCW2KzwZKx0iC0PQmdlorYgdFG9jPXJ1Bc=",
        version = "v1.18.1",
    )

    go_repository(
        name = "com_github_envoyproxy_go_control_plane",
        build_file_proto_mode = "disable_global",
        importpath = "github.com/envoyproxy/go-control-plane",
        sum = "h1:xvqufLtNVwAhN8NMyWklVgxnWohi+wtMGQMhtxexlm0=",
        version = "v0.10.2-0.20220325020618-49ff273808a1",
    )
    go_repository(
        name = "com_github_envoyproxy_protoc_gen_validate",
        build_file_proto_mode = "disable_global",
        importpath = "github.com/envoyproxy/protoc-gen-validate",
        sum = "h1:EQciDnbrYxy13PgWoY8AqoxGiPrpgBZ1R8UNe3ddc+A=",
        version = "v0.1.0",
    )
    go_repository(
        name = "com_github_esimonov_ifshort",
        build_file_proto_mode = "disable",
        importpath = "github.com/esimonov/ifshort",
        sum = "h1:6SID4yGWfRae/M7hkVDVVyppy8q/v9OuxNdmjLQStBA=",
        version = "v1.0.4",
    )

    go_repository(
        name = "com_github_etcd_io_bbolt",
        build_file_proto_mode = "disable_global",
        importpath = "github.com/etcd-io/bbolt",
        sum = "h1:gSJmxrs37LgTqR/oyJBWok6k6SvXEUerFTbltIhXkBM=",
        version = "v1.3.3",
    )
    go_repository(
        name = "com_github_etcd_io_gofail",
        build_file_proto_mode = "disable_global",
        importpath = "github.com/etcd-io/gofail",
        sum = "h1:Y2I0lxOttdUKz+hNaIdG3FtjuQrTmwXun1opRV65IZc=",
        version = "v0.0.0-20190801230047-ad7f989257ca",
    )
    go_repository(
        name = "com_github_ettle_strcase",
        build_file_proto_mode = "disable",
        importpath = "github.com/ettle/strcase",
        sum = "h1:htFueZyVeE1XNnMEfbqp5r67qAN/4r6ya1ysq8Q+Zcw=",
        version = "v0.1.1",
    )
    go_repository(
        name = "com_github_evanphx_json_patch",
        build_file_proto_mode = "disable",
        importpath = "github.com/evanphx/json-patch",
        sum = "h1:K1MDoo4AZ4wU0GIU/fPmtZg7VpzLjCxu+UwBD1FvwOc=",
        version = "v4.1.0+incompatible",
    )
    go_repository(
        name = "com_github_facebookgo_clock",
        build_file_proto_mode = "disable",
        importpath = "github.com/facebookgo/clock",
        sum = "h1:yDWHCSQ40h88yih2JAcL6Ls/kVkSE8GFACTGVnMPruw=",
        version = "v0.0.0-20150410010913-600d898af40a",
    )

    go_repository(
        name = "com_github_fasthttp_contrib_websocket",
        build_file_proto_mode = "disable_global",
        importpath = "github.com/fasthttp-contrib/websocket",
        sum = "h1:DddqAaWDpywytcG8w/qoQ5sAN8X12d3Z3koB0C3Rxsc=",
        version = "v0.0.0-20160511215533-1f3b11f56072",
    )
    go_repository(
        name = "com_github_fatanugraha_noloopclosure",
        build_file_proto_mode = "disable",
        importpath = "github.com/fatanugraha/noloopclosure",
        sum = "h1:AhepjAikNpk50qTZoipHZqeZtnyKT/C2Tk5dGn7nC+A=",
        version = "v0.1.1",
    )

    go_repository(
        name = "com_github_fatih_color",
        build_file_proto_mode = "disable_global",
        importpath = "github.com/fatih/color",
        sum = "h1:kOqh6YHBtK8aywxGerMG2Eq3H6Qgoqeo13Bk2Mv/nBs=",
        version = "v1.15.0",
    )
    go_repository(
        name = "com_github_fatih_structs",
        build_file_proto_mode = "disable_global",
        importpath = "github.com/fatih/structs",
        sum = "h1:Q7juDM0QtcnhCpeyLGQKyg4TOIghuNXrkL32pHAUMxo=",
        version = "v1.1.0",
    )
    go_repository(
        name = "com_github_fatih_structtag",
        build_file_proto_mode = "disable",
        importpath = "github.com/fatih/structtag",
        sum = "h1:/OdNE99OxoI/PqaW/SuSK9uxxT3f/tcSZgon/ssNSx4=",
        version = "v1.2.0",
    )

    go_repository(
        name = "com_github_felixge_httpsnoop",
        build_file_proto_mode = "disable_global",
        importpath = "github.com/felixge/httpsnoop",
        sum = "h1:+nS9g82KMXccJ/wp0zyRW9ZBHFETmMGtkk+2CTTrW4o=",
        version = "v1.0.2",
    )
    go_repository(
        name = "com_github_firefart_nonamedreturns",
        build_file_proto_mode = "disable",
        importpath = "github.com/firefart/nonamedreturns",
        sum = "h1:abzI1p7mAEPYuR4A+VLKn4eNDOycjYo2phmY9sfv40Y=",
        version = "v1.0.4",
    )

    go_repository(
        name = "com_github_flosch_pongo2",
        build_file_proto_mode = "disable_global",
        importpath = "github.com/flosch/pongo2",
        sum = "h1:GY1+t5Dr9OKADM64SYnQjw/w99HMYvQ0A8/JoUkxVmc=",
        version = "v0.0.0-20190707114632-bbf5a6c351f4",
    )
    go_repository(
        name = "com_github_fogleman_gg",
        build_file_proto_mode = "disable_global",
        importpath = "github.com/fogleman/gg",
        sum = "h1:WXb3TSNmHp2vHoCroCIB1foO/yQ36swABL8aOVeDpgg=",
        version = "v1.2.1-0.20190220221249-0403632d5b90",
    )
    go_repository(
        name = "com_github_form3tech_oss_jwt_go",
        build_file_proto_mode = "disable_global",
        importpath = "github.com/form3tech-oss/jwt-go",
        sum = "h1:/l4kBbb4/vGSsdtB5nUe8L7B9mImVMaBPw9L/0TBHU8=",
        version = "v3.2.5+incompatible",
    )
    go_repository(
        name = "com_github_fortytw2_leaktest",
        build_file_proto_mode = "disable_global",
        importpath = "github.com/fortytw2/leaktest",
        sum = "h1:u8491cBMTQ8ft8aeV+adlcytMZylmA5nnwwkRZjI8vw=",
        version = "v1.3.0",
    )
    go_repository(
        name = "com_github_frankban_quicktest",
        build_file_proto_mode = "disable_global",
        importpath = "github.com/frankban/quicktest",
        sum = "h1:FJKSZTDHjyhriyC81FLQ0LY93eSai0ZyR/ZIkd3ZUKE=",
        version = "v1.14.3",
    )
    go_repository(
        name = "com_github_fsnotify_fsnotify",
        build_file_proto_mode = "disable_global",
        importpath = "github.com/fsnotify/fsnotify",
        sum = "h1:n+5WquG0fcWoWp6xPWfHdbskMCQaFnG6PfBrh1Ky4HY=",
        version = "v1.6.0",
    )
    go_repository(
        name = "com_github_fsouza_fake_gcs_server",
        build_file_proto_mode = "disable_global",
        importpath = "github.com/fsouza/fake-gcs-server",
        sum = "h1:Lw/mrvs45AfCUPVpry6qFkZnZPqe9thpLQHW+ZwHRLs=",
        version = "v1.44.0",
    )
    go_repository(
        name = "com_github_fzipp_gocyclo",
        build_file_proto_mode = "disable_global",
        importpath = "github.com/fzipp/gocyclo",
        sum = "h1:lsblElZG7d3ALtGMx9fmxeTKZaLLpU8mET09yN4BBLo=",
        version = "v0.6.0",
    )
    go_repository(
        name = "com_github_gaijinentertainment_go_exhaustruct_v2",
        build_file_proto_mode = "disable",
        importpath = "github.com/GaijinEntertainment/go-exhaustruct/v2",
        sum = "h1:+r1rSv4gvYn0wmRjC8X7IAzX8QezqtFV9m0MUHFJgts=",
        version = "v2.3.0",
    )

    go_repository(
        name = "com_github_gavv_httpexpect",
        build_file_proto_mode = "disable_global",
        importpath = "github.com/gavv/httpexpect",
        sum = "h1:1X9kcRshkSKEjNJJxX9Y9mQ5BRfbxU5kORdjhlA1yX8=",
        version = "v2.0.0+incompatible",
    )
    go_repository(
        name = "com_github_getsentry_raven_go",
        build_file_proto_mode = "disable_global",
        importpath = "github.com/getsentry/raven-go",
        sum = "h1:no+xWJRb5ZI7eE8TWgIq1jLulQiIoLG0IfYxv5JYMGs=",
        version = "v0.2.0",
    )
    go_repository(
        name = "com_github_ghemawat_stream",
        build_file_proto_mode = "disable_global",
        importpath = "github.com/ghemawat/stream",
        sum = "h1:r5GgOLGbza2wVHRzK7aAj6lWZjfbAwiu/RDCVOKjRyM=",
        version = "v0.0.0-20171120220530-696b145b53b9",
    )
    go_repository(
        name = "com_github_ghodss_yaml",
        build_file_proto_mode = "disable_global",
        importpath = "github.com/ghodss/yaml",
        sum = "h1:wQHKEahhL6wmXdzwWG11gIVCkOv05bNOh+Rxn0yngAk=",
        version = "v1.0.0",
    )
    go_repository(
        name = "com_github_gin_contrib_cors",
        build_file_proto_mode = "disable",
        importpath = "github.com/gin-contrib/cors",
        sum = "h1:oJ6gwtUl3lqV0WEIwM/LxPF1QZ5qe2lGWdY2+bz7y0g=",
        version = "v1.4.0",
    )
    go_repository(
        name = "com_github_gin_contrib_gzip",
        build_file_proto_mode = "disable",
        importpath = "github.com/gin-contrib/gzip",
        sum = "h1:ezvKOL6jH+jlzdHNE4h9h8q8uMpDQjyl0NN0Jd7jozc=",
        version = "v0.0.1",
    )

    go_repository(
        name = "com_github_gin_contrib_sse",
        build_file_proto_mode = "disable_global",
        importpath = "github.com/gin-contrib/sse",
        sum = "h1:t8FVkw33L+wilf2QiWkw0UV77qRpcH/JHPKGpKa2E8g=",
        version = "v0.0.0-20190301062529-5545eab6dad3",
    )
    go_repository(
        name = "com_github_gin_gonic_gin",
        build_file_proto_mode = "disable_global",
        importpath = "github.com/gin-gonic/gin",
        sum = "h1:3tMoCCfM7ppqsR0ptz/wi1impNpT7/9wQtMZ8lr1mCQ=",
        version = "v1.4.0",
    )
    go_repository(
        name = "com_github_go_check_check",
        build_file_proto_mode = "disable_global",
        importpath = "github.com/go-check/check",
        sum = "h1:0gkP6mzaMqkmpcJYCFOLkIBwI7xFExG03bbkOkCvUPI=",
        version = "v0.0.0-20180628173108-788fd7840127",
    )
    go_repository(
        name = "com_github_go_critic_go_critic",
        build_file_proto_mode = "disable",
        importpath = "github.com/go-critic/go-critic",
        sum = "h1:1evPrElnLQ2LZtJfmNDzlieDhjnq36SLgNzisx06oPM=",
        version = "v0.6.7",
    )
    go_repository(
        name = "com_github_go_echarts_go_echarts",
        build_file_proto_mode = "disable",
        importpath = "github.com/go-echarts/go-echarts",
        sum = "h1:n181E4iXwj4zrU9VYmdM2m8dyhERt2w9k9YhHqdp6A8=",
        version = "v1.0.0",
    )

    go_repository(
        name = "com_github_go_errors_errors",
        build_file_proto_mode = "disable_global",
        importpath = "github.com/go-errors/errors",
        sum = "h1:LUHzmkK3GUKUrL/1gfBUxAHzcev3apQlezX/+O7ma6w=",
        version = "v1.0.1",
    )
    go_repository(
        name = "com_github_go_gl_glfw",
        build_file_proto_mode = "disable_global",
        importpath = "github.com/go-gl/glfw",
        sum = "h1:QbL/5oDUmRBzO9/Z7Seo6zf912W/a6Sr4Eu0G/3Jho0=",
        version = "v0.0.0-20190409004039-e6da0acd62b1",
    )
    go_repository(
        name = "com_github_go_gl_glfw_v3_3_glfw",
        build_file_proto_mode = "disable_global",
        importpath = "github.com/go-gl/glfw/v3.3/glfw",
        sum = "h1:WtGNWLvXpe6ZudgnXrq0barxBImvnnJoMEhXAzcbM0I=",
        version = "v0.0.0-20200222043503-6f7a984d4dc4",
    )
    go_repository(
        name = "com_github_go_ini_ini",
        build_file_proto_mode = "disable",
        importpath = "github.com/go-ini/ini",
        sum = "h1:Mujh4R/dH6YL8bxuISne3xX2+qcQ9p0IxKAP6ExWoUo=",
        version = "v1.25.4",
    )

    go_repository(
        name = "com_github_go_kit_kit",
        build_file_proto_mode = "disable_global",
        importpath = "github.com/go-kit/kit",
        sum = "h1:wDJmvq38kDhkVxi50ni9ykkdUr1PKgqKOoi01fa0Mdk=",
        version = "v0.9.0",
    )
    go_repository(
        name = "com_github_go_kit_log",
        build_file_proto_mode = "disable_global",
        importpath = "github.com/go-kit/log",
        sum = "h1:MRVx0/zhvdseW+Gza6N9rVzU/IVzaeE1SFI4raAhmBU=",
        version = "v0.2.1",
    )
    go_repository(
        name = "com_github_go_logfmt_logfmt",
        build_file_proto_mode = "disable_global",
        importpath = "github.com/go-logfmt/logfmt",
        sum = "h1:otpy5pqBCBZ1ng9RQ0dPu4PN7ba75Y/aA+UpowDyNVA=",
        version = "v0.5.1",
    )
    go_repository(
        name = "com_github_go_logr_logr",
        build_file_proto_mode = "disable",
        importpath = "github.com/go-logr/logr",
        sum = "h1:2DntVwHkVopvECVRSlL5PSo9eG+cAkDCuckLubN+rq0=",
        version = "v1.2.3",
    )

    go_repository(
        name = "com_github_go_martini_martini",
        build_file_proto_mode = "disable_global",
        importpath = "github.com/go-martini/martini",
        sum = "h1:xveKWz2iaueeTaUgdetzel+U7exyigDYBryyVfV/rZk=",
        version = "v0.0.0-20170121215854-22fa46961aab",
    )
    go_repository(
        name = "com_github_go_ole_go_ole",
        build_file_proto_mode = "disable_global",
        importpath = "github.com/go-ole/go-ole",
        sum = "h1:/Fpf6oFPoeFik9ty7siob0G6Ke8QvQEuVcuChpwXzpY=",
        version = "v1.2.6",
    )
    go_repository(
        name = "com_github_go_openapi_jsonpointer",
        build_file_proto_mode = "disable",
        importpath = "github.com/go-openapi/jsonpointer",
        sum = "h1:gZr+CIYByUqjcgeLXnQu2gHYQC9o73G2XUeOFYEICuY=",
        version = "v0.19.5",
    )
    go_repository(
        name = "com_github_go_openapi_jsonreference",
        build_file_proto_mode = "disable",
        importpath = "github.com/go-openapi/jsonreference",
        sum = "h1:UBIxjkht+AWIgYzCDSv2GN+E/togfwXUJFRTWhl2Jjs=",
        version = "v0.19.6",
    )
    go_repository(
        name = "com_github_go_openapi_spec",
        build_file_proto_mode = "disable",
        importpath = "github.com/go-openapi/spec",
        sum = "h1:O8hJrt0UMnhHcluhIdUgCLRWyM2x7QkBXRvOs7m+O1M=",
        version = "v0.20.4",
    )
    go_repository(
        name = "com_github_go_openapi_swag",
        build_file_proto_mode = "disable",
        importpath = "github.com/go-openapi/swag",
        sum = "h1:D2NRCBzS9/pEY3gP9Nl8aDqGUcPFrwG2p+CNFrLyrCM=",
        version = "v0.19.15",
    )
    go_repository(
        name = "com_github_go_playground_locales",
        build_file_proto_mode = "disable",
        importpath = "github.com/go-playground/locales",
        sum = "h1:u50s323jtVGugKlcYeyzC0etD1HifMjqmJqb8WugfUU=",
        version = "v0.14.0",
    )
    go_repository(
        name = "com_github_go_playground_universal_translator",
        build_file_proto_mode = "disable",
        importpath = "github.com/go-playground/universal-translator",
        sum = "h1:82dyy6p4OuJq4/CByFNOn/jYrnRPArHwAcmLoJZxyho=",
        version = "v0.18.0",
    )
    go_repository(
        name = "com_github_go_playground_validator_v10",
        build_file_proto_mode = "disable",
        importpath = "github.com/go-playground/validator/v10",
        sum = "h1:I7mrTYv78z8k8VXa/qJlOlEXn/nBh+BF8dHX5nt/dr0=",
        version = "v10.10.0",
    )
    go_repository(
        name = "com_github_go_resty_resty_v2",
        build_file_proto_mode = "disable",
        importpath = "github.com/go-resty/resty/v2",
        sum = "h1:joIR5PNLM2EFqqESUjCMGXrWmXNHEU9CEiK813oKYS4=",
        version = "v2.6.0",
    )

    go_repository(
        name = "com_github_go_sql_driver_mysql",
        build_file_proto_mode = "disable_global",
        importpath = "github.com/go-sql-driver/mysql",
        sum = "h1:ueSltNNllEqE3qcWBTD0iQd3IpL/6U+mJxLkazJ7YPc=",
        version = "v1.7.0",
    )
    go_repository(
        name = "com_github_go_stack_stack",
        build_file_proto_mode = "disable_global",
        importpath = "github.com/go-stack/stack",
        sum = "h1:5SgMzNM5HxrEjV0ww2lTmX6E2Izsfxas4+YHWRs3Lsk=",
        version = "v1.8.0",
    )
    go_repository(
        name = "com_github_go_task_slim_sprig",
        build_file_proto_mode = "disable_global",
        importpath = "github.com/go-task/slim-sprig",
        sum = "h1:p104kn46Q8WdvHunIJ9dAyjPVtrBPhSr3KT2yUst43I=",
        version = "v0.0.0-20210107165309-348f09dbbbc0",
    )
    go_repository(
        name = "com_github_go_toolsmith_astcast",
        build_file_proto_mode = "disable",
        importpath = "github.com/go-toolsmith/astcast",
        sum = "h1:+JN9xZV1A+Re+95pgnMgDboWNVnIMMQXwfBwLRPgSC8=",
        version = "v1.1.0",
    )
    go_repository(
        name = "com_github_go_toolsmith_astcopy",
        build_file_proto_mode = "disable",
        importpath = "github.com/go-toolsmith/astcopy",
        sum = "h1:r0bgSRlMOAgO+BdQnVAcpMSMkrQCnV6ZJmIkrJgcJj0=",
        version = "v1.0.3",
    )
    go_repository(
        name = "com_github_go_toolsmith_astequal",
        build_file_proto_mode = "disable",
        importpath = "github.com/go-toolsmith/astequal",
        sum = "h1:kHKm1AWqClYn15R0K1KKE4RG614D46n+nqUQ06E1dTw=",
        version = "v1.1.0",
    )
    go_repository(
        name = "com_github_go_toolsmith_astfmt",
        build_file_proto_mode = "disable",
        importpath = "github.com/go-toolsmith/astfmt",
        sum = "h1:iJVPDPp6/7AaeLJEruMsBUlOYCmvg0MoCfJprsOmcco=",
        version = "v1.1.0",
    )
    go_repository(
        name = "com_github_go_toolsmith_astp",
        build_file_proto_mode = "disable",
        importpath = "github.com/go-toolsmith/astp",
        sum = "h1:dXPuCl6u2llURjdPLLDxJeZInAeZ0/eZwFJmqZMnpQA=",
        version = "v1.1.0",
    )
    go_repository(
        name = "com_github_go_toolsmith_strparse",
        build_file_proto_mode = "disable",
        importpath = "github.com/go-toolsmith/strparse",
        sum = "h1:GAioeZUK9TGxnLS+qfdqNbA4z0SSm5zVNtCQiyP2Bvw=",
        version = "v1.1.0",
    )
    go_repository(
        name = "com_github_go_toolsmith_typep",
        build_file_proto_mode = "disable",
        importpath = "github.com/go-toolsmith/typep",
        sum = "h1:fIRYDyF+JywLfqzyhdiHzRop/GQDxxNhLGQ6gFUNHus=",
        version = "v1.1.0",
    )
    go_repository(
        name = "com_github_go_xmlfmt_xmlfmt",
        build_file_proto_mode = "disable",
        importpath = "github.com/go-xmlfmt/xmlfmt",
        sum = "h1:Nea7b4icn8s57fTx1M5AI4qQT5HEM3rVUO8MuE6g80U=",
        version = "v1.1.2",
    )
    go_repository(
        name = "com_github_gobwas_glob",
        build_file_proto_mode = "disable",
        importpath = "github.com/gobwas/glob",
        sum = "h1:A4xDbljILXROh+kObIiy5kIaPYD8e96x1tgBhUI5J+Y=",
        version = "v0.2.3",
    )

    go_repository(
        name = "com_github_gobwas_httphead",
        build_file_proto_mode = "disable_global",
        importpath = "github.com/gobwas/httphead",
        sum = "h1:s+21KNqlpePfkah2I+gwHF8xmJWRjooY+5248k6m4A0=",
        version = "v0.0.0-20180130184737-2c6c146eadee",
    )
    go_repository(
        name = "com_github_gobwas_pool",
        build_file_proto_mode = "disable_global",
        importpath = "github.com/gobwas/pool",
        sum = "h1:QEmUOlnSjWtnpRGHF3SauEiOsy82Cup83Vf2LcMlnc8=",
        version = "v0.2.0",
    )
    go_repository(
        name = "com_github_gobwas_ws",
        build_file_proto_mode = "disable_global",
        importpath = "github.com/gobwas/ws",
        sum = "h1:CoAavW/wd/kulfZmSIBt6p24n4j7tHgNVCjsfHVNUbo=",
        version = "v1.0.2",
    )
    go_repository(
        name = "com_github_goccy_go_graphviz",
        build_file_proto_mode = "disable",
        importpath = "github.com/goccy/go-graphviz",
        sum = "h1:s/FMMJ1Joj6La3S5ApO3Jk2cwM4LpXECC2muFx3IPQQ=",
        version = "v0.0.9",
    )

    go_repository(
        name = "com_github_goccy_go_json",
        build_file_proto_mode = "disable",
        importpath = "github.com/goccy/go-json",
        sum = "h1:/pAaQDLHEoCq/5FFmSKBswWmK6H0e8g4159Kc/X/nqk=",
        version = "v0.9.11",
    )

    go_repository(
        name = "com_github_godbus_dbus_v5",
        build_file_proto_mode = "disable_global",
        importpath = "github.com/godbus/dbus/v5",
        sum = "h1:9349emZab16e7zQvpmsbtjc18ykshndd8y2PG3sgJbA=",
        version = "v5.0.4",
    )
    go_repository(
        name = "com_github_gofrs_flock",
        build_file_proto_mode = "disable",
        importpath = "github.com/gofrs/flock",
        sum = "h1:+gYjHKf32LDeiEEFhQaotPbLuUXjY5ZqxKgXy7n59aw=",
        version = "v0.8.1",
    )

    go_repository(
        name = "com_github_gogo_googleapis",
        build_file_proto_mode = "disable_global",
        importpath = "github.com/gogo/googleapis",
        sum = "h1:dR8+Q0uO5S2ZBcs2IH6VBKYwSxPo2vYCYq0ot0mu7xA=",
        version = "v0.0.0-20180223154316-0cd9801be74a",
    )
    go_repository(
        name = "com_github_gogo_protobuf",
        build_file_proto_mode = "disable_global",
        importpath = "github.com/gogo/protobuf",
        sum = "h1:Ov1cvc58UF3b5XjBnZv7+opcTcQFZebYjWzi34vdm4Q=",
        version = "v1.3.2",
    )
    go_repository(
        name = "com_github_gogo_status",
        build_file_proto_mode = "disable_global",
        importpath = "github.com/gogo/status",
        sum = "h1:+eIkrewn5q6b30y+g/BJINVVdi2xH7je5MPJ3ZPK3JA=",
        version = "v1.1.0",
    )
    go_repository(
        name = "com_github_goji_httpauth",
        build_file_proto_mode = "disable",
        importpath = "github.com/goji/httpauth",
        sum = "h1:lBXNCxVENCipq4D1Is42JVOP4eQjlB8TQ6H69Yx5J9Q=",
        version = "v0.0.0-20160601135302-2da839ab0f4d",
    )

    go_repository(
        name = "com_github_golang_freetype",
        build_file_proto_mode = "disable_global",
        importpath = "github.com/golang/freetype",
        sum = "h1:DACJavvAHhabrF08vX0COfcOBJRhZ8lUbR+ZWIs0Y5g=",
        version = "v0.0.0-20170609003504-e2365dfdc4a0",
    )
    go_repository(
        name = "com_github_golang_glog",
        build_file_proto_mode = "disable_global",
        importpath = "github.com/golang/glog",
        sum = "h1:nfP3RFugxnNRyKgeWd4oI1nYvXpxrx8ck8ZrcizshdQ=",
        version = "v1.0.0",
    )
    go_repository(
        name = "com_github_golang_groupcache",
        build_file_proto_mode = "disable_global",
        importpath = "github.com/golang/groupcache",
        sum = "h1:oI5xCqsCo564l8iNU+DwB5epxmsaqB+rhGL0m5jtYqE=",
        version = "v0.0.0-20210331224755-41bb18bfe9da",
    )
    go_repository(
        name = "com_github_golang_jwt_jwt",
        build_file_proto_mode = "disable",
        importpath = "github.com/golang-jwt/jwt",
        sum = "h1:73Z+4BJcrTC+KczS6WvTPvRGOp1WmfEP4Q1lOd9Z/+c=",
        version = "v3.2.1+incompatible",
    )

    go_repository(
        name = "com_github_golang_mock",
        build_file_proto_mode = "disable_global",
        importpath = "github.com/golang/mock",
        sum = "h1:ErTB+efbowRARo13NNdxyJji2egdxLGQhRaY+DUumQc=",
        version = "v1.6.0",
    )
    go_repository(
        name = "com_github_golang_protobuf",
        build_file_proto_mode = "disable_global",
        importpath = "github.com/golang/protobuf",
        patch_args = ["-p1"],
        patches = [
            "//build/patches:com_github_golang_protobuf.patch",
        ],
        sum = "h1:ROPKBNFfQgOUMifHyP+KYbvpjbdoFNs+aK7DXlji0Tw=",
        version = "v1.5.2",
    )
    go_repository(
        name = "com_github_golang_snappy",
        build_file_proto_mode = "disable_global",
        importpath = "github.com/golang/snappy",
        sum = "h1:yAGX7huGHXlcLOEtBnF4w7FQwA26wojNCwOYAEhLjQM=",
        version = "v0.0.4",
    )
    go_repository(
        name = "com_github_golangci_check",
        build_file_proto_mode = "disable",
        importpath = "github.com/golangci/check",
        sum = "h1:23T5iq8rbUYlhpt5DB4XJkc6BU31uODLD1o1gKvZmD0=",
        version = "v0.0.0-20180506172741-cfe4005ccda2",
    )
    go_repository(
        name = "com_github_golangci_dupl",
        build_file_proto_mode = "disable",
        importpath = "github.com/golangci/dupl",
        sum = "h1:w8hkcTqaFpzKqonE9uMCefW1WDie15eSP/4MssdenaM=",
        version = "v0.0.0-20180902072040-3e9179ac440a",
    )
    go_repository(
        name = "com_github_golangci_go_misc",
        build_file_proto_mode = "disable",
        importpath = "github.com/golangci/go-misc",
        sum = "h1:6RGUuS7EGotKx6J5HIP8ZtyMdiDscjMLfRBSPuzVVeo=",
        version = "v0.0.0-20220329215616-d24fe342adfe",
    )

    go_repository(
        name = "com_github_golangci_gofmt",
        build_file_proto_mode = "disable",
        importpath = "github.com/golangci/gofmt",
        sum = "h1:amWTbTGqOZ71ruzrdA+Nx5WA3tV1N0goTspwmKCQvBY=",
        version = "v0.0.0-20220901101216-f2edd75033f2",
    )
    go_repository(
        name = "com_github_golangci_golangci_lint",
        build_file_proto_mode = "disable",
        importpath = "github.com/golangci/golangci-lint",
        sum = "h1:yIcsT1X9ZYHdSpeWXRT1ORC/FPGSqDHbHsu9uk4FK7M=",
        version = "v1.51.2",
    )
    go_repository(
        name = "com_github_golangci_gosec",
        build_file_proto_mode = "disable",
        importpath = "github.com/golangci/gosec",
        sum = "h1:Bi7BYmZVg4C+mKGi8LeohcP2GGUl2XJD4xCkJoZSaYc=",
        version = "v0.0.0-20180901114220-8afd9cbb6cfb",
    )
    go_repository(
        name = "com_github_golangci_lint_1",
        build_file_proto_mode = "disable",
        importpath = "github.com/golangci/lint-1",
        sum = "h1:MfyDlzVjl1hoaPzPD4Gpb/QgoRfSBR0jdhwGyAWwMSA=",
        version = "v0.0.0-20191013205115-297bf364a8e0",
    )
    go_repository(
        name = "com_github_golangci_maligned",
        build_file_proto_mode = "disable",
        importpath = "github.com/golangci/maligned",
        sum = "h1:kNY3/svz5T29MYHubXix4aDDuE3RWHkPvopM/EDv/MA=",
        version = "v0.0.0-20180506175553-b1d89398deca",
    )

    go_repository(
        name = "com_github_golangci_misspell",
        build_file_proto_mode = "disable",
        importpath = "github.com/golangci/misspell",
        sum = "h1:KtVB/hTK4bbL/S6bs64rYyk8adjmh1BygbBiaAiX+a0=",
        version = "v0.4.0",
    )

    go_repository(
        name = "com_github_golangci_prealloc",
        build_file_proto_mode = "disable",
        importpath = "github.com/golangci/prealloc",
        sum = "h1:leSNB7iYzLYSSx3J/s5sVf4Drkc68W2wm4Ixh/mr0us=",
        version = "v0.0.0-20180630174525-215b22d4de21",
    )
    go_repository(
        name = "com_github_golangci_revgrep",
        build_file_proto_mode = "disable",
        importpath = "github.com/golangci/revgrep",
        sum = "h1:DIPQnGy2Gv2FSA4B/hh8Q7xx3B7AIDk3DAMeHclH1vQ=",
        version = "v0.0.0-20220804021717-745bb2f7c2e6",
    )
    go_repository(
        name = "com_github_golangci_unconvert",
        build_file_proto_mode = "disable",
        importpath = "github.com/golangci/unconvert",
        sum = "h1:zwtduBRr5SSWhqsYNgcuWO2kFlpdOZbP0+yRjmvPGys=",
        version = "v0.0.0-20180507085042-28b1c447d1f4",
    )

    go_repository(
        name = "com_github_gomodule_redigo",
        build_file_proto_mode = "disable_global",
        importpath = "github.com/gomodule/redigo",
        sum = "h1:y0Wmhvml7cGnzPa9nocn/fMraMH/lMDdeG+rkx4VgYY=",
        version = "v1.7.1-0.20190724094224-574c33c3df38",
    )
    go_repository(
        name = "com_github_google_btree",
        build_file_proto_mode = "disable_global",
        importpath = "github.com/google/btree",
        sum = "h1:xf4v41cLI2Z6FxbKm+8Bu+m8ifhj15JuZ9sa0jZCMUU=",
        version = "v1.1.2",
    )
    go_repository(
        name = "com_github_google_gnostic",
        build_file_proto_mode = "disable",
        importpath = "github.com/google/gnostic",
        sum = "h1:FhTMOKj2VhjpouxvWJAV1TL304uMlb9zcDqkl6cEI54=",
        version = "v0.5.7-v3refs",
    )

    go_repository(
        name = "com_github_google_go_cmp",
        build_file_proto_mode = "disable_global",
        importpath = "github.com/google/go-cmp",
        sum = "h1:O2Tfq5qg4qc4AmwVlvv0oLiVAGB7enBSJ2x2DqQFi38=",
        version = "v0.5.9",
    )
    go_repository(
        name = "com_github_google_go_github_v33",
        build_file_proto_mode = "disable",
        importpath = "github.com/google/go-github/v33",
        sum = "h1:qAf9yP0qc54ufQxzwv+u9H0tiVOnPJxo0lI/JXqw3ZM=",
        version = "v33.0.0",
    )

    go_repository(
        name = "com_github_google_go_querystring",
        build_file_proto_mode = "disable_global",
        importpath = "github.com/google/go-querystring",
        sum = "h1:AnCroh3fv4ZBgVIf1Iwtovgjaw/GiKJo8M8yD/fhyJ8=",
        version = "v1.1.0",
    )
    go_repository(
        name = "com_github_google_gofuzz",
        build_file_proto_mode = "disable_global",
        importpath = "github.com/google/gofuzz",
        sum = "h1:A8PeW59pxE9IoFRqBp37U+mSNaQoZ46F1f0f863XSXw=",
        version = "v1.0.0",
    )
    go_repository(
        name = "com_github_google_licensecheck",
        build_file_proto_mode = "disable",
        importpath = "github.com/google/licensecheck",
        sum = "h1:QoxgoDkaeC4nFrtGN1jV7IPmDCHFNIVh54e5hSt6sPs=",
        version = "v0.3.1",
    )

    go_repository(
        name = "com_github_google_martian",
        build_file_proto_mode = "disable_global",
        importpath = "github.com/google/martian",
        sum = "h1:/CP5g8u/VJHijgedC/Legn3BAbAaWPgecwXBIDzw5no=",
        version = "v2.1.0+incompatible",
    )
    go_repository(
        name = "com_github_google_martian_v3",
        build_file_proto_mode = "disable_global",
        importpath = "github.com/google/martian/v3",
        sum = "h1:d8MncMlErDFTwQGBK1xhv026j9kqhvw1Qv9IbWT1VLQ=",
        version = "v3.2.1",
    )
    go_repository(
        name = "com_github_google_pprof",
        build_file_proto_mode = "disable_global",
        importpath = "github.com/google/pprof",
        sum = "h1:c8EUapQFi+kjzedr4c6WqbwMdmB95+oDBWZ5XFHFYxY=",
        version = "v0.0.0-20211122183932-1daafda22083",
    )
    go_repository(
        name = "com_github_google_renameio",
        build_file_proto_mode = "disable_global",
        importpath = "github.com/google/renameio",
        sum = "h1:GOZbcHa3HfsPKPlmyPyN2KEohoMXOhdMbHrvbpl2QaA=",
        version = "v0.1.0",
    )
    go_repository(
        name = "com_github_google_renameio_v2",
        build_file_proto_mode = "disable",
        importpath = "github.com/google/renameio/v2",
        sum = "h1:UifI23ZTGY8Tt29JbYFiuyIU3eX+RNFtUwefq9qAhxg=",
        version = "v2.0.0",
    )

    go_repository(
        name = "com_github_google_shlex",
        build_file_proto_mode = "disable",
        importpath = "github.com/google/shlex",
        sum = "h1:El6M4kTTCOh6aBiKaUGG7oYTSPP8MxqL4YI3kZKwcP4=",
        version = "v0.0.0-20191202100458-e7afc7fbc510",
    )

    go_repository(
        name = "com_github_google_uuid",
        build_file_proto_mode = "disable_global",
        importpath = "github.com/google/uuid",
        sum = "h1:t6JiXgmwXMjEs8VusXIJk2BXHsn+wx8BZdTaoZ5fu7I=",
        version = "v1.3.0",
    )
    go_repository(
        name = "com_github_googleapis_enterprise_certificate_proxy",
        build_file_proto_mode = "disable",
        importpath = "github.com/googleapis/enterprise-certificate-proxy",
        sum = "h1:RY7tHKZcRlk788d5WSo/e83gOyyy742E8GSs771ySpg=",
        version = "v0.2.1",
    )

    go_repository(
        name = "com_github_googleapis_gax_go_v2",
        build_file_proto_mode = "disable_global",
        importpath = "github.com/googleapis/gax-go/v2",
        sum = "h1:IcsPKeInNvYi7eqSaDjiZqDDKu5rsmunY0Y1YupQSSQ=",
        version = "v2.7.0",
    )
    go_repository(
        name = "com_github_googleapis_gnostic",
        build_file_proto_mode = "disable",
        importpath = "github.com/googleapis/gnostic",
        sum = "h1:l6N3VoaVzTncYYW+9yOz2LJJammFZGBO13sqgEhpy9g=",
        version = "v0.2.0",
    )
    go_repository(
        name = "com_github_googleapis_go_type_adapters",
        build_file_proto_mode = "disable",
        importpath = "github.com/googleapis/go-type-adapters",
        sum = "h1:9XdMn+d/G57qq1s8dNc5IesGCXHf6V2HZ2JwRxfA2tA=",
        version = "v1.0.0",
    )

    go_repository(
        name = "com_github_gophercloud_gophercloud",
        build_file_proto_mode = "disable",
        importpath = "github.com/gophercloud/gophercloud",
        sum = "h1:hQpY0g0UGsLKLDs8UJ6xpA2gNCkEdEbvxSPqLItXCpI=",
        version = "v0.0.0-20190301152420-fca40860790e",
    )

    go_repository(
        name = "com_github_gopherjs_gopherjs",
        build_file_proto_mode = "disable_global",
        importpath = "github.com/gopherjs/gopherjs",
        sum = "h1:EGx4pi6eqNxGaHF6qqu48+N2wcFQ5qg5FXgOdqsJ5d8=",
        version = "v0.0.0-20181017120253-0766667cb4d1",
    )
    go_repository(
        name = "com_github_gordonklaus_ineffassign",
        build_file_proto_mode = "disable",
        importpath = "github.com/gordonklaus/ineffassign",
        sum = "h1:9alfqbrhuD+9fLZ4iaAVwhlp5PEhmnBt7yvK2Oy5C1U=",
        version = "v0.0.0-20230107090616-13ace0543b28",
    )
    go_repository(
        name = "com_github_gorilla_context",
        build_file_proto_mode = "disable",
        importpath = "github.com/gorilla/context",
        sum = "h1:AWwleXJkX/nhcU9bZSnZoi3h/qGYqQAGhq6zZe/aQW8=",
        version = "v1.1.1",
    )

    go_repository(
        name = "com_github_gorilla_handlers",
        build_file_proto_mode = "disable_global",
        importpath = "github.com/gorilla/handlers",
        sum = "h1:9lRY6j8DEeeBT10CvO9hGW0gmky0BprnvDI5vfhUHH4=",
        version = "v1.5.1",
    )
    go_repository(
        name = "com_github_gorilla_mux",
        build_file_proto_mode = "disable_global",
        importpath = "github.com/gorilla/mux",
        sum = "h1:i40aqfkR1h2SlN9hojwV5ZA91wcXFOvkdNIeFDP5koI=",
        version = "v1.8.0",
    )
    go_repository(
        name = "com_github_gorilla_securecookie",
        build_file_proto_mode = "disable_global",
        importpath = "github.com/gorilla/securecookie",
        sum = "h1:miw7JPhV+b/lAHSXz4qd/nN9jRiAFV5FwjeKyCS8BvQ=",
        version = "v1.1.1",
    )
    go_repository(
        name = "com_github_gorilla_sessions",
        build_file_proto_mode = "disable_global",
        importpath = "github.com/gorilla/sessions",
        sum = "h1:DHd3rPN5lE3Ts3D8rKkQ8x/0kqfeNmBAaiSi+o7FsgI=",
        version = "v1.2.1",
    )
    go_repository(
        name = "com_github_gorilla_websocket",
        build_file_proto_mode = "disable_global",
        importpath = "github.com/gorilla/websocket",
        sum = "h1:+/TMaTYc4QFitKJxsQ7Yye35DkWvkdLcvGKqM+x0Ufc=",
        version = "v1.4.2",
    )
    go_repository(
        name = "com_github_gostaticanalysis_analysisutil",
        build_file_proto_mode = "disable",
        importpath = "github.com/gostaticanalysis/analysisutil",
        sum = "h1:ZMCjoue3DtDWQ5WyU16YbjbQEQ3VuzwxALrpYd+HeKk=",
        version = "v0.7.1",
    )
    go_repository(
        name = "com_github_gostaticanalysis_comment",
        build_file_proto_mode = "disable",
        importpath = "github.com/gostaticanalysis/comment",
        sum = "h1:hlnx5+S2fY9Zo9ePo4AhgYsYHbM2+eAv8m/s1JiCd6Q=",
        version = "v1.4.2",
    )
    go_repository(
        name = "com_github_gostaticanalysis_forcetypeassert",
        build_file_proto_mode = "disable",
        importpath = "github.com/gostaticanalysis/forcetypeassert",
        sum = "h1:6eUflI3DiGusXGK6X7cCcIgVCpZ2CiZ1Q7jl6ZxNV70=",
        version = "v0.1.0",
    )
    go_repository(
        name = "com_github_gostaticanalysis_nilerr",
        build_file_proto_mode = "disable",
        importpath = "github.com/gostaticanalysis/nilerr",
        sum = "h1:ThE+hJP0fEp4zWLkWHWcRyI2Od0p7DlgYG3Uqrmrcpk=",
        version = "v0.1.1",
    )
    go_repository(
        name = "com_github_gostaticanalysis_testutil",
        build_file_proto_mode = "disable",
        importpath = "github.com/gostaticanalysis/testutil",
        sum = "h1:nhdCmubdmDF6VEatUNjgUZBJKWRqugoISdUv3PPQgHY=",
        version = "v0.4.0",
    )

    go_repository(
        name = "com_github_grpc_ecosystem_go_grpc_middleware",
        build_file_proto_mode = "disable_global",
        importpath = "github.com/grpc-ecosystem/go-grpc-middleware",
        sum = "h1:+9834+KizmvFV7pXQGSXQTsaWhq2GjuNUt0aUU0YBYw=",
        version = "v1.3.0",
    )
    go_repository(
        name = "com_github_grpc_ecosystem_go_grpc_prometheus",
        build_file_proto_mode = "disable_global",
        importpath = "github.com/grpc-ecosystem/go-grpc-prometheus",
        sum = "h1:Ovs26xHkKqVztRpIrF/92BcuyuQ/YW4NSIpoGtfXNho=",
        version = "v1.2.0",
    )
    go_repository(
        name = "com_github_grpc_ecosystem_grpc_gateway",
        build_file_proto_mode = "disable_global",
        build_naming_convention = "go_default_library",
        importpath = "github.com/grpc-ecosystem/grpc-gateway",
        patch_args = ["-p1"],
        patches = [
            "//build/patches:com_github_grpc_ecosystem_grpc_gateway.patch",
        ],
        sum = "h1:gmcG1KaJ57LophUzW0Hy8NmPhnMZb4M0+kPpLofRdBo=",
        version = "v1.16.0",
    )
    go_repository(
        name = "com_github_grpc_ecosystem_grpc_opentracing",
        build_file_proto_mode = "disable",
        importpath = "github.com/grpc-ecosystem/grpc-opentracing",
        sum = "h1:MJG/KsmcqMwFAkh8mTnAwhyKoB+sTAnY4CACC110tbU=",
        version = "v0.0.0-20180507213350-8e809c8a8645",
    )
    go_repository(
        name = "com_github_gtank_cryptopasta",
        build_file_proto_mode = "disable",
        importpath = "github.com/gtank/cryptopasta",
        sum = "h1:7xsUJsB2NrdcttQPa7JLEaGzvdbk7KvfrjgHZXOQRo0=",
        version = "v0.0.0-20170601214702-1f550f6f2f69",
    )

    go_repository(
        name = "com_github_hashicorp_consul_api",
        build_file_proto_mode = "disable_global",
        importpath = "github.com/hashicorp/consul/api",
        sum = "h1:BNQPM9ytxj6jbjjdRPioQ94T6YXriSopn0i8COv6SRA=",
        version = "v1.1.0",
    )
    go_repository(
        name = "com_github_hashicorp_consul_sdk",
        build_file_proto_mode = "disable_global",
        importpath = "github.com/hashicorp/consul/sdk",
        sum = "h1:LnuDWGNsoajlhGyHJvuWW6FVqRl8JOTPqS6CPTsYjhY=",
        version = "v0.1.1",
    )
    go_repository(
        name = "com_github_hashicorp_errwrap",
        build_file_proto_mode = "disable_global",
        importpath = "github.com/hashicorp/errwrap",
        sum = "h1:hLrqtEDnRye3+sgx6z4qVLNuviH3MR5aQ0ykNJa/UYA=",
        version = "v1.0.0",
    )
    go_repository(
        name = "com_github_hashicorp_go_cleanhttp",
        build_file_proto_mode = "disable_global",
        importpath = "github.com/hashicorp/go-cleanhttp",
        sum = "h1:dH3aiDG9Jvb5r5+bYHsikaOUIpcM0xvgMXVoDkXMzJM=",
        version = "v0.5.1",
    )
    go_repository(
        name = "com_github_hashicorp_go_immutable_radix",
        build_file_proto_mode = "disable_global",
        importpath = "github.com/hashicorp/go-immutable-radix",
        sum = "h1:AKDB1HM5PWEA7i4nhcpwOrO2byshxBjXVn/J/3+z5/0=",
        version = "v1.0.0",
    )
    go_repository(
        name = "com_github_hashicorp_go_msgpack",
        build_file_proto_mode = "disable_global",
        importpath = "github.com/hashicorp/go-msgpack",
        sum = "h1:SFT72YqIkOcLdWJUYcriVX7hbrZpwc/f7h8aW2NUqrA=",
        version = "v0.5.4",
    )
    go_repository(
        name = "com_github_hashicorp_go_multierror",
        build_file_proto_mode = "disable_global",
        importpath = "github.com/hashicorp/go-multierror",
        sum = "h1:H5DkEtf6CXdFp0N0Em5UCwQpXMWke8IA0+lD48awMYo=",
        version = "v1.1.1",
    )
    go_repository(
        name = "com_github_hashicorp_go_net",
        build_file_proto_mode = "disable_global",
        importpath = "github.com/hashicorp/go.net",
        sum = "h1:sNCoNyDEvN1xa+X0baata4RdcpKwcMS6DH+xwfqPgjw=",
        version = "v0.0.1",
    )
    go_repository(
        name = "com_github_hashicorp_go_rootcerts",
        build_file_proto_mode = "disable_global",
        importpath = "github.com/hashicorp/go-rootcerts",
        sum = "h1:Rqb66Oo1X/eSV1x66xbDccZjhJigjg0+e82kpwzSwCI=",
        version = "v1.0.0",
    )
    go_repository(
        name = "com_github_hashicorp_go_sockaddr",
        build_file_proto_mode = "disable_global",
        importpath = "github.com/hashicorp/go-sockaddr",
        sum = "h1:ztczhD1jLxIRjVejw8gFomI1BQZOe2WoVOu0SyteCQc=",
        version = "v1.0.2",
    )
    go_repository(
        name = "com_github_hashicorp_go_syslog",
        build_file_proto_mode = "disable_global",
        importpath = "github.com/hashicorp/go-syslog",
        sum = "h1:KaodqZuhUoZereWVIYmpUgZysurB1kBLX2j0MwMrUAE=",
        version = "v1.0.0",
    )
    go_repository(
        name = "com_github_hashicorp_go_uuid",
        build_file_proto_mode = "disable_global",
        importpath = "github.com/hashicorp/go-uuid",
        sum = "h1:cfejS+Tpcp13yd5nYHWDI6qVCny6wyX2Mt5SGur2IGE=",
        version = "v1.0.2",
    )
    go_repository(
        name = "com_github_hashicorp_go_version",
        build_file_proto_mode = "disable_global",
        importpath = "github.com/hashicorp/go-version",
        sum = "h1:feTTfFNnjP967rlCxM/I9g701jU+RN74YKx2mOkIeek=",
        version = "v1.6.0",
    )
    go_repository(
        name = "com_github_hashicorp_golang_lru",
        build_file_proto_mode = "disable_global",
        importpath = "github.com/hashicorp/golang-lru",
        sum = "h1:0hERBMJE1eitiLkihrMvRVBYAkpHzc/J3QdDN+dAcgU=",
        version = "v0.5.1",
    )
    go_repository(
        name = "com_github_hashicorp_hcl",
        build_file_proto_mode = "disable_global",
        importpath = "github.com/hashicorp/hcl",
        sum = "h1:0Anlzjpi4vEasTeNFn2mLJgTSwt0+6sfsiTG8qcWGx4=",
        version = "v1.0.0",
    )
    go_repository(
        name = "com_github_hashicorp_logutils",
        build_file_proto_mode = "disable_global",
        importpath = "github.com/hashicorp/logutils",
        sum = "h1:dLEQVugN8vlakKOUE3ihGLTZJRB4j+M2cdTm/ORI65Y=",
        version = "v1.0.0",
    )
    go_repository(
        name = "com_github_hashicorp_mdns",
        build_file_proto_mode = "disable_global",
        importpath = "github.com/hashicorp/mdns",
        sum = "h1:WhIgCr5a7AaVH6jPUwjtRuuE7/RDufnUvzIr48smyxs=",
        version = "v1.0.0",
    )
    go_repository(
        name = "com_github_hashicorp_memberlist",
        build_file_proto_mode = "disable_global",
        importpath = "github.com/hashicorp/memberlist",
        sum = "h1:EmmoJme1matNzb+hMpDuR/0sbJSUisxyqBGG676r31M=",
        version = "v0.1.3",
    )
    go_repository(
        name = "com_github_hashicorp_serf",
        build_file_proto_mode = "disable_global",
        importpath = "github.com/hashicorp/serf",
        sum = "h1:YZ7UKsJv+hKjqGVUUbtE3HNj79Eln2oQ75tniF6iPt0=",
        version = "v0.8.2",
    )
    go_repository(
        name = "com_github_hdrhistogram_hdrhistogram_go",
        build_file_proto_mode = "disable_global",
        importpath = "github.com/HdrHistogram/hdrhistogram-go",
        sum = "h1:5IcZpTvzydCQeHzK4Ef/D5rrSqwxob0t8PQPMybUNFM=",
        version = "v1.1.2",
    )
    go_repository(
        name = "com_github_hexops_gotextdiff",
        build_file_proto_mode = "disable",
        importpath = "github.com/hexops/gotextdiff",
        sum = "h1:gitA9+qJrrTCsiCl7+kh75nPqQt1cx4ZkudSTLoUqJM=",
        version = "v1.0.3",
    )

    go_repository(
        name = "com_github_hpcloud_tail",
        build_file_proto_mode = "disable_global",
        importpath = "github.com/hpcloud/tail",
        sum = "h1:nfCOvKYfkgYP8hkirhJocXT2+zOD8yUNjXaWfTlyFKI=",
        version = "v1.0.0",
    )
    go_repository(
        name = "com_github_huandu_xstrings",
        build_file_proto_mode = "disable",
        importpath = "github.com/huandu/xstrings",
        sum = "h1:4jgBlKK6tLKFvO8u5pmYjG91cqytmDCDvGh7ECVFfFs=",
        version = "v1.3.1",
    )

    go_repository(
        name = "com_github_hydrogen18_memlistener",
        build_file_proto_mode = "disable_global",
        importpath = "github.com/hydrogen18/memlistener",
        sum = "h1:EPRgaDqXpLFUJLXZdGLnBTy1l6CLiNAPnvn2l+kHit0=",
        version = "v0.0.0-20141126152155-54553eb933fb",
    )
    go_repository(
        name = "com_github_iancoleman_strcase",
        build_file_proto_mode = "disable_global",
        importpath = "github.com/iancoleman/strcase",
        sum = "h1:05I4QRnGpI0m37iZQRuskXh+w77mr6Z41lwQzuHLwW0=",
        version = "v0.2.0",
    )
    go_repository(
        name = "com_github_ianlancetaylor_demangle",
        build_file_proto_mode = "disable_global",
        importpath = "github.com/ianlancetaylor/demangle",
        sum = "h1:uGg2frlt3IcT7kbV6LEp5ONv4vmoO2FW4qSO+my/aoM=",
        version = "v0.0.0-20210905161508-09a460cdf81d",
    )
    go_repository(
        name = "com_github_imdario_mergo",
        build_file_proto_mode = "disable",
        importpath = "github.com/imdario/mergo",
        sum = "h1:3tnifQM4i+fbajXKBHXWEH+KvNHqojZ778UH75j3bGA=",
        version = "v0.3.11",
    )

    go_repository(
        name = "com_github_imkira_go_interpol",
        build_file_proto_mode = "disable_global",
        importpath = "github.com/imkira/go-interpol",
        sum = "h1:KIiKr0VSG2CUW1hl1jpiyuzuJeKUUpC8iM1AIE7N1Vk=",
        version = "v1.1.0",
    )
    go_repository(
        name = "com_github_inconshreveable_mousetrap",
        build_file_proto_mode = "disable_global",
        importpath = "github.com/inconshreveable/mousetrap",
        sum = "h1:U3uMjPSQEBMNp1lFxmllqCPM6P5u/Xq7Pgzkat/bFNc=",
        version = "v1.0.1",
    )
    go_repository(
        name = "com_github_influxdata_influxdb",
        build_file_proto_mode = "disable",
        importpath = "github.com/influxdata/influxdb",
        sum = "h1:O08dwjOwv9CYlJJEUZKAazSoQDKlsN34Bq3dnhqhyVI=",
        version = "v0.0.0-20170331210902-15e594fc09f1",
    )

    go_repository(
        name = "com_github_iris_contrib_blackfriday",
        build_file_proto_mode = "disable_global",
        importpath = "github.com/iris-contrib/blackfriday",
        sum = "h1:o5sHQHHm0ToHUlAJSTjW9UWicjJSDDauOOQ2AHuIVp4=",
        version = "v2.0.0+incompatible",
    )
    go_repository(
        name = "com_github_iris_contrib_go_uuid",
        build_file_proto_mode = "disable_global",
        importpath = "github.com/iris-contrib/go.uuid",
        sum = "h1:XZubAYg61/JwnJNbZilGjf3b3pB80+OQg2qf6c8BfWE=",
        version = "v2.0.0+incompatible",
    )
    go_repository(
        name = "com_github_iris_contrib_i18n",
        build_file_proto_mode = "disable_global",
        importpath = "github.com/iris-contrib/i18n",
        sum = "h1:Kyp9KiXwsyZRTeoNjgVCrWks7D8ht9+kg6yCjh8K97o=",
        version = "v0.0.0-20171121225848-987a633949d0",
    )
    go_repository(
        name = "com_github_iris_contrib_schema",
        build_file_proto_mode = "disable_global",
        importpath = "github.com/iris-contrib/schema",
        sum = "h1:10g/WnoRR+U+XXHWKBHeNy/+tZmM2kcAVGLOsz+yaDA=",
        version = "v0.0.1",
    )
    go_repository(
        name = "com_github_jackc_fake",
        build_file_proto_mode = "disable",
        importpath = "github.com/jackc/fake",
        sum = "h1:vr3AYkKovP8uR8AvSGGUK1IDqRa5lAAvEkZG1LKaCRc=",
        version = "v0.0.0-20150926172116-812a484cc733",
    )
    go_repository(
        name = "com_github_jackc_pgx",
        build_file_proto_mode = "disable",
        importpath = "github.com/jackc/pgx",
        sum = "h1:0Vihzu20St42/UDsvZGdNE6jak7oi/UOeMzwMPHkgFY=",
        version = "v3.2.0+incompatible",
    )
    go_repository(
        name = "com_github_jarcoal_httpmock",
        build_file_proto_mode = "disable",
        importpath = "github.com/jarcoal/httpmock",
        sum = "h1:gSvTxxFR/MEMfsGrvRbdfpRUMBStovlSRLw0Ep1bwwc=",
        version = "v1.2.0",
    )

    go_repository(
        name = "com_github_jcmturner_aescts_v2",
        build_file_proto_mode = "disable_global",
        importpath = "github.com/jcmturner/aescts/v2",
        sum = "h1:9YKLH6ey7H4eDBXW8khjYslgyqG2xZikXP0EQFKrle8=",
        version = "v2.0.0",
    )
    go_repository(
        name = "com_github_jcmturner_dnsutils_v2",
        build_file_proto_mode = "disable_global",
        importpath = "github.com/jcmturner/dnsutils/v2",
        sum = "h1:lltnkeZGL0wILNvrNiVCR6Ro5PGU/SeBvVO/8c/iPbo=",
        version = "v2.0.0",
    )
    go_repository(
        name = "com_github_jcmturner_gofork",
        build_file_proto_mode = "disable_global",
        importpath = "github.com/jcmturner/gofork",
        sum = "h1:J7uCkflzTEhUZ64xqKnkDxq3kzc96ajM1Gli5ktUem8=",
        version = "v1.0.0",
    )
    go_repository(
        name = "com_github_jcmturner_goidentity_v6",
        build_file_proto_mode = "disable_global",
        importpath = "github.com/jcmturner/goidentity/v6",
        sum = "h1:VKnZd2oEIMorCTsFBnJWbExfNN7yZr3EhJAxwOkZg6o=",
        version = "v6.0.1",
    )
    go_repository(
        name = "com_github_jcmturner_gokrb5_v8",
        build_file_proto_mode = "disable_global",
        importpath = "github.com/jcmturner/gokrb5/v8",
        sum = "h1:6ZIM6b/JJN0X8UM43ZOM6Z4SJzla+a/u7scXFJzodkA=",
        version = "v8.4.2",
    )
    go_repository(
        name = "com_github_jcmturner_rpc_v2",
        build_file_proto_mode = "disable_global",
        importpath = "github.com/jcmturner/rpc/v2",
        sum = "h1:7FXXj8Ti1IaVFpSAziCZWNzbNuZmnvw/i6CqLNdWfZY=",
        version = "v2.0.3",
    )
    go_repository(
        name = "com_github_jedib0t_go_pretty_v6",
        build_file_proto_mode = "disable_global",
        importpath = "github.com/jedib0t/go-pretty/v6",
        sum = "h1:o3McN0rQ4X+IU+HduppSp9TwRdGLRW2rhJXy9CJaCRw=",
        version = "v6.2.2",
    )
    go_repository(
        name = "com_github_jeffail_gabs_v2",
        build_file_proto_mode = "disable_global",
        importpath = "github.com/Jeffail/gabs/v2",
        sum = "h1:ANfZYjpMlfTTKebycu4X1AgkVWumFVDYQl7JwOr4mDk=",
        version = "v2.5.1",
    )
    go_repository(
        name = "com_github_jgautheron_goconst",
        build_file_proto_mode = "disable",
        importpath = "github.com/jgautheron/goconst",
        sum = "h1:HxVbL1MhydKs8R8n/HE5NPvzfaYmQJA3o879lE4+WcM=",
        version = "v1.5.1",
    )
    go_repository(
        name = "com_github_jingyugao_rowserrcheck",
        build_file_proto_mode = "disable",
        importpath = "github.com/jingyugao/rowserrcheck",
        sum = "h1:zibz55j/MJtLsjP1OF4bSdgXxwL1b+Vn7Tjzq7gFzUs=",
        version = "v1.1.1",
    )
    go_repository(
        name = "com_github_jinzhu_inflection",
        build_file_proto_mode = "disable",
        importpath = "github.com/jinzhu/inflection",
        sum = "h1:K317FqzuhWc8YvSVlFMCCUb36O/S9MCKRDI7QkRKD/E=",
        version = "v1.0.0",
    )
    go_repository(
        name = "com_github_jinzhu_now",
        build_file_proto_mode = "disable",
        importpath = "github.com/jinzhu/now",
        sum = "h1:eVKgfIdy9b6zbWBMgFpfDPoAMifwSZagU9HmEU6zgiI=",
        version = "v1.1.2",
    )

    go_repository(
        name = "com_github_jirfag_go_printf_func_name",
        build_file_proto_mode = "disable",
        importpath = "github.com/jirfag/go-printf-func-name",
        sum = "h1:KA9BjwUk7KlCh6S9EAGWBt1oExIUv9WyNCiRz5amv48=",
        version = "v0.0.0-20200119135958-7558a9eaa5af",
    )

    go_repository(
        name = "com_github_jmespath_go_jmespath",
        build_file_proto_mode = "disable_global",
        importpath = "github.com/jmespath/go-jmespath",
        sum = "h1:BEgLn5cpjn8UN1mAw4NjwDrS35OdebyEtFe+9YPoQUg=",
        version = "v0.4.0",
    )
    go_repository(
        name = "com_github_jmespath_go_jmespath_internal_testify",
        build_file_proto_mode = "disable_global",
        importpath = "github.com/jmespath/go-jmespath/internal/testify",
        sum = "h1:shLQSRRSCCPj3f2gpwzGwWFoC7ycTf1rcQZHOlsJ6N8=",
        version = "v1.5.1",
    )
    go_repository(
        name = "com_github_joho_godotenv",
        build_file_proto_mode = "disable",
        importpath = "github.com/joho/godotenv",
        sum = "h1:3l4+N6zfMWnkbPEXKng2o2/MR5mSwTrBih4ZEkkz1lg=",
        version = "v1.4.0",
    )

    go_repository(
        name = "com_github_joho_sqltocsv",
        build_file_proto_mode = "disable_global",
        importpath = "github.com/joho/sqltocsv",
        sum = "h1:Zrb0IbuLOGHL7nrO2WrcuNWgDTlzFv3zY69QMx4ggQE=",
        version = "v0.0.0-20210428211105-a6d6801d59df",
    )
    go_repository(
        name = "com_github_joker_hpp",
        build_file_proto_mode = "disable_global",
        importpath = "github.com/Joker/hpp",
        sum = "h1:65+iuJYdRXv/XyN62C1uEmmOx3432rNG/rKlX6V7Kkc=",
        version = "v1.0.0",
    )
    go_repository(
        name = "com_github_joker_jade",
        build_file_proto_mode = "disable_global",
        importpath = "github.com/Joker/jade",
        sum = "h1:mreN1m/5VJ/Zc3b4pzj9qU6D9SRQ6Vm+3KfI328t3S8=",
        version = "v1.0.1-0.20190614124447-d475f43051e7",
    )
    go_repository(
        name = "com_github_jonboulle_clockwork",
        build_file_proto_mode = "disable_global",
        importpath = "github.com/jonboulle/clockwork",
        sum = "h1:UOGuzwb1PwsrDAObMuhUnj0p5ULPj8V/xJ7Kx9qUBdQ=",
        version = "v0.2.2",
    )
    go_repository(
        name = "com_github_joomcode_errorx",
        build_file_proto_mode = "disable",
        importpath = "github.com/joomcode/errorx",
        sum = "h1:CalpDWz14ZHd68fIqluJasJosAewpz2TFaJALrUxjrk=",
        version = "v1.0.1",
    )
    go_repository(
        name = "com_github_josharian_intern",
        build_file_proto_mode = "disable",
        importpath = "github.com/josharian/intern",
        sum = "h1:vlS4z54oSdjm0bgjRigI+G1HpF+tI+9rE5LLzOg8HmY=",
        version = "v1.0.0",
    )

    go_repository(
        name = "com_github_jpillora_backoff",
        build_file_proto_mode = "disable_global",
        importpath = "github.com/jpillora/backoff",
        sum = "h1:uvFg412JmmHBHw7iwprIxkPMI+sGQ4kzOWsMeHnm2EA=",
        version = "v1.0.0",
    )
    go_repository(
        name = "com_github_json_iterator_go",
        build_file_proto_mode = "disable_global",
        importpath = "github.com/json-iterator/go",
        sum = "h1:PV8peI4a0ysnczrg+LtxykD8LfKY9ML6u2jnxaEnrnM=",
        version = "v1.1.12",
    )
    go_repository(
        name = "com_github_jstemmer_go_junit_report",
        build_file_proto_mode = "disable_global",
        importpath = "github.com/jstemmer/go-junit-report",
        sum = "h1:6QPYqodiu3GuPL+7mfx+NwDdp2eTkp9IfEUpgAwUN0o=",
        version = "v0.9.1",
    )
    go_repository(
        name = "com_github_jtolds_gls",
        build_file_proto_mode = "disable_global",
        importpath = "github.com/jtolds/gls",
        sum = "h1:xdiiI2gbIgH/gLH7ADydsJ1uDOEzR8yvV7C0MuV77Wo=",
        version = "v4.20.0+incompatible",
    )
    go_repository(
        name = "com_github_juju_errors",
        build_file_proto_mode = "disable_global",
        importpath = "github.com/juju/errors",
        sum = "h1:rhqTjzJlm7EbkELJDKMTU7udov+Se0xZkWmugr6zGok=",
        version = "v0.0.0-20181118221551-089d3ea4e4d5",
    )
    go_repository(
        name = "com_github_juju_loggo",
        build_file_proto_mode = "disable_global",
        importpath = "github.com/juju/loggo",
        sum = "h1:MK144iBQF9hTSwBW/9eJm034bVoG30IshVm688T2hi8=",
        version = "v0.0.0-20180524022052-584905176618",
    )
    go_repository(
        name = "com_github_juju_testing",
        build_file_proto_mode = "disable_global",
        importpath = "github.com/juju/testing",
        sum = "h1:WQM1NildKThwdP7qWrNAFGzp4ijNLw8RlgENkaI4MJs=",
        version = "v0.0.0-20180920084828-472a3e8b2073",
    )
    go_repository(
        name = "com_github_julienschmidt_httprouter",
        build_file_proto_mode = "disable_global",
        importpath = "github.com/julienschmidt/httprouter",
        sum = "h1:U0609e9tgbseu3rBINet9P48AI/D3oJs4dN7jwJOQ1U=",
        version = "v1.3.0",
    )
    go_repository(
        name = "com_github_julz_importas",
        build_file_proto_mode = "disable",
        importpath = "github.com/julz/importas",
        sum = "h1:F78HnrsjY3cR7j0etXy5+TU1Zuy7Xt08X/1aJnH5xXY=",
        version = "v0.1.0",
    )

    go_repository(
        name = "com_github_jung_kurt_gofpdf",
        build_file_proto_mode = "disable_global",
        importpath = "github.com/jung-kurt/gofpdf",
        sum = "h1:PJr+ZMXIecYc1Ey2zucXdR73SMBtgjPgwa31099IMv0=",
        version = "v1.0.3-0.20190309125859-24315acbbda5",
    )
    go_repository(
        name = "com_github_junk1tm_musttag",
        build_file_proto_mode = "disable",
        importpath = "github.com/junk1tm/musttag",
        sum = "h1:d+mpJ1vn6WFEVKHwkgJiIedis1u/EawKOuUTygAUtCo=",
        version = "v0.4.5",
    )

    go_repository(
        name = "com_github_k0kubun_colorstring",
        build_file_proto_mode = "disable_global",
        importpath = "github.com/k0kubun/colorstring",
        sum = "h1:uC1QfSlInpQF+M0ao65imhwqKnz3Q2z/d8PWZRMQvDM=",
        version = "v0.0.0-20150214042306-9440f1994b88",
    )
    go_repository(
        name = "com_github_kataras_golog",
        build_file_proto_mode = "disable_global",
        importpath = "github.com/kataras/golog",
        sum = "h1:J7Dl82843nbKQDrQM/abbNJZvQjS6PfmkkffhOTXEpM=",
        version = "v0.0.9",
    )
    go_repository(
        name = "com_github_kataras_iris_v12",
        build_file_proto_mode = "disable_global",
        importpath = "github.com/kataras/iris/v12",
        sum = "h1:Wo5S7GMWv5OAzJmvFTvss/C4TS1W0uo6LkDlSymT4rM=",
        version = "v12.0.1",
    )
    go_repository(
        name = "com_github_kataras_neffos",
        build_file_proto_mode = "disable_global",
        importpath = "github.com/kataras/neffos",
        sum = "h1:O06dvQlxjdWvzWbm2Bq+Si6psUhvSmEctAMk9Xujqms=",
        version = "v0.0.10",
    )
    go_repository(
        name = "com_github_kataras_pio",
        build_file_proto_mode = "disable_global",
        importpath = "github.com/kataras/pio",
        sum = "h1:V5Rs9ztEWdp58oayPq/ulmlqJJZeJP6pP79uP3qjcao=",
        version = "v0.0.0-20190103105442-ea782b38602d",
    )
    go_repository(
        name = "com_github_kisielk_errcheck",
        build_file_proto_mode = "disable_global",
        importpath = "github.com/kisielk/errcheck",
        patch_args = ["-p1"],
        patches = [
            "//build/patches:com_github_kisielk_errcheck.patch",
        ],
        sum = "h1:dEKh+GLHcWm2oN34nMvDzn1sqI0i0WxPvrgiJA5JuM8=",
        version = "v1.6.3",
    )
    go_repository(
        name = "com_github_kisielk_gotool",
        build_file_proto_mode = "disable_global",
        importpath = "github.com/kisielk/gotool",
        sum = "h1:AV2c/EiW3KqPNT9ZKl07ehoAGi4C5/01Cfbblndcapg=",
        version = "v1.0.0",
    )
    go_repository(
        name = "com_github_kkhaike_contextcheck",
        build_file_proto_mode = "disable",
        importpath = "github.com/kkHAIKE/contextcheck",
        sum = "h1:l4pNvrb8JSwRd51ojtcOxOeHJzHek+MtOyXbaR0uvmw=",
        version = "v1.1.3",
    )

    go_repository(
        name = "com_github_klauspost_compress",
        build_file_proto_mode = "disable_global",
        importpath = "github.com/klauspost/compress",
        sum = "h1:NFn1Wr8cfnenSJSA46lLq4wHCcBzKTSjnBIexDMMOV0=",
        version = "v1.15.13",
    )
    go_repository(
        name = "com_github_klauspost_cpuid",
        build_file_proto_mode = "disable_global",
        importpath = "github.com/klauspost/cpuid",
        sum = "h1:5JNjFYYQrZeKRJ0734q51WCEEn2huer72Dc7K+R/b6s=",
        version = "v1.3.1",
    )
    go_repository(
        name = "com_github_knz_strtime",
        build_file_proto_mode = "disable",
        importpath = "github.com/knz/strtime",
        sum = "h1:45aLE1GlZRKxNfTMkok85BUKAJNLdHr5GAm3h8Fqoww=",
        version = "v0.0.0-20181018220328-af2256ee352c",
    )

    go_repository(
        name = "com_github_konsorten_go_windows_terminal_sequences",
        build_file_proto_mode = "disable_global",
        importpath = "github.com/konsorten/go-windows-terminal-sequences",
        sum = "h1:CE8S1cTafDpPvMhIxNJKvHsGVBgn1xWYf1NbHQhywc8=",
        version = "v1.0.3",
    )
    go_repository(
        name = "com_github_kr_logfmt",
        build_file_proto_mode = "disable_global",
        importpath = "github.com/kr/logfmt",
        sum = "h1:T+h1c/A9Gawja4Y9mFVWj2vyii2bbUNDw3kt9VxK2EY=",
        version = "v0.0.0-20140226030751-b84e30acd515",
    )
    go_repository(
        name = "com_github_kr_pretty",
        build_file_proto_mode = "disable_global",
        importpath = "github.com/kr/pretty",
        sum = "h1:WgNl7dwNpEZ6jJ9k1snq4pZsg7DOEN8hP9Xw0Tsjwk0=",
        version = "v0.3.0",
    )
    go_repository(
        name = "com_github_kr_pty",
        build_file_proto_mode = "disable_global",
        importpath = "github.com/kr/pty",
        sum = "h1:VkoXIwSboBpnk99O/KFauAEILuNHv5DVFKZMBN/gUgw=",
        version = "v1.1.1",
    )
    go_repository(
        name = "com_github_kr_text",
        build_file_proto_mode = "disable_global",
        importpath = "github.com/kr/text",
        sum = "h1:5Nx0Ya0ZqY2ygV366QzturHI13Jq95ApcVaJBhpS+AY=",
        version = "v0.2.0",
    )
    go_repository(
        name = "com_github_kulti_thelper",
        build_file_proto_mode = "disable",
        importpath = "github.com/kulti/thelper",
        sum = "h1:ElhKf+AlItIu+xGnI990no4cE2+XaSu1ULymV2Yulxs=",
        version = "v0.6.3",
    )
    go_repository(
        name = "com_github_kunwardeep_paralleltest",
        build_file_proto_mode = "disable",
        importpath = "github.com/kunwardeep/paralleltest",
        sum = "h1:FCKYMF1OF2+RveWlABsdnmsvJrei5aoyZoaGS+Ugg8g=",
        version = "v1.0.6",
    )
    go_repository(
        name = "com_github_kylebanks_depth",
        build_file_proto_mode = "disable",
        importpath = "github.com/KyleBanks/depth",
        sum = "h1:5h8fQADFrWtarTdtDudMmGsC7GPbOAu6RVB3ffsVFHc=",
        version = "v1.2.1",
    )

    go_repository(
        name = "com_github_kyoh86_exportloopref",
        build_file_proto_mode = "disable",
        importpath = "github.com/kyoh86/exportloopref",
        sum = "h1:1Z0bcmTypkL3Q4k+IDHMWTcnCliEZcaPiIe0/ymEyhQ=",
        version = "v0.1.11",
    )

    go_repository(
        name = "com_github_labstack_echo_v4",
        build_file_proto_mode = "disable_global",
        importpath = "github.com/labstack/echo/v4",
        sum = "h1:z0BZoArY4FqdpUEl+wlHp4hnr/oSR6MTmQmv8OHSoww=",
        version = "v4.1.11",
    )
    go_repository(
        name = "com_github_labstack_gommon",
        build_file_proto_mode = "disable_global",
        importpath = "github.com/labstack/gommon",
        sum = "h1:JEeO0bvc78PKdyHxloTKiF8BD5iGrH8T6MSeGvSgob0=",
        version = "v0.3.0",
    )
    go_repository(
        name = "com_github_ldez_gomoddirectives",
        build_file_proto_mode = "disable",
        importpath = "github.com/ldez/gomoddirectives",
        sum = "h1:y7MBaisZVDYmKvt9/l1mjNCiSA1BVn34U0ObUcJwlhA=",
        version = "v0.2.3",
    )
    go_repository(
        name = "com_github_ldez_tagliatelle",
        build_file_proto_mode = "disable",
        importpath = "github.com/ldez/tagliatelle",
        sum = "h1:sylp7d9kh6AdXN2DpVGHBRb5guTVAgOxqNGhbqc4b1c=",
        version = "v0.4.0",
    )
    go_repository(
        name = "com_github_leodido_go_urn",
        build_file_proto_mode = "disable",
        importpath = "github.com/leodido/go-urn",
        sum = "h1:BqpAaACuzVSgi/VLzGZIobT2z4v53pjosyNd9Yv6n/w=",
        version = "v1.2.1",
    )

    go_repository(
        name = "com_github_leonklingele_grouper",
        build_file_proto_mode = "disable",
        importpath = "github.com/leonklingele/grouper",
        sum = "h1:suWXRU57D4/Enn6pXR0QVqqWWrnJ9Osrz+5rjt8ivzU=",
        version = "v1.1.1",
    )
    go_repository(
        name = "com_github_lestrrat_go_blackmagic",
        build_file_proto_mode = "disable",
        importpath = "github.com/lestrrat-go/blackmagic",
        sum = "h1:lS5Zts+5HIC/8og6cGHb0uCcNCa3OUt1ygh3Qz2Fe80=",
        version = "v1.0.1",
    )
    go_repository(
        name = "com_github_lestrrat_go_httpcc",
        build_file_proto_mode = "disable",
        importpath = "github.com/lestrrat-go/httpcc",
        sum = "h1:ydWCStUeJLkpYyjLDHihupbn2tYmZ7m22BGkcvZZrIE=",
        version = "v1.0.1",
    )
    go_repository(
        name = "com_github_lestrrat_go_httprc",
        build_file_proto_mode = "disable",
        importpath = "github.com/lestrrat-go/httprc",
        sum = "h1:bAZymwoZQb+Oq8MEbyipag7iSq6YIga8Wj6GOiJGdI8=",
        version = "v1.0.4",
    )
    go_repository(
        name = "com_github_lestrrat_go_iter",
        build_file_proto_mode = "disable",
        importpath = "github.com/lestrrat-go/iter",
        sum = "h1:gMXo1q4c2pHmC3dn8LzRhJfP1ceCbgSiT9lUydIzltI=",
        version = "v1.0.2",
    )
    go_repository(
        name = "com_github_lestrrat_go_jwx_v2",
        build_file_proto_mode = "disable",
        importpath = "github.com/lestrrat-go/jwx/v2",
        sum = "h1:RlyYNLV892Ed7+FTfj1ROoF6x7WxL965PGTHso/60G0=",
        version = "v2.0.6",
    )
    go_repository(
        name = "com_github_lestrrat_go_option",
        build_file_proto_mode = "disable",
        importpath = "github.com/lestrrat-go/option",
        sum = "h1:WqAWL8kh8VcSoD6xjSH34/1m8yxluXQbDeKNfvFeEO4=",
        version = "v1.0.0",
    )

    go_repository(
        name = "com_github_lib_pq",
        build_file_proto_mode = "disable",
        importpath = "github.com/lib/pq",
        sum = "h1:X5PMW56eZitiTeO7tKzZxFCSpbFZJtkMMooicw2us9A=",
        version = "v1.0.0",
    )
    go_repository(
        name = "com_github_lightstep_lightstep_tracer_go",
        build_file_proto_mode = "disable",
        importpath = "github.com/lightstep/lightstep-tracer-go",
        sum = "h1:D0GGa7afJ7GcQvu5as6ssLEEKYXvRgKI5d5cevtz8r4=",
        version = "v0.15.6",
    )

    go_repository(
        name = "com_github_lufeee_execinquery",
        build_file_proto_mode = "disable",
        importpath = "github.com/lufeee/execinquery",
        sum = "h1:hf0Ems4SHcUGBxpGN7Jz78z1ppVkP/837ZlETPCEtOM=",
        version = "v1.2.1",
    )

    go_repository(
        name = "com_github_lufia_plan9stats",
        build_file_proto_mode = "disable_global",
        importpath = "github.com/lufia/plan9stats",
        sum = "h1:6E+4a0GO5zZEnZ81pIr0yLvtUWk2if982qA3F3QD6H4=",
        version = "v0.0.0-20211012122336-39d0f177ccd0",
    )
    go_repository(
        name = "com_github_magiconair_properties",
        build_file_proto_mode = "disable_global",
        importpath = "github.com/magiconair/properties",
        sum = "h1:5ibWZ6iY0NctNGWo87LalDlEZ6R41TqbbDamhfG/Qzo=",
        version = "v1.8.6",
    )
    go_repository(
        name = "com_github_mailru_easyjson",
        build_file_proto_mode = "disable",
        importpath = "github.com/mailru/easyjson",
        sum = "h1:8yTIVnZgCoiM1TgqoeTl+LfU5Jg6/xL3QhGQnimLYnA=",
        version = "v0.7.6",
    )

    go_repository(
        name = "com_github_maratori_testableexamples",
        build_file_proto_mode = "disable",
        importpath = "github.com/maratori/testableexamples",
        sum = "h1:dU5alXRrD8WKSjOUnmJZuzdxWOEQ57+7s93SLMxb2vI=",
        version = "v1.0.0",
    )

    go_repository(
        name = "com_github_maratori_testpackage",
        build_file_proto_mode = "disable",
        importpath = "github.com/maratori/testpackage",
        sum = "h1:GJY4wlzQhuBusMF1oahQCBtUV/AQ/k69IZ68vxaac2Q=",
        version = "v1.1.0",
    )
    go_repository(
        name = "com_github_masterminds_goutils",
        build_file_proto_mode = "disable",
        importpath = "github.com/Masterminds/goutils",
        sum = "h1:5nUrii3FMTL5diU80unEVvNevw1nH4+ZV4DSLVJLSYI=",
        version = "v1.1.1",
    )

    go_repository(
        name = "com_github_masterminds_semver",
        build_file_proto_mode = "disable",
        importpath = "github.com/Masterminds/semver",
        sum = "h1:H65muMkzWKEuNDnfl9d70GUjFniHKHRbFPGBuZ3QEww=",
        version = "v1.5.0",
    )
    go_repository(
        name = "com_github_masterminds_semver_v3",
        build_file_proto_mode = "disable",
        importpath = "github.com/Masterminds/semver/v3",
        sum = "h1:hLg3sBzpNErnxhQtUy/mmLR2I9foDujNK030IGemrRc=",
        version = "v3.1.1",
    )
    go_repository(
        name = "com_github_masterminds_sprig_v3",
        build_file_proto_mode = "disable",
        importpath = "github.com/Masterminds/sprig/v3",
        sum = "h1:17jRggJu518dr3QaafizSXOjKYp94wKfABxUmyxvxX8=",
        version = "v3.2.2",
    )

    go_repository(
        name = "com_github_matoous_godox",
        build_file_proto_mode = "disable",
        importpath = "github.com/matoous/godox",
        sum = "h1:pWxk9e//NbPwfxat7RXkts09K+dEBJWakUWwICVqYbA=",
        version = "v0.0.0-20210227103229-6504466cf951",
    )

    go_repository(
        name = "com_github_mattn_go_colorable",
        build_file_proto_mode = "disable_global",
        importpath = "github.com/mattn/go-colorable",
        sum = "h1:fFA4WZxdEF4tXPZVKMLwD8oUnCTTo08duU7wxecdEvA=",
        version = "v0.1.13",
    )
    go_repository(
        name = "com_github_mattn_go_isatty",
        build_file_proto_mode = "disable_global",
        importpath = "github.com/mattn/go-isatty",
        sum = "h1:BTarxUcIeDqL27Mc+vyvdWYSL28zpIhv3RoTdsLMPng=",
        version = "v0.0.17",
    )
    go_repository(
        name = "com_github_mattn_go_runewidth",
        build_file_proto_mode = "disable",
        importpath = "github.com/mattn/go-runewidth",
        sum = "h1:+xnbZSEeDbOIg5/mE6JF0w6n9duR1l3/WmbinWVwUuU=",
        version = "v0.0.14",
    )
    go_repository(
        name = "com_github_mattn_go_shellwords",
        build_file_proto_mode = "disable",
        importpath = "github.com/mattn/go-shellwords",
        sum = "h1:M2zGm7EW6UQJvDeQxo4T51eKPurbeFbe8WtebGE2xrk=",
        version = "v1.0.12",
    )
    go_repository(
        name = "com_github_mattn_go_sqlite3",
        build_file_proto_mode = "disable",
        importpath = "github.com/mattn/go-sqlite3",
        sum = "h1:10HX2Td0ocZpYEjhilsuo6WWtUqttj2Kb0KtD86/KYA=",
        version = "v1.14.9",
    )

    go_repository(
        name = "com_github_mattn_goveralls",
        build_file_proto_mode = "disable_global",
        importpath = "github.com/mattn/goveralls",
        sum = "h1:7eJB6EqsPhRVxvwEXGnqdO2sJI0PTsrWoTMXEk9/OQc=",
        version = "v0.0.2",
    )
    go_repository(
        name = "com_github_matttproud_golang_protobuf_extensions",
        build_file_proto_mode = "disable_global",
        importpath = "github.com/matttproud/golang_protobuf_extensions",
        sum = "h1:mmDVorXM7PCGKw94cs5zkfA9PSy5pEvNWRP0ET0TIVo=",
        version = "v1.0.4",
    )
    go_repository(
        name = "com_github_maxatome_go_testdeep",
        build_file_proto_mode = "disable",
        importpath = "github.com/maxatome/go-testdeep",
        sum = "h1:Tgh5efyCYyJFGUYiT0qxBSIDeXw0F5zSoatlou685kk=",
        version = "v1.11.0",
    )

    go_repository(
        name = "com_github_mbilski_exhaustivestruct",
        build_file_proto_mode = "disable",
        importpath = "github.com/mbilski/exhaustivestruct",
        sum = "h1:wCBmUnSYufAHO6J4AVWY6ff+oxWxsVFrwgOdMUQePUo=",
        version = "v1.2.0",
    )

    go_repository(
        name = "com_github_mediocregopher_mediocre_go_lib",
        build_file_proto_mode = "disable_global",
        importpath = "github.com/mediocregopher/mediocre-go-lib",
        sum = "h1:3dQJqqDouawQgl3gBE1PNHKFkJYGEuFb1DbSlaxdosE=",
        version = "v0.0.0-20181029021733-cb65787f37ed",
    )
    go_repository(
        name = "com_github_mediocregopher_radix_v3",
        build_file_proto_mode = "disable_global",
        importpath = "github.com/mediocregopher/radix/v3",
        sum = "h1:oacPXPKHJg0hcngVVrdtTnfGJiS+PtwoQwTBZGFlV4k=",
        version = "v3.3.0",
    )
    go_repository(
        name = "com_github_mgechev_dots",
        build_file_proto_mode = "disable",
        importpath = "github.com/mgechev/dots",
        sum = "h1:zpIH83+oKzcpryru8ceC6BxnoG8TBrhgAvRg8obzup0=",
        version = "v0.0.0-20210922191527-e955255bf517",
    )

    go_repository(
        name = "com_github_mgechev_revive",
        build_file_proto_mode = "disable",
        importpath = "github.com/mgechev/revive",
        sum = "h1:OlQkcH40IB2cGuprTPcjB0iIUddgVZgGmDX3IAMR8D4=",
        version = "v1.3.1",
    )

    go_repository(
        name = "com_github_microcosm_cc_bluemonday",
        build_file_proto_mode = "disable_global",
        importpath = "github.com/microcosm-cc/bluemonday",
        sum = "h1:5lPfLTTAvAbtS0VqT+94yOtFnGfUWYyx0+iToC3Os3s=",
        version = "v1.0.2",
    )
    go_repository(
        name = "com_github_miekg_dns",
        build_file_proto_mode = "disable_global",
        importpath = "github.com/miekg/dns",
        sum = "h1:oN9gL93BkuPrer2rehDbDx86k4zbYJEnMP6Krh82nh0=",
        version = "v1.1.10",
    )
    go_repository(
        name = "com_github_minio_sio",
        build_file_proto_mode = "disable",
        importpath = "github.com/minio/sio",
        sum = "h1:syEFBewzOMOYVzSTFpp1MqpSZk8rUNbz8VIIc+PNzus=",
        version = "v0.3.0",
    )

    go_repository(
        name = "com_github_mitchellh_cli",
        build_file_proto_mode = "disable_global",
        importpath = "github.com/mitchellh/cli",
        sum = "h1:iGBIsUe3+HZ/AD/Vd7DErOt5sU9fa8Uj7A2s1aggv1Y=",
        version = "v1.0.0",
    )
    go_repository(
        name = "com_github_mitchellh_copystructure",
        build_file_proto_mode = "disable",
        importpath = "github.com/mitchellh/copystructure",
        sum = "h1:Laisrj+bAB6b/yJwB5Bt3ITZhGJdqmxquMKeZ+mmkFQ=",
        version = "v1.0.0",
    )

    go_repository(
        name = "com_github_mitchellh_go_homedir",
        build_file_proto_mode = "disable_global",
        importpath = "github.com/mitchellh/go-homedir",
        sum = "h1:lukF9ziXFxDFPkA1vsr5zpc1XuPDn/wFntq5mG+4E0Y=",
        version = "v1.1.0",
    )
    go_repository(
        name = "com_github_mitchellh_go_ps",
        build_file_proto_mode = "disable",
        importpath = "github.com/mitchellh/go-ps",
        sum = "h1:i6ampVEEF4wQFF+bkYfwYgY+F/uYJDktmvLPf7qIgjc=",
        version = "v1.0.0",
    )

    go_repository(
        name = "com_github_mitchellh_go_testing_interface",
        build_file_proto_mode = "disable_global",
        importpath = "github.com/mitchellh/go-testing-interface",
        sum = "h1:fzU/JVNcaqHQEcVFAKeR41fkiLdIPrefOvVG1VZ96U0=",
        version = "v1.0.0",
    )
    go_repository(
        name = "com_github_mitchellh_go_wordwrap",
        build_file_proto_mode = "disable",
        importpath = "github.com/mitchellh/go-wordwrap",
        sum = "h1:6GlHJ/LTGMrIJbwgdqdl2eEH8o+Exx/0m8ir9Gns0u4=",
        version = "v1.0.0",
    )

    go_repository(
        name = "com_github_mitchellh_gox",
        build_file_proto_mode = "disable_global",
        importpath = "github.com/mitchellh/gox",
        sum = "h1:lfGJxY7ToLJQjHHwi0EX6uYBdK78egf954SQl13PQJc=",
        version = "v0.4.0",
    )
    go_repository(
        name = "com_github_mitchellh_iochan",
        build_file_proto_mode = "disable_global",
        importpath = "github.com/mitchellh/iochan",
        sum = "h1:C+X3KsSTLFVBr/tK1eYN/vs4rJcvsiLU338UhYPJWeY=",
        version = "v1.0.0",
    )
    go_repository(
        name = "com_github_mitchellh_mapstructure",
        build_file_proto_mode = "disable_global",
        importpath = "github.com/mitchellh/mapstructure",
        sum = "h1:jeMsZIYE/09sWLaz43PL7Gy6RuMjD2eJVyuac5Z2hdY=",
        version = "v1.5.0",
    )
    go_repository(
        name = "com_github_mitchellh_reflectwalk",
        build_file_proto_mode = "disable",
        importpath = "github.com/mitchellh/reflectwalk",
        sum = "h1:FVzMWA5RllMAKIdUSC8mdWo3XtwoecrH79BY70sEEpE=",
        version = "v1.0.1",
    )
    go_repository(
        name = "com_github_moby_spdystream",
        build_file_proto_mode = "disable",
        importpath = "github.com/moby/spdystream",
        sum = "h1:cjW1zVyyoiM0T7b6UoySUFqzXMoqRckQtXwGPiBhOM8=",
        version = "v0.2.0",
    )

    go_repository(
        name = "com_github_modern_go_concurrent",
        build_file_proto_mode = "disable_global",
        importpath = "github.com/modern-go/concurrent",
        sum = "h1:TRLaZ9cD/w8PVh93nsPXa1VrQ6jlwL5oN8l14QlcNfg=",
        version = "v0.0.0-20180306012644-bacd9c7ef1dd",
    )
    go_repository(
        name = "com_github_modern_go_reflect2",
        build_file_proto_mode = "disable_global",
        importpath = "github.com/modern-go/reflect2",
        sum = "h1:xBagoLtFs94CBntxluKeaWgTMpvLxC4ur3nMaC9Gz0M=",
        version = "v1.0.2",
    )
    go_repository(
        name = "com_github_modocache_gover",
        build_file_proto_mode = "disable_global",
        importpath = "github.com/modocache/gover",
        sum = "h1:8Q0qkMVC/MmWkpIdlvZgcv2o2jrlF6zqVOh7W5YHdMA=",
        version = "v0.0.0-20171022184752-b58185e213c5",
    )
    go_repository(
        name = "com_github_montanaflynn_stats",
        build_file_proto_mode = "disable",
        importpath = "github.com/montanaflynn/stats",
        sum = "h1:pmpDGKLw4n82EtrNiLqB+xSz/JQwFOaZuMALYUHwX5s=",
        version = "v0.0.0-20180911141734-db72e6cae808",
    )

    go_repository(
        name = "com_github_moricho_tparallel",
        build_file_proto_mode = "disable",
        importpath = "github.com/moricho/tparallel",
        sum = "h1:95FytivzT6rYzdJLdtfn6m1bfFJylOJK41+lgv/EHf4=",
        version = "v0.2.1",
    )

    go_repository(
        name = "com_github_moul_http2curl",
        build_file_proto_mode = "disable_global",
        importpath = "github.com/moul/http2curl",
        sum = "h1:dRMWoAtb+ePxMlLkrCbAqh4TlPHXvoGUSQ323/9Zahs=",
        version = "v1.0.0",
    )
    go_repository(
        name = "com_github_mwitkow_go_conntrack",
        build_file_proto_mode = "disable_global",
        importpath = "github.com/mwitkow/go-conntrack",
        sum = "h1:KUppIJq7/+SVif2QVs3tOP0zanoHgBEVAwHxUSIzRqU=",
        version = "v0.0.0-20190716064945-2f068394615f",
    )
    go_repository(
        name = "com_github_mxk_go_flowrate",
        build_file_proto_mode = "disable",
        importpath = "github.com/mxk/go-flowrate",
        sum = "h1:y5//uYreIhSUg3J1GEMiLbxo1LJaP8RfCpH6pymGZus=",
        version = "v0.0.0-20140419014527-cca7078d478f",
    )

    go_repository(
        name = "com_github_nakabonne_nestif",
        build_file_proto_mode = "disable",
        importpath = "github.com/nakabonne/nestif",
        sum = "h1:wm28nZjhQY5HyYPx+weN3Q65k6ilSBxDb8v5S81B81U=",
        version = "v0.3.1",
    )

    go_repository(
        name = "com_github_nats_io_nats_go",
        build_file_proto_mode = "disable_global",
        importpath = "github.com/nats-io/nats.go",
        sum = "h1:6lF/f1/NN6kzUDBz6pyvQDEXO39jqXcWRLu/tKjtOUQ=",
        version = "v1.8.1",
    )
    go_repository(
        name = "com_github_nats_io_nkeys",
        build_file_proto_mode = "disable_global",
        importpath = "github.com/nats-io/nkeys",
        sum = "h1:+qM7QpgXnvDDixitZtQUBDY9w/s9mu1ghS+JIbsrx6M=",
        version = "v0.0.2",
    )
    go_repository(
        name = "com_github_nats_io_nuid",
        build_file_proto_mode = "disable_global",
        importpath = "github.com/nats-io/nuid",
        sum = "h1:5iA8DT8V7q8WK2EScv2padNa/rTESc1KdnPw4TC2paw=",
        version = "v1.0.1",
    )
    go_repository(
        name = "com_github_nbutton23_zxcvbn_go",
        build_file_proto_mode = "disable",
        importpath = "github.com/nbutton23/zxcvbn-go",
        sum = "h1:4kuARK6Y6FxaNu/BnU2OAaLF86eTVhP2hjTB6iMvItA=",
        version = "v0.0.0-20210217022336-fa2cb2858354",
    )

    go_repository(
        name = "com_github_ncw_directio",
        build_file_proto_mode = "disable_global",
        importpath = "github.com/ncw/directio",
        sum = "h1:JSUBhdjEvVaJvOoyPAbcW0fnd0tvRXD76wEfZ1KcQz4=",
        version = "v1.0.5",
    )
    go_repository(
        name = "com_github_ngaut_pools",
        build_file_proto_mode = "disable_global",
        importpath = "github.com/ngaut/pools",
        sum = "h1:7KAv7KMGTTqSmYZtNdcNTgsos+vFzULLwyElndwn+5c=",
        version = "v0.0.0-20180318154953-b7bc8c42aac7",
    )
    go_repository(
        name = "com_github_ngaut_sync2",
        build_file_proto_mode = "disable_global",
        importpath = "github.com/ngaut/sync2",
        sum = "h1:K0Fn+DoFqNqktdZtdV3bPQ/0cuYh2H4rkg0tytX/07k=",
        version = "v0.0.0-20141008032647-7a24ed77b2ef",
    )
    go_repository(
        name = "com_github_niemeyer_pretty",
        build_file_proto_mode = "disable_global",
        importpath = "github.com/niemeyer/pretty",
        sum = "h1:fD57ERR4JtEqsWbfPhv4DMiApHyliiK5xCTNVSPiaAs=",
        version = "v0.0.0-20200227124842-a10e7caefd8e",
    )
    go_repository(
        name = "com_github_nishanths_exhaustive",
        build_file_proto_mode = "disable",
        importpath = "github.com/nishanths/exhaustive",
        sum = "h1:TzssWan6orBiLYVqewCG8faud9qlFntJE30ACpzmGME=",
        version = "v0.9.5",
    )

    go_repository(
        name = "com_github_nishanths_predeclared",
        build_file_proto_mode = "disable",
        importpath = "github.com/nishanths/predeclared",
        sum = "h1:V2EPdZPliZymNAn79T8RkNApBjMmVKh5XRpLm/w98Vk=",
        version = "v0.2.2",
    )
    go_repository(
        name = "com_github_nunnatsa_ginkgolinter",
        build_file_proto_mode = "disable",
        importpath = "github.com/nunnatsa/ginkgolinter",
        sum = "h1:/y4o/0hV+ruUHj4xXh89xlFjoaitnI4LnkpuYs02q1c=",
        version = "v0.8.1",
    )

    go_repository(
        name = "com_github_nxadm_tail",
        build_file_proto_mode = "disable_global",
        importpath = "github.com/nxadm/tail",
        sum = "h1:nPr65rt6Y5JFSKQO7qToXr7pePgD6Gwiw05lkbyAQTE=",
        version = "v1.4.8",
    )
    go_repository(
        name = "com_github_oklog_run",
        build_file_proto_mode = "disable",
        importpath = "github.com/oklog/run",
        sum = "h1:Ru7dDtJNOyC66gQ5dQmaCa0qIsAUFY3sFpK1Xk8igrw=",
        version = "v1.0.0",
    )

    go_repository(
        name = "com_github_oklog_ulid",
        build_file_proto_mode = "disable_global",
        importpath = "github.com/oklog/ulid",
        sum = "h1:EGfNDEx6MqHz8B3uNV6QAib1UR2Lm97sHi3ocA6ESJ4=",
        version = "v1.3.1",
    )
    go_repository(
        name = "com_github_oleiade_reflections",
        build_file_proto_mode = "disable",
        importpath = "github.com/oleiade/reflections",
        sum = "h1:D1XO3LVEYroYskEsoSiGItp9RUxG6jWnCVvrqH0HHQM=",
        version = "v1.0.1",
    )

    go_repository(
        name = "com_github_olekukonko_tablewriter",
        build_file_proto_mode = "disable_global",
        importpath = "github.com/olekukonko/tablewriter",
        sum = "h1:P2Ga83D34wi1o9J6Wh1mRuqd4mF/x/lgBS7N7AbDhec=",
        version = "v0.0.5",
    )
    go_repository(
        name = "com_github_oneofone_xxhash",
        build_file_proto_mode = "disable_global",
        importpath = "github.com/OneOfOne/xxhash",
        sum = "h1:zl/OfRA6nftbBK9qTohYBJ5xvw6C/oNKizR7cZGl3cI=",
        version = "v1.2.5",
    )
    go_repository(
        name = "com_github_onsi_ginkgo",
        build_file_proto_mode = "disable_global",
        importpath = "github.com/onsi/ginkgo",
        sum = "h1:8xi0RTUf59SOSfEtZMvwTvXYMzG4gV23XVHOZiXNtnE=",
        version = "v1.16.5",
    )
    go_repository(
        name = "com_github_onsi_ginkgo_v2",
        build_file_proto_mode = "disable_global",
        importpath = "github.com/onsi/ginkgo/v2",
        sum = "h1:+Ig9nvqgS5OBSACXNk15PLdp0U9XPYROt9CFzVdFGIs=",
        version = "v2.4.0",
    )
    go_repository(
        name = "com_github_onsi_gomega",
        build_file_proto_mode = "disable_global",
        importpath = "github.com/onsi/gomega",
        sum = "h1:/oxKu9c2HVap+F3PfKort2Hw5DEU+HGlW8n+tguWsys=",
        version = "v1.23.0",
    )
    go_repository(
        name = "com_github_openpeedeep_depguard",
        build_file_proto_mode = "disable",
        importpath = "github.com/OpenPeeDeeP/depguard",
        sum = "h1:TSUznLjvp/4IUP+OQ0t/4jF4QUyxIcVX8YnghZdunyA=",
        version = "v1.1.1",
    )

    go_repository(
        name = "com_github_opentracing_basictracer_go",
        build_file_proto_mode = "disable_global",
        importpath = "github.com/opentracing/basictracer-go",
        sum = "h1:YyUAhaEfjoWXclZVJ9sGoNct7j4TVk7lZWlQw5UXuoo=",
        version = "v1.0.0",
    )
    go_repository(
        name = "com_github_opentracing_contrib_go_stdlib",
        build_file_proto_mode = "disable",
        importpath = "github.com/opentracing-contrib/go-stdlib",
        sum = "h1:8KbikWulLUcMM96hBxjgoo6gTmCkG6HYSDohv/WygYU=",
        version = "v0.0.0-20170113013457-1de4cc2120e7",
    )

    go_repository(
        name = "com_github_opentracing_opentracing_go",
        build_file_proto_mode = "disable_global",
        importpath = "github.com/opentracing/opentracing-go",
        sum = "h1:uEJPy/1a5RIPAJ0Ov+OIO8OxWu77jEv+1B0VhjKrZUs=",
        version = "v1.2.0",
    )
    go_repository(
        name = "com_github_openzipkin_zipkin_go",
        build_file_proto_mode = "disable",
        importpath = "github.com/openzipkin/zipkin-go",
        sum = "h1:yXiysv1CSK7Q5yjGy1710zZGnsbMUIjluWBxtLXHPBo=",
        version = "v0.1.6",
    )
    go_repository(
        name = "com_github_otiai10_copy",
        build_file_proto_mode = "disable",
        importpath = "github.com/otiai10/copy",
        sum = "h1:HvG945u96iNadPoG2/Ja2+AUJeW5YuFQMixq9yirC+k=",
        version = "v1.2.0",
    )
    go_repository(
        name = "com_github_otiai10_curr",
        build_file_proto_mode = "disable",
        importpath = "github.com/otiai10/curr",
        sum = "h1:TJIWdbX0B+kpNagQrjgq8bCMrbhiuX73M2XwgtDMoOI=",
        version = "v1.0.0",
    )
    go_repository(
        name = "com_github_otiai10_mint",
        build_file_proto_mode = "disable",
        importpath = "github.com/otiai10/mint",
        sum = "h1:BCmzIS3n71sGfHB5NMNDB3lHYPz8fWSkCAErHed//qc=",
        version = "v1.3.1",
    )

    go_repository(
        name = "com_github_pascaldekloe_goe",
        build_file_proto_mode = "disable_global",
        importpath = "github.com/pascaldekloe/goe",
        sum = "h1:Lgl0gzECD8GnQ5QCWA8o6BtfL6mDH5rQgM4/fX3avOs=",
        version = "v0.0.0-20180627143212-57f6aae5913c",
    )
    go_repository(
        name = "com_github_pborman_getopt",
        build_file_proto_mode = "disable_global",
        importpath = "github.com/pborman/getopt",
        sum = "h1:7822vZ646Atgxkp3tqrSufChvAAYgIy+iFEGpQntwlI=",
        version = "v0.0.0-20180729010549-6fdd0a2c7117",
    )
    go_repository(
        name = "com_github_pelletier_go_toml",
        build_file_proto_mode = "disable_global",
        importpath = "github.com/pelletier/go-toml",
        sum = "h1:4yBQzkHv+7BHq2PQUZF3Mx0IYxG7LsP222s7Agd3ve8=",
        version = "v1.9.5",
    )
    go_repository(
        name = "com_github_pelletier_go_toml_v2",
        build_file_proto_mode = "disable",
        importpath = "github.com/pelletier/go-toml/v2",
        sum = "h1:ipoSadvV8oGUjnUbMub59IDPPwfxF694nG/jwbMiyQg=",
        version = "v2.0.5",
    )
    go_repository(
        name = "com_github_peterbourgon_g2s",
        build_file_proto_mode = "disable",
        importpath = "github.com/peterbourgon/g2s",
        sum = "h1:sKwxy1H95npauwu8vtF95vG/syrL0p8fSZo/XlDg5gk=",
        version = "v0.0.0-20170223122336-d4e7ad98afea",
    )
    go_repository(
        name = "com_github_petermattis_goid",
        build_file_proto_mode = "disable",
        importpath = "github.com/petermattis/goid",
        sum = "h1:64bxqeTEN0/xoEqhKGowgihNuzISS9rEG6YUMU4bzJo=",
        version = "v0.0.0-20211229010228-4d14c490ee36",
    )

    go_repository(
        name = "com_github_phayes_checkstyle",
        build_file_proto_mode = "disable",
        importpath = "github.com/phayes/checkstyle",
        sum = "h1:CdDQnGF8Nq9ocOS/xlSptM1N3BbrA6/kmaep5ggwaIA=",
        version = "v0.0.0-20170904204023-bfd46e6a821d",
    )

    go_repository(
        name = "com_github_phayes_freeport",
        build_file_proto_mode = "disable_global",
        importpath = "github.com/phayes/freeport",
        sum = "h1:JhzVVoYvbOACxoUmOs6V/G4D5nPVUW73rKvXxP4XUJc=",
        version = "v0.0.0-20180830031419-95f893ade6f2",
    )
    go_repository(
        name = "com_github_phf_go_queue",
        build_file_proto_mode = "disable",
        importpath = "github.com/phf/go-queue",
        sum = "h1:U+PMnTlV2tu7RuMK5etusZG3Cf+rpow5hqQByeCzJ2g=",
        version = "v0.0.0-20170504031614-9abe38d0371d",
    )

    go_repository(
        name = "com_github_pierrec_lz4",
        build_file_proto_mode = "disable_global",
        importpath = "github.com/pierrec/lz4",
        sum = "h1:9UY3+iC23yxF0UfGaYrGplQ+79Rg+h/q9FV9ix19jjM=",
        version = "v2.6.1+incompatible",
    )
    go_repository(
        name = "com_github_pingcap_badger",
        build_file_proto_mode = "disable_global",
        importpath = "github.com/pingcap/badger",
        sum = "h1:AEcvKyVM8CUII3bYzgz8haFXtGiqcrtXW1csu/5UELY=",
        version = "v1.5.1-0.20230103063557-828f39b09b6d",
    )
    go_repository(
        name = "com_github_pingcap_check",
        build_file_proto_mode = "disable_global",
        importpath = "github.com/pingcap/check",
        sum = "h1:R8gStypOBmpnHEx1qi//SaqxJVI4inOqljg/Aj5/390=",
        version = "v0.0.0-20200212061837-5e12011dc712",
    )
    go_repository(
        name = "com_github_pingcap_errcode",
        build_file_proto_mode = "disable",
        importpath = "github.com/pingcap/errcode",
        sum = "h1:IF6LC/4+b1KNwrMlr2rBTUrojFPMexXBcDWZSpNwxjg=",
        version = "v0.3.0",
    )

    go_repository(
        name = "com_github_pingcap_errors",
        build_file_proto_mode = "disable_global",
        importpath = "github.com/pingcap/errors",
        sum = "h1:m5ZsBa5o/0CkzZXfXLaThzKuR85SnHHetqBCpzQ30h8=",
        version = "v0.11.5-0.20221009092201-b66cddb77c32",
    )
    go_repository(
        name = "com_github_pingcap_failpoint",
        build_file_proto_mode = "disable_global",
        importpath = "github.com/pingcap/failpoint",
        sum = "h1:CgbKAHto5CQgWM9fSBIvaxsJHuGP0uM74HXtv3MyyGQ=",
        version = "v0.0.0-20220801062533-2eaa32854a6c",
    )
    go_repository(
        name = "com_github_pingcap_fn",
        build_file_proto_mode = "disable_global",
        importpath = "github.com/pingcap/fn",
        sum = "h1:Pe2LbxRmbTfAoKJ65bZLmhahmvHm7n9DUxGRQT00208=",
        version = "v0.0.0-20200306044125-d5540d389059",
    )
    go_repository(
        name = "com_github_pingcap_goleveldb",
        build_file_proto_mode = "disable_global",
        importpath = "github.com/pingcap/goleveldb",
        sum = "h1:surzm05a8C9dN8dIUmo4Be2+pMRb6f55i+UIYrluu2E=",
        version = "v0.0.0-20191226122134-f82aafb29989",
    )
    go_repository(
        name = "com_github_pingcap_kvproto",
        build_file_proto_mode = "disable_global",
        importpath = "github.com/pingcap/kvproto",
<<<<<<< HEAD
        sum = "h1:P4MWntrAwXARSLRVgnJ8W2zqIhHWvOSSLK4DjNyiN4A=",
        version = "v0.0.0-20230317010544-b47a4830141f",
=======
        sum = "h1:GW25HwXCHjellWh/Q81MEAK6l7oNOD51FrNmiRInnmA=",
        version = "v0.0.0-20230316070603-a626a05e1c1f",
>>>>>>> 2d28d42a
    )
    go_repository(
        name = "com_github_pingcap_log",
        build_file_proto_mode = "disable_global",
        importpath = "github.com/pingcap/log",
        sum = "h1:crhkw6DD+07Bg1wYhW5Piw+kYNKZqFQqfC2puUf6gMI=",
        version = "v1.1.1-0.20221116035753-734d527bc87c",
    )
    go_repository(
        name = "com_github_pingcap_sysutil",
        build_file_proto_mode = "disable_global",
        importpath = "github.com/pingcap/sysutil",
        sum = "h1:HYbcxtnkN3s5tqrZ/z3eJS4j3Db8wMphEm1q10lY/TM=",
        version = "v0.0.0-20220114020952-ea68d2dbf5b4",
    )
    go_repository(
        name = "com_github_pingcap_tidb_dashboard",
        build_file_proto_mode = "disable",
        importpath = "github.com/pingcap/tidb-dashboard",
        sum = "h1:FUdoQ6zWktVjIWLokNeulEcqIzGn6TnoOjdS9bQcFUo=",
        version = "v0.0.0-20221201151320-ea3ee6971f2e",
    )

    go_repository(
        name = "com_github_pingcap_tipb",
        build_file_proto_mode = "disable_global",
        importpath = "github.com/pingcap/tipb",
        sum = "h1:CeeMOq1aHPAhXrw4eYXtQRyWOFlbfqK1+3f9Iop4IfU=",
        version = "v0.0.0-20230310043643-5362260ee6f7",
    )
    go_repository(
        name = "com_github_pkg_browser",
        build_file_proto_mode = "disable_global",
        importpath = "github.com/pkg/browser",
        sum = "h1:49lOXmGaUpV9Fz3gd7TFZY106KVlPVa5jcYD1gaQf98=",
        version = "v0.0.0-20180916011732-0a3d74bf9ce4",
    )
    go_repository(
        name = "com_github_pkg_errors",
        build_file_proto_mode = "disable_global",
        importpath = "github.com/pkg/errors",
        sum = "h1:FEBLx1zS214owpjy7qsBeixbURkuhQAwrK5UwLGTwt4=",
        version = "v0.9.1",
    )
    go_repository(
        name = "com_github_pkg_profile",
        build_file_proto_mode = "disable_global",
        importpath = "github.com/pkg/profile",
        sum = "h1:F++O52m40owAmADcojzM+9gyjmMOY/T4oYJkgFDH8RE=",
        version = "v1.2.1",
    )
    go_repository(
        name = "com_github_pkg_xattr",
        build_file_proto_mode = "disable",
        importpath = "github.com/pkg/xattr",
        sum = "h1:5883YPCtkSd8LFbs13nXplj9g9tlrwoJRjgpgMu1/fE=",
        version = "v0.4.9",
    )

    go_repository(
        name = "com_github_pmezard_go_difflib",
        build_file_proto_mode = "disable_global",
        importpath = "github.com/pmezard/go-difflib",
        sum = "h1:4DBwDE0NGyQoBHbLQYPwSUPoCMWR5BEzIk/f1lZbAQM=",
        version = "v1.0.0",
    )
    go_repository(
        name = "com_github_polyfloyd_go_errorlint",
        build_file_proto_mode = "disable",
        importpath = "github.com/polyfloyd/go-errorlint",
        sum = "h1:VKoEFg5yxSgJ2yFPVhxW7oGz+f8/OVcuMeNvcPIi6Eg=",
        version = "v1.1.0",
    )

    go_repository(
        name = "com_github_posener_complete",
        build_file_proto_mode = "disable_global",
        importpath = "github.com/posener/complete",
        sum = "h1:ccV59UEOTzVDnDUEFdT95ZzHVZ+5+158q8+SJb2QV5w=",
        version = "v1.1.1",
    )
    go_repository(
        name = "com_github_power_devops_perfstat",
        build_file_proto_mode = "disable_global",
        importpath = "github.com/power-devops/perfstat",
        sum = "h1:ncq/mPwQF4JjgDlrVEn3C11VoGHZN7m8qihwgMEtzYw=",
        version = "v0.0.0-20210106213030-5aafc221ea8c",
    )
    go_repository(
        name = "com_github_prometheus_client_golang",
        build_file_proto_mode = "disable_global",
        importpath = "github.com/prometheus/client_golang",
        sum = "h1:nJdhIvne2eSX/XRAFV9PcvFFRbrjbcTUj0VP62TMhnw=",
        version = "v1.14.0",
    )
    go_repository(
        name = "com_github_prometheus_client_model",
        build_file_proto_mode = "disable_global",
        importpath = "github.com/prometheus/client_model",
        sum = "h1:UBgGFHqYdG/TPFD1B1ogZywDqEkwp3fBMvqdiQ7Xew4=",
        version = "v0.3.0",
    )
    go_repository(
        name = "com_github_prometheus_common",
        build_file_proto_mode = "disable_global",
        importpath = "github.com/prometheus/common",
        sum = "h1:oOyhkDq05hPZKItWVBkJ6g6AtGxi+fy7F4JvUV8uhsI=",
        version = "v0.39.0",
    )
    go_repository(
        name = "com_github_prometheus_procfs",
        build_file_proto_mode = "disable_global",
        importpath = "github.com/prometheus/procfs",
        sum = "h1:wzCHvIvM5SxWqYvwgVL7yJY8Lz3PKn49KQtpgMYJfhI=",
        version = "v0.9.0",
    )
    go_repository(
        name = "com_github_prometheus_prometheus",
        build_file_proto_mode = "disable",
        importpath = "github.com/prometheus/prometheus",
        sum = "h1:3DyLm+sTAJkfLyR/1pJ3L+fU2lFufWbpcgMFlGtqeyA=",
        version = "v0.0.0-20190525122359-d20e84d0fb64",
    )

    go_repository(
        name = "com_github_prometheus_tsdb",
        build_file_proto_mode = "disable_global",
        importpath = "github.com/prometheus/tsdb",
        sum = "h1:w1tAGxsBMLkuGrFMhqgcCeBkM5d1YI24udArs+aASuQ=",
        version = "v0.8.0",
    )
    go_repository(
        name = "com_github_puerkitobio_purell",
        build_file_proto_mode = "disable",
        importpath = "github.com/PuerkitoBio/purell",
        sum = "h1:WEQqlqaGbrPkxLJWfBwQmfEAE1Z7ONdDLqrN38tNFfI=",
        version = "v1.1.1",
    )
    go_repository(
        name = "com_github_puerkitobio_urlesc",
        build_file_proto_mode = "disable",
        importpath = "github.com/PuerkitoBio/urlesc",
        sum = "h1:d+Bc7a5rLufV/sSk/8dngufqelfh6jnri85riMAaF/M=",
        version = "v0.0.0-20170810143723-de5bf2ad4578",
    )

    go_repository(
        name = "com_github_quasilyte_go_ruleguard",
        build_file_proto_mode = "disable",
        importpath = "github.com/quasilyte/go-ruleguard",
        sum = "h1:tfMnabXle/HzOb5Xe9CUZYWXKfkS1KwRmZyPmD9nVcc=",
        version = "v0.3.19",
    )
    go_repository(
        name = "com_github_quasilyte_go_ruleguard_dsl",
        build_file_proto_mode = "disable",
        importpath = "github.com/quasilyte/go-ruleguard/dsl",
        sum = "h1:wd8zkOhSNr+I+8Qeciml08ivDt1pSXe60+5DqOpCjPE=",
        version = "v0.3.22",
    )
    go_repository(
        name = "com_github_quasilyte_gogrep",
        build_file_proto_mode = "disable",
        importpath = "github.com/quasilyte/gogrep",
        sum = "h1:eTKODPXbI8ffJMN+W2aE0+oL0z/nh8/5eNdiO34SOAo=",
        version = "v0.5.0",
    )
    go_repository(
        name = "com_github_quasilyte_regex_syntax",
        build_file_proto_mode = "disable",
        importpath = "github.com/quasilyte/regex/syntax",
        sum = "h1:L8QM9bvf68pVdQ3bCFZMDmnt9yqcMBro1pC7F+IPYMY=",
        version = "v0.0.0-20200407221936-30656e2c4a95",
    )
    go_repository(
        name = "com_github_quasilyte_stdinfo",
        build_file_proto_mode = "disable",
        importpath = "github.com/quasilyte/stdinfo",
        sum = "h1:M8mH9eK4OUR4lu7Gd+PU1fV2/qnDNfzT635KRSObncs=",
        version = "v0.0.0-20220114132959-f7386bf02567",
    )

    go_repository(
        name = "com_github_rcrowley_go_metrics",
        build_file_proto_mode = "disable_global",
        importpath = "github.com/rcrowley/go-metrics",
        sum = "h1:N/ElC8H3+5XpJzTSTfLsJV/mx9Q9g7kxmchpfZyxgzM=",
        version = "v0.0.0-20201227073835-cf1acfcdf475",
    )
    go_repository(
        name = "com_github_remyoudompheng_bigfft",
        build_file_proto_mode = "disable_global",
        importpath = "github.com/remyoudompheng/bigfft",
        sum = "h1:OdAsTTz6OkFY5QxjkYwrChwuRruF69c169dPK26NUlk=",
        version = "v0.0.0-20200410134404-eec4a21b6bb0",
    )
    go_repository(
        name = "com_github_renekroon_ttlcache_v2",
        build_file_proto_mode = "disable",
        importpath = "github.com/ReneKroon/ttlcache/v2",
        sum = "h1:qZnUjRKIrbKHH6vF5T7Y9Izn5ObfTZfyYpGhvz2BKPo=",
        version = "v2.3.0",
    )

    go_repository(
        name = "com_github_rivo_uniseg",
        build_file_proto_mode = "disable_global",
        importpath = "github.com/rivo/uniseg",
        sum = "h1:8TfxU8dW6PdqD27gjM8MVNuicgxIjxpm4K7x4jp8sis=",
        version = "v0.4.4",
    )
    go_repository(
        name = "com_github_rlmcpherson_s3gof3r",
        build_file_proto_mode = "disable",
        importpath = "github.com/rlmcpherson/s3gof3r",
        sum = "h1:1izOJpTiohSibfOHuNyEA/yQnAirh05enzEdmhez43k=",
        version = "v0.5.0",
    )

    go_repository(
        name = "com_github_rogpeppe_fastuuid",
        build_file_proto_mode = "disable_global",
        importpath = "github.com/rogpeppe/fastuuid",
        sum = "h1:Ppwyp6VYCF1nvBTXL3trRso7mXMlRrw9ooo375wvi2s=",
        version = "v1.2.0",
    )
    go_repository(
        name = "com_github_rogpeppe_go_internal",
        build_file_proto_mode = "disable_global",
        importpath = "github.com/rogpeppe/go-internal",
        sum = "h1:/FiVV8dS/e+YqF2JvO3yXRFbBLTIuSDkuC7aBOAvL+k=",
        version = "v1.6.1",
    )
    go_repository(
        name = "com_github_rs_cors",
        build_file_proto_mode = "disable",
        importpath = "github.com/rs/cors",
        sum = "h1:+88SsELBHx5r+hZ8TCkggzSstaWNbDvThkVK8H6f9ik=",
        version = "v1.7.0",
    )

    go_repository(
        name = "com_github_rubyist_circuitbreaker",
        build_file_proto_mode = "disable",
        importpath = "github.com/rubyist/circuitbreaker",
        sum = "h1:KUKd/pV8Geg77+8LNDwdow6rVCAYOp8+kHUyFvL6Mhk=",
        version = "v2.2.1+incompatible",
    )

    go_repository(
        name = "com_github_russross_blackfriday",
        build_file_proto_mode = "disable_global",
        importpath = "github.com/russross/blackfriday",
        sum = "h1:HyvC0ARfnZBqnXwABFeSZHpKvJHJJfPz81GNueLj0oo=",
        version = "v1.5.2",
    )
    go_repository(
        name = "com_github_russross_blackfriday_v2",
        build_file_proto_mode = "disable_global",
        importpath = "github.com/russross/blackfriday/v2",
        sum = "h1:JIOH55/0cWyOuilr9/qlrm0BSXldqnqwMsf35Ld67mk=",
        version = "v2.1.0",
    )
    go_repository(
        name = "com_github_ryancurrah_gomodguard",
        build_file_proto_mode = "disable",
        importpath = "github.com/ryancurrah/gomodguard",
        sum = "h1:q15RT/pd6UggBXVBuLps8BXRvl5GPBcwVA7BJHMLuTw=",
        version = "v1.3.0",
    )
    go_repository(
        name = "com_github_ryanrolds_sqlclosecheck",
        build_file_proto_mode = "disable",
        importpath = "github.com/ryanrolds/sqlclosecheck",
        sum = "h1:i8SX60Rppc1wRuyQjMciLqIzV3xnoHB7/tXbr6RGYNI=",
        version = "v0.4.0",
    )

    go_repository(
        name = "com_github_ryanuber_columnize",
        build_file_proto_mode = "disable_global",
        importpath = "github.com/ryanuber/columnize",
        sum = "h1:j1Wcmh8OrK4Q7GXY+V7SVSY8nUWQxHW5TkBe7YUl+2s=",
        version = "v2.1.0+incompatible",
    )
    go_repository(
        name = "com_github_samuel_go_zookeeper",
        build_file_proto_mode = "disable",
        importpath = "github.com/samuel/go-zookeeper",
        sum = "h1:4AQBn5RJY4WH8t8TLEMZUsWeXHAUcoao42TCAfpEJJE=",
        version = "v0.0.0-20161028232340-1d7be4effb13",
    )

    go_repository(
        name = "com_github_sanposhiho_wastedassign_v2",
        build_file_proto_mode = "disable",
        importpath = "github.com/sanposhiho/wastedassign/v2",
        sum = "h1:J+6nrY4VW+gC9xFzUc+XjPD3g3wF3je/NsJFwFK7Uxc=",
        version = "v2.0.7",
    )
    go_repository(
        name = "com_github_sasha_s_go_deadlock",
        build_file_proto_mode = "disable",
        importpath = "github.com/sasha-s/go-deadlock",
        sum = "h1:lMqc+fUb7RrFS3gQLtoQsJ7/6TV/pAIFvBsqX73DK8Y=",
        version = "v0.2.0",
    )
    go_repository(
        name = "com_github_sashamelentyev_interfacebloat",
        build_file_proto_mode = "disable",
        importpath = "github.com/sashamelentyev/interfacebloat",
        sum = "h1:xdRdJp0irL086OyW1H/RTZTr1h/tMEOsumirXcOJqAw=",
        version = "v1.1.0",
    )
    go_repository(
        name = "com_github_sashamelentyev_usestdlibvars",
        build_file_proto_mode = "disable",
        importpath = "github.com/sashamelentyev/usestdlibvars",
        sum = "h1:01h+/2Kd+NblNItNeux0veSL5cBF1jbEOPrEhDzGYq0=",
        version = "v1.23.0",
    )

    go_repository(
        name = "com_github_satori_go_uuid",
        build_file_proto_mode = "disable",
        importpath = "github.com/satori/go.uuid",
        sum = "h1:0uYX9dsZ2yD7q2RtLRtPSdGDWzjeM3TbMJP9utgA0ww=",
        version = "v1.2.0",
    )

    go_repository(
        name = "com_github_sclevine_agouti",
        build_file_proto_mode = "disable_global",
        importpath = "github.com/sclevine/agouti",
        sum = "h1:8IBJS6PWz3uTlMP3YBIR5f+KAldcGuOeFkFbUWfBgK4=",
        version = "v3.0.0+incompatible",
    )
    go_repository(
        name = "com_github_sean_seed",
        build_file_proto_mode = "disable_global",
        importpath = "github.com/sean-/seed",
        sum = "h1:nn5Wsu0esKSJiIVhscUtVbo7ada43DJhG55ua/hjS5I=",
        version = "v0.0.0-20170313163322-e2103e2c3529",
    )
    go_repository(
        name = "com_github_securego_gosec_v2",
        build_file_proto_mode = "disable",
        importpath = "github.com/securego/gosec/v2",
        sum = "h1:v4Ym7FF58/jlykYmmhZ7mTm7FQvN/setNm++0fgIAtw=",
        version = "v2.15.0",
    )

    go_repository(
        name = "com_github_sergi_go_diff",
        build_file_proto_mode = "disable_global",
        importpath = "github.com/sergi/go-diff",
        sum = "h1:we8PVUC3FE2uYfodKH/nBHMSetSfHDR6scGdBi+erh0=",
        version = "v1.1.0",
    )
    go_repository(
        name = "com_github_shazow_go_diff",
        build_file_proto_mode = "disable",
        importpath = "github.com/shazow/go-diff",
        sum = "h1:W65qqJCIOVP4jpqPQ0YvHYKwcMEMVWIzWC5iNQQfBTU=",
        version = "v0.0.0-20160112020656-b6b7b6733b8c",
    )
    go_repository(
        name = "com_github_shirou_gopsutil",
        build_file_proto_mode = "disable",
        importpath = "github.com/shirou/gopsutil",
        sum = "h1:uenXGGa8ESCQq+dbgtl916dmg6PSAz2cXov0uORQ9v8=",
        version = "v3.21.3+incompatible",
    )

    go_repository(
        name = "com_github_shirou_gopsutil_v3",
        build_file_proto_mode = "disable_global",
        importpath = "github.com/shirou/gopsutil/v3",
        sum = "h1:a9KKO+kGLKEvcPIs4W62v0nu3sciVDOOOPUD0Hz7z/4=",
        version = "v3.23.1",
    )
    go_repository(
        name = "com_github_shopify_goreferrer",
        build_file_proto_mode = "disable_global",
        importpath = "github.com/Shopify/goreferrer",
        sum = "h1:WDC6ySpJzbxGWFh4aMxFFC28wwGp5pEuoTtvA4q/qQ4=",
        version = "v0.0.0-20181106222321-ec9c9a553398",
    )
    go_repository(
        name = "com_github_shopify_sarama",
        build_file_proto_mode = "disable_global",
        importpath = "github.com/Shopify/sarama",
        sum = "h1:ARid8o8oieau9XrHI55f/L3EoRAhm9px6sonbD7yuUE=",
        version = "v1.29.0",
    )
    go_repository(
        name = "com_github_shopify_toxiproxy",
        build_file_proto_mode = "disable_global",
        importpath = "github.com/Shopify/toxiproxy",
        sum = "h1:TKdv8HiTLgE5wdJuEML90aBgNWsokNbMijUGhmcoBJc=",
        version = "v2.1.4+incompatible",
    )
    go_repository(
        name = "com_github_shopspring_decimal",
        build_file_proto_mode = "disable",
        importpath = "github.com/shopspring/decimal",
        sum = "h1:abSATXmQEYyShuxI4/vyW3tV1MrKAJzCZ/0zLUXYbsQ=",
        version = "v1.2.0",
    )

    go_repository(
        name = "com_github_shurcool_httpfs",
        build_file_proto_mode = "disable_global",
        importpath = "github.com/shurcooL/httpfs",
        sum = "h1:bUGsEnyNbVPw06Bs80sCeARAlK8lhwqGyi6UT8ymuGk=",
        version = "v0.0.0-20190707220628-8d4bc4ba7749",
    )
    go_repository(
        name = "com_github_shurcool_httpgzip",
        build_file_proto_mode = "disable_global",
        importpath = "github.com/shurcooL/httpgzip",
        sum = "h1:mj/nMDAwTBiaCqMEs4cYCqF7pO6Np7vhy1D1wcQGz+E=",
        version = "v0.0.0-20190720172056-320755c1c1b0",
    )
    go_repository(
        name = "com_github_shurcool_sanitized_anchor_name",
        build_file_proto_mode = "disable_global",
        importpath = "github.com/shurcooL/sanitized_anchor_name",
        sum = "h1:PdmoCO6wvbs+7yrJyMORt4/BmY5IYyJwS/kOiWx8mHo=",
        version = "v1.0.0",
    )
    go_repository(
        name = "com_github_shurcool_vfsgen",
        build_file_proto_mode = "disable_global",
        importpath = "github.com/shurcooL/vfsgen",
        sum = "h1:ug7PpSOB5RBPK1Kg6qskGBoP3Vnj/aNYFTznWvlkGo0=",
        version = "v0.0.0-20181202132449-6a9ea43bcacd",
    )
    go_repository(
        name = "com_github_sirupsen_logrus",
        build_file_proto_mode = "disable_global",
        importpath = "github.com/sirupsen/logrus",
        sum = "h1:trlNQbNUG3OdDrDil03MCb1H2o9nJ1x4/5LYw7byDE0=",
        version = "v1.9.0",
    )
    go_repository(
        name = "com_github_sivchari_containedctx",
        build_file_proto_mode = "disable",
        importpath = "github.com/sivchari/containedctx",
        sum = "h1:0hLQKpgC53OVF1VT7CeoFHk9YKstur1XOgfYIc1yrHI=",
        version = "v1.0.2",
    )
    go_repository(
        name = "com_github_sivchari_nosnakecase",
        build_file_proto_mode = "disable",
        importpath = "github.com/sivchari/nosnakecase",
        sum = "h1:7QkpWIRMe8x25gckkFd2A5Pi6Ymo0qgr4JrhGt95do8=",
        version = "v1.7.0",
    )

    go_repository(
        name = "com_github_sivchari_tenv",
        build_file_proto_mode = "disable",
        importpath = "github.com/sivchari/tenv",
        sum = "h1:PSpuD4bu6fSmtWMxSGWcvqUUgIn7k3yOJhOIzVWn8Ak=",
        version = "v1.7.1",
    )
    go_repository(
        name = "com_github_smallnest_chanx",
        build_file_proto_mode = "disable",
        importpath = "github.com/smallnest/chanx",
        sum = "h1:Txo4SXVJq/OgEjwgkWoxkMoTjGlcrgsQE/XSghjmu0w=",
        version = "v0.0.0-20221229104322-eb4c998d2072",
    )

    go_repository(
        name = "com_github_smartystreets_assertions",
        build_file_proto_mode = "disable_global",
        importpath = "github.com/smartystreets/assertions",
        sum = "h1:zE9ykElWQ6/NYmHa3jpm/yHnI4xSofP+UP6SpjHcSeM=",
        version = "v0.0.0-20180927180507-b2de0cb4f26d",
    )
    go_repository(
        name = "com_github_smartystreets_goconvey",
        build_file_proto_mode = "disable_global",
        importpath = "github.com/smartystreets/goconvey",
        sum = "h1:fv0U8FUIMPNf1L9lnHLvLhgicrIVChEkdzIKYqbNC9s=",
        version = "v1.6.4",
    )
    go_repository(
        name = "com_github_soheilhy_cmux",
        build_file_proto_mode = "disable_global",
        importpath = "github.com/soheilhy/cmux",
        sum = "h1:jjzc5WVemNEDTLwv9tlmemhC73tI08BNOIGwBOo10Js=",
        version = "v0.1.5",
    )
    go_repository(
        name = "com_github_sonatard_noctx",
        build_file_proto_mode = "disable",
        importpath = "github.com/sonatard/noctx",
        sum = "h1:VC1Qhl6Oxx9vvWo3UDgrGXYCeKCe3Wbw7qAWL6FrmTY=",
        version = "v0.0.1",
    )
    go_repository(
        name = "com_github_sourcegraph_go_diff",
        build_file_proto_mode = "disable",
        importpath = "github.com/sourcegraph/go-diff",
        sum = "h1:9uLlrd5T46OXs5qpp8L/MTltk0zikUGi0sNNyCpA8G0=",
        version = "v0.7.0",
    )

    go_repository(
        name = "com_github_spaolacci_murmur3",
        build_file_proto_mode = "disable_global",
        importpath = "github.com/spaolacci/murmur3",
        sum = "h1:7c1g84S4BPRrfL5Xrdp6fOJ206sU9y293DDHaoy0bLI=",
        version = "v1.1.0",
    )
    go_repository(
        name = "com_github_spf13_afero",
        build_file_proto_mode = "disable_global",
        importpath = "github.com/spf13/afero",
        sum = "h1:xehSyVa0YnHWsJ49JFljMpg1HX19V6NDZ1fkm1Xznbo=",
        version = "v1.8.2",
    )
    go_repository(
        name = "com_github_spf13_cast",
        build_file_proto_mode = "disable_global",
        importpath = "github.com/spf13/cast",
        sum = "h1:rj3WzYc11XZaIZMPKmwP96zkFEnnAmV8s6XbB2aY32w=",
        version = "v1.5.0",
    )
    go_repository(
        name = "com_github_spf13_cobra",
        build_file_proto_mode = "disable_global",
        importpath = "github.com/spf13/cobra",
        sum = "h1:o94oiPyS4KD1mPy2fmcYYHHfCxLqYjJOhGsCHFZtEzA=",
        version = "v1.6.1",
    )
    go_repository(
        name = "com_github_spf13_jwalterweatherman",
        build_file_proto_mode = "disable_global",
        importpath = "github.com/spf13/jwalterweatherman",
        sum = "h1:ue6voC5bR5F8YxI5S67j9i582FU4Qvo2bmqnqMYADFk=",
        version = "v1.1.0",
    )
    go_repository(
        name = "com_github_spf13_pflag",
        build_file_proto_mode = "disable_global",
        importpath = "github.com/spf13/pflag",
        sum = "h1:iy+VFUOCP1a+8yFto/drg2CJ5u0yRoB7fZw3DKv/JXA=",
        version = "v1.0.5",
    )
    go_repository(
        name = "com_github_spf13_viper",
        build_file_proto_mode = "disable_global",
        importpath = "github.com/spf13/viper",
        sum = "h1:CZ7eSOd3kZoaYDLbXnmzgQI5RlciuXBMA+18HwHRfZQ=",
        version = "v1.12.0",
    )
    go_repository(
        name = "com_github_spkg_bom",
        build_file_proto_mode = "disable",
        importpath = "github.com/spkg/bom",
        sum = "h1:S939THe0ukL5WcTGiGqkgtaW5JW+O6ITaIlpJXTYY64=",
        version = "v1.0.0",
    )

    go_repository(
        name = "com_github_ssgreg_nlreturn_v2",
        build_file_proto_mode = "disable",
        importpath = "github.com/ssgreg/nlreturn/v2",
        sum = "h1:X4XDI7jstt3ySqGU86YGAURbxw3oTDPK9sPEi6YEwQ0=",
        version = "v2.2.1",
    )
    go_repository(
        name = "com_github_stackexchange_wmi",
        build_file_proto_mode = "disable",
        importpath = "github.com/StackExchange/wmi",
        sum = "h1:5ZfJxyXo8KyX8DgGXC5B7ILL8y51fci/qYz2B4j8iLY=",
        version = "v0.0.0-20180725035823-b12b22c5341f",
    )

    go_repository(
        name = "com_github_stathat_consistent",
        build_file_proto_mode = "disable",
        importpath = "github.com/stathat/consistent",
        sum = "h1:ZFJ1QTRn8npNBKW065raSZ8xfOqhpb8vLOkfp4CcL/U=",
        version = "v1.0.0",
    )
    go_repository(
        name = "com_github_stbenjam_no_sprintf_host_port",
        build_file_proto_mode = "disable",
        importpath = "github.com/stbenjam/no-sprintf-host-port",
        sum = "h1:tYugd/yrm1O0dV+ThCbaKZh195Dfm07ysF0U6JQXczc=",
        version = "v0.1.1",
    )

    go_repository(
        name = "com_github_stretchr_objx",
        build_file_proto_mode = "disable_global",
        importpath = "github.com/stretchr/objx",
        sum = "h1:1zr/of2m5FGMsad5YfcqgdqdWrIhu+EBEJRhR1U7z/c=",
        version = "v0.5.0",
    )
    go_repository(
        name = "com_github_stretchr_testify",
        build_file_proto_mode = "disable_global",
        importpath = "github.com/stretchr/testify",
        sum = "h1:+h33VjcLVPDHtOdpUCuF+7gSuG3yGIftsP1YvFihtJ8=",
        version = "v1.8.2",
    )
    go_repository(
        name = "com_github_subosito_gotenv",
        build_file_proto_mode = "disable_global",
        importpath = "github.com/subosito/gotenv",
        sum = "h1:jyEFiXpy21Wm81FBN71l9VoMMV8H8jG+qIK3GCpY6Qs=",
        version = "v1.4.1",
    )
    go_repository(
        name = "com_github_swaggo_files",
        build_file_proto_mode = "disable",
        importpath = "github.com/swaggo/files",
        sum = "h1:PyYN9JH5jY9j6av01SpfRMb+1DWg/i3MbGOKPxJ2wjM=",
        version = "v0.0.0-20190704085106-630677cd5c14",
    )
    go_repository(
        name = "com_github_swaggo_http_swagger",
        build_file_proto_mode = "disable",
        importpath = "github.com/swaggo/http-swagger",
        sum = "h1:lUPlXKqgbqT2SVg2Y+eT9mu5wbqMnG+i/+Q9nK7C0Rs=",
        version = "v0.0.0-20200308142732-58ac5e232fba",
    )
    go_repository(
        name = "com_github_swaggo_swag",
        build_file_proto_mode = "disable",
        importpath = "github.com/swaggo/swag",
        sum = "h1:3pZSSCQ//gAH88lfmxM3Cd1+JCsxV8Md6f36b9hrZ5s=",
        version = "v1.8.3",
    )

    go_repository(
        name = "com_github_sylvia7788_contextcheck",
        build_file_proto_mode = "disable",
        importpath = "github.com/sylvia7788/contextcheck",
        sum = "h1:o2EZgVPyMKE/Mtoqym61DInKEjwEbsmyoxg3VrmjNO4=",
        version = "v1.0.6",
    )
    go_repository(
        name = "com_github_syndtr_goleveldb",
        build_file_proto_mode = "disable",
        importpath = "github.com/syndtr/goleveldb",
        sum = "h1:1oFLiOyVl+W7bnBzGhf7BbIv9loSFQcieWWYIjLqcAw=",
        version = "v1.0.1-0.20190318030020-c3a204f8e965",
    )
    go_repository(
        name = "com_github_t_yuki_gocover_cobertura",
        build_file_proto_mode = "disable",
        importpath = "github.com/t-yuki/gocover-cobertura",
        sum = "h1:+aPplBwWcHBo6q9xrfWdMrT9o4kltkmmvpemgIjep/8=",
        version = "v0.0.0-20180217150009-aaee18c8195c",
    )

    go_repository(
        name = "com_github_tdakkota_asciicheck",
        build_file_proto_mode = "disable",
        importpath = "github.com/tdakkota/asciicheck",
        sum = "h1:PKzG7JUTUmVspQTDqtkX9eSiLGossXTybutHwTXuO0A=",
        version = "v0.1.1",
    )
    go_repository(
        name = "com_github_tenntenn_modver",
        build_file_proto_mode = "disable",
        importpath = "github.com/tenntenn/modver",
        sum = "h1:2klLppGhDgzJrScMpkj9Ujy3rXPUspSjAcev9tSEBgA=",
        version = "v1.0.1",
    )
    go_repository(
        name = "com_github_tenntenn_text_transform",
        build_file_proto_mode = "disable",
        importpath = "github.com/tenntenn/text/transform",
        sum = "h1:f+jULpRQGxTSkNYKJ51yaw6ChIqO+Je8UqsTKN/cDag=",
        version = "v0.0.0-20200319021203-7eef512accb3",
    )

    go_repository(
        name = "com_github_tetafro_godot",
        build_file_proto_mode = "disable",
        importpath = "github.com/tetafro/godot",
        sum = "h1:BVoBIqAf/2QdbFmSwAWnaIqDivZdOV0ZRwEm6jivLKw=",
        version = "v1.4.11",
    )
    go_repository(
        name = "com_github_thoas_go_funk",
        build_file_proto_mode = "disable",
        importpath = "github.com/thoas/go-funk",
        sum = "h1:JP9tKSvnpFVclYgDM0Is7FD9M4fhPvqA0s0BsXmzSRQ=",
        version = "v0.8.0",
    )

    go_repository(
        name = "com_github_tiancaiamao_appdash",
        build_file_proto_mode = "disable_global",
        importpath = "github.com/tiancaiamao/appdash",
        sum = "h1:mbAskLJ0oJfDRtkanvQPiooDH8HvJ2FBh+iKT/OmiQQ=",
        version = "v0.0.0-20181126055449-889f96f722a2",
    )
    go_repository(
        name = "com_github_tiancaiamao_gp",
        build_file_proto_mode = "disable",
        importpath = "github.com/tiancaiamao/gp",
        sum = "h1:J/YdBZ46WKpXsxsW93SG+q0F8KI+yFrcIDT4c/RNoc4=",
        version = "v0.0.0-20221230034425-4025bc8a4d4a",
    )
    go_repository(
        name = "com_github_tidwall_gjson",
        build_file_proto_mode = "disable",
        importpath = "github.com/tidwall/gjson",
        sum = "h1:hqzS9wAHMO+KVBBkLxYdkEeeFHuqr95GfClRLKlgK0E=",
        version = "v1.9.3",
    )

    go_repository(
        name = "com_github_tikv_client_go_v2",
        build_file_proto_mode = "disable_global",
        importpath = "github.com/tikv/client-go/v2",
        sum = "h1:m5Y7tBW5Rq8L1ANxibitBa/DInDy3hA2Qvk1Ys9u1NU=",
        version = "v2.0.7-0.20230317032622-884a634378d4",
    )
    go_repository(
        name = "com_github_tikv_pd",
        build_file_proto_mode = "disable",
        importpath = "github.com/tikv/pd",
        sum = "h1:iY/RztOIZ2nTbINUiLGsSv3SUGoEiub1GN0SKVKHJYg=",
        version = "v1.1.0-beta.0.20230202094356-18df271ce57f",
    )

    go_repository(
        name = "com_github_tikv_pd_client",
        build_file_proto_mode = "disable_global",
        importpath = "github.com/tikv/pd/client",
        sum = "h1:p60OYOpR5e89wYof1gYN2xaVn8809S6E0idQMFKo/SY=",
        version = "v0.0.0-20230321033841-af5b01913628",
    )
    go_repository(
        name = "com_github_timakin_bodyclose",
        build_file_proto_mode = "disable",
        importpath = "github.com/timakin/bodyclose",
        sum = "h1:MV6KaVu/hzByHP0UvJ4HcMGE/8a6A4Rggc/0wx2AvJo=",
        version = "v0.0.0-20221125081123-e39cf3fc478e",
    )
    go_repository(
        name = "com_github_timonwong_loggercheck",
        build_file_proto_mode = "disable",
        importpath = "github.com/timonwong/loggercheck",
        sum = "h1:ecACo9fNiHxX4/Bc02rW2+kaJIAMAes7qJ7JKxt0EZI=",
        version = "v0.9.3",
    )

    go_repository(
        name = "com_github_timonwong_logrlint",
        build_file_proto_mode = "disable",
        importpath = "github.com/timonwong/logrlint",
        sum = "h1:phZCcypL/vtx6cGxObJgWZ5wexZF5SXFPLOM+ru0e/M=",
        version = "v0.1.0",
    )

    go_repository(
        name = "com_github_tklauser_go_sysconf",
        build_file_proto_mode = "disable_global",
        importpath = "github.com/tklauser/go-sysconf",
        sum = "h1:89WgdJhk5SNwJfu+GKyYveZ4IaJ7xAkecBo+KdJV0CM=",
        version = "v0.3.11",
    )
    go_repository(
        name = "com_github_tklauser_numcpus",
        build_file_proto_mode = "disable_global",
        importpath = "github.com/tklauser/numcpus",
        sum = "h1:kebhY2Qt+3U6RNK7UqpYNA+tJ23IBEGKkB7JQBfDYms=",
        version = "v0.6.0",
    )
    go_repository(
        name = "com_github_tmc_grpc_websocket_proxy",
        build_file_proto_mode = "disable_global",
        importpath = "github.com/tmc/grpc-websocket-proxy",
        sum = "h1:uruHq4dN7GR16kFc5fp3d1RIYzJW5onx8Ybykw2YQFA=",
        version = "v0.0.0-20201229170055-e5319fda7802",
    )
    go_repository(
        name = "com_github_tomarrell_wrapcheck_v2",
        build_file_proto_mode = "disable",
        importpath = "github.com/tomarrell/wrapcheck/v2",
        sum = "h1:qDzbir0xmoE+aNxGCPrn+rUSxAX+nG6vREgbbXAR81I=",
        version = "v2.8.0",
    )
    go_repository(
        name = "com_github_tommy_muehle_go_mnd_v2",
        build_file_proto_mode = "disable",
        importpath = "github.com/tommy-muehle/go-mnd/v2",
        sum = "h1:NowYhSdyE/1zwK9QCLeRb6USWdoif80Ie+v+yU8u1Zw=",
        version = "v2.5.1",
    )

    go_repository(
        name = "com_github_twmb_murmur3",
        build_file_proto_mode = "disable_global",
        importpath = "github.com/twmb/murmur3",
        sum = "h1:mqrRot1BRxm+Yct+vavLMou2/iJt0tNVTTC0QoIjaZg=",
        version = "v1.1.6",
    )
    go_repository(
        name = "com_github_uber_jaeger_client_go",
        build_file_proto_mode = "disable_global",
        importpath = "github.com/uber/jaeger-client-go",
        sum = "h1:NHcubEkVbahf9t3p75TOCR83gdUHXjRJvjoBh1yACsM=",
        version = "v2.22.1+incompatible",
    )
    go_repository(
        name = "com_github_uber_jaeger_lib",
        build_file_proto_mode = "disable_global",
        importpath = "github.com/uber/jaeger-lib",
        sum = "h1:td4jdvLcExb4cBISKIpHuGoVXh+dVKhn2Um6rjCsSsg=",
        version = "v2.4.1+incompatible",
    )
    go_repository(
        name = "com_github_ugorji_go",
        build_file_proto_mode = "disable_global",
        importpath = "github.com/ugorji/go",
        sum = "h1:j4s+tAvLfL3bZyefP2SEWmhBzmuIlH/eqNuPdFPgngw=",
        version = "v1.1.4",
    )
    go_repository(
        name = "com_github_ugorji_go_codec",
        build_file_proto_mode = "disable_global",
        importpath = "github.com/ugorji/go/codec",
        sum = "h1:3SVOIvH7Ae1KRYyQWRjXWJEA9sS/c/pjvH++55Gr648=",
        version = "v0.0.0-20181204163529-d75b2dcb6bc8",
    )
    go_repository(
        name = "com_github_ultraware_funlen",
        build_file_proto_mode = "disable",
        importpath = "github.com/ultraware/funlen",
        sum = "h1:5ylVWm8wsNwH5aWo9438pwvsK0QiqVuUrt9bn7S/iLA=",
        version = "v0.0.3",
    )
    go_repository(
        name = "com_github_ultraware_whitespace",
        build_file_proto_mode = "disable",
        importpath = "github.com/ultraware/whitespace",
        sum = "h1:hh+/cpIcopyMYbZNVov9iSxvJU3OYQg78Sfaqzi/CzI=",
        version = "v0.0.5",
    )
    go_repository(
        name = "com_github_unrolled_render",
        build_file_proto_mode = "disable",
        importpath = "github.com/unrolled/render",
        sum = "h1:VDDnQQVfBMsOsp3VaCJszSO0nkBIVEYoPWeRThk9spY=",
        version = "v1.0.1",
    )
    go_repository(
        name = "com_github_urfave_cli_v2",
        build_file_proto_mode = "disable",
        importpath = "github.com/urfave/cli/v2",
        sum = "h1:qph92Y649prgesehzOrQjdWyxFOp/QVM+6imKHad91M=",
        version = "v2.3.0",
    )

    go_repository(
        name = "com_github_urfave_negroni",
        build_file_proto_mode = "disable_global",
        importpath = "github.com/urfave/negroni",
        sum = "h1:kIimOitoypq34K7TG7DUaJ9kq/N4Ofuwi1sjz0KipXc=",
        version = "v1.0.0",
    )
    go_repository(
        name = "com_github_uudashr_gocognit",
        build_file_proto_mode = "disable",
        importpath = "github.com/uudashr/gocognit",
        sum = "h1:2Cgi6MweCsdB6kpcVQp7EW4U23iBFQWfTXiWlyp842Y=",
        version = "v1.0.6",
    )

    go_repository(
        name = "com_github_valyala_bytebufferpool",
        build_file_proto_mode = "disable_global",
        importpath = "github.com/valyala/bytebufferpool",
        sum = "h1:GqA5TC/0021Y/b9FG4Oi9Mr3q7XYx6KllzawFIhcdPw=",
        version = "v1.0.0",
    )
    go_repository(
        name = "com_github_valyala_fasthttp",
        build_file_proto_mode = "disable_global",
        importpath = "github.com/valyala/fasthttp",
        sum = "h1:uWF8lgKmeaIewWVPwi4GRq2P6+R46IgYZdxWtM+GtEY=",
        version = "v1.6.0",
    )
    go_repository(
        name = "com_github_valyala_fasttemplate",
        build_file_proto_mode = "disable_global",
        importpath = "github.com/valyala/fasttemplate",
        sum = "h1:tY9CJiPnMXf1ERmG2EyK7gNUd+c6RKGD0IfU8WdUSz8=",
        version = "v1.0.1",
    )
    go_repository(
        name = "com_github_valyala_quicktemplate",
        build_file_proto_mode = "disable",
        importpath = "github.com/valyala/quicktemplate",
        sum = "h1:LUPTJmlVcb46OOUY3IeD9DojFpAVbsG+5WFTcjMJzCM=",
        version = "v1.7.0",
    )

    go_repository(
        name = "com_github_valyala_tcplisten",
        build_file_proto_mode = "disable_global",
        importpath = "github.com/valyala/tcplisten",
        sum = "h1:0R4NLDRDZX6JcmhJgXi5E4b8Wg84ihbmUKp/GvSPEzc=",
        version = "v0.0.0-20161114210144-ceec8f93295a",
    )
    go_repository(
        name = "com_github_vbauerster_mpb_v7",
        build_file_proto_mode = "disable",
        importpath = "github.com/vbauerster/mpb/v7",
        sum = "h1:BkGfmb6nMrrBQDFECR/Q7RkKCw7ylMetCb4079CGs4w=",
        version = "v7.5.3",
    )

    go_repository(
        name = "com_github_vividcortex_ewma",
        build_file_proto_mode = "disable_global",
        importpath = "github.com/VividCortex/ewma",
        sum = "h1:f58SaIzcDXrSy3kWaHNvuJgJ3Nmz59Zji6XoJR/q1ow=",
        version = "v1.2.0",
    )
    go_repository(
        name = "com_github_vividcortex_mysqlerr",
        build_file_proto_mode = "disable",
        importpath = "github.com/VividCortex/mysqlerr",
        sum = "h1:5pZ2TZA+YnzPgzBfiUWGqWmKDVNBdrkf9g+DNe1Tiq8=",
        version = "v1.0.0",
    )
    go_repository(
        name = "com_github_vmihailenco_msgpack_v5",
        build_file_proto_mode = "disable",
        importpath = "github.com/vmihailenco/msgpack/v5",
        sum = "h1:5gO0H1iULLWGhs2H5tbAHIZTV8/cYafcFOr9znI5mJU=",
        version = "v5.3.5",
    )
    go_repository(
        name = "com_github_vmihailenco_tagparser_v2",
        build_file_proto_mode = "disable",
        importpath = "github.com/vmihailenco/tagparser/v2",
        sum = "h1:y09buUbR+b5aycVFQs/g70pqKVZNBmxwAhO7/IwNM9g=",
        version = "v2.0.0",
    )

    go_repository(
        name = "com_github_wangjohn_quickselect",
        build_file_proto_mode = "disable_global",
        importpath = "github.com/wangjohn/quickselect",
        sum = "h1:9DDCDwOyEy/gId+IEMrFHLuQ5R/WV0KNxWLler8X2OY=",
        version = "v0.0.0-20161129230411-ed8402a42d5f",
    )
    go_repository(
        name = "com_github_xdg_scram",
        build_file_proto_mode = "disable_global",
        importpath = "github.com/xdg/scram",
        sum = "h1:nTadYh2Fs4BK2xdldEa2g5bbaZp0/+1nJMMPtPxS/to=",
        version = "v1.0.3",
    )
    go_repository(
        name = "com_github_xdg_stringprep",
        build_file_proto_mode = "disable_global",
        importpath = "github.com/xdg/stringprep",
        sum = "h1:cmL5Enob4W83ti/ZHuZLuKD/xqJfus4fVPwE+/BDm+4=",
        version = "v1.0.3",
    )
    go_repository(
        name = "com_github_xeipuuv_gojsonpointer",
        build_file_proto_mode = "disable_global",
        importpath = "github.com/xeipuuv/gojsonpointer",
        sum = "h1:J9EGpcZtP0E/raorCMxlFGSTBrsSlaDGf3jU/qvAE2c=",
        version = "v0.0.0-20180127040702-4e3ac2762d5f",
    )
    go_repository(
        name = "com_github_xeipuuv_gojsonreference",
        build_file_proto_mode = "disable_global",
        importpath = "github.com/xeipuuv/gojsonreference",
        sum = "h1:EzJWgHovont7NscjpAxXsDA8S8BMYve8Y5+7cuRE7R0=",
        version = "v0.0.0-20180127040603-bd5ef7bd5415",
    )
    go_repository(
        name = "com_github_xeipuuv_gojsonschema",
        build_file_proto_mode = "disable_global",
        importpath = "github.com/xeipuuv/gojsonschema",
        sum = "h1:LhYJRs+L4fBtjZUfuSZIKGeVu0QRy8e5Xi7D17UxZ74=",
        version = "v1.2.0",
    )
    go_repository(
        name = "com_github_xeoncross_go_aesctr_with_hmac",
        build_file_proto_mode = "disable",
        importpath = "github.com/Xeoncross/go-aesctr-with-hmac",
        sum = "h1:L8IbaI/W6h5Cwgh0n4zGeZpVK78r/jBf9ASurHo9+/o=",
        version = "v0.0.0-20200623134604-12b17a7ff502",
    )

    go_repository(
        name = "com_github_xiang90_probing",
        build_file_proto_mode = "disable_global",
        importpath = "github.com/xiang90/probing",
        sum = "h1:eY9dn8+vbi4tKz5Qo6v2eYzo7kUS51QINcR5jNpbZS8=",
        version = "v0.0.0-20190116061207-43a291ad63a2",
    )
    go_repository(
        name = "com_github_xitongsys_parquet_go",
        build_file_proto_mode = "disable_global",
        importpath = "github.com/xitongsys/parquet-go",
        sum = "h1:tBbuFCtyJNKT+BFAv6qjvTFpVdy97IYNaBwGUXifIUs=",
        version = "v1.5.5-0.20201110004701-b09c49d6d457",
    )
    go_repository(
        name = "com_github_xitongsys_parquet_go_source",
        build_file_proto_mode = "disable_global",
        importpath = "github.com/xitongsys/parquet-go-source",
        sum = "h1:a742S4V5A15F93smuVxA60LQWsrCnN8bKeWDBARU1/k=",
        version = "v0.0.0-20200817004010-026bad9b25d0",
    )
    go_repository(
        name = "com_github_xordataexchange_crypt",
        build_file_proto_mode = "disable_global",
        importpath = "github.com/xordataexchange/crypt",
        sum = "h1:ESFSdwYZvkeru3RtdrYueztKhOBCSAAzS4Gf+k0tEow=",
        version = "v0.0.3-0.20170626215501-b2862e3d0a77",
    )
    go_repository(
        name = "com_github_yagipy_maintidx",
        build_file_proto_mode = "disable",
        importpath = "github.com/yagipy/maintidx",
        sum = "h1:h5NvIsCz+nRDapQ0exNv4aJ0yXSI0420omVANTv3GJM=",
        version = "v1.0.0",
    )

    go_repository(
        name = "com_github_yalp_jsonpath",
        build_file_proto_mode = "disable_global",
        importpath = "github.com/yalp/jsonpath",
        sum = "h1:6fRhSjgLCkTD3JnJxvaJ4Sj+TYblw757bqYgZaOq5ZY=",
        version = "v0.0.0-20180802001716-5cc68e5049a0",
    )
    go_repository(
        name = "com_github_yeya24_promlinter",
        build_file_proto_mode = "disable",
        importpath = "github.com/yeya24/promlinter",
        sum = "h1:xFKDQ82orCU5jQujdaD8stOHiv8UN68BSdn2a8u8Y3o=",
        version = "v0.2.0",
    )

    go_repository(
        name = "com_github_yudai_gojsondiff",
        build_file_proto_mode = "disable_global",
        importpath = "github.com/yudai/gojsondiff",
        sum = "h1:27cbfqXLVEJ1o8I6v3y9lg8Ydm53EKqHXAOMxEGlCOA=",
        version = "v1.0.0",
    )
    go_repository(
        name = "com_github_yudai_golcs",
        build_file_proto_mode = "disable_global",
        importpath = "github.com/yudai/golcs",
        sum = "h1:BHyfKlQyqbsFN5p3IfnEUduWvb9is428/nNb5L3U01M=",
        version = "v0.0.0-20170316035057-ecda9a501e82",
    )
    go_repository(
        name = "com_github_yudai_pp",
        build_file_proto_mode = "disable_global",
        importpath = "github.com/yudai/pp",
        sum = "h1:Q4//iY4pNF6yPLZIigmvcl7k/bPgrcTPIFIcmawg5bI=",
        version = "v2.0.1+incompatible",
    )
    go_repository(
        name = "com_github_yuin_goldmark",
        build_file_proto_mode = "disable_global",
        importpath = "github.com/yuin/goldmark",
        sum = "h1:fVcFKWvrslecOb/tg+Cc05dkeYx540o0FuFt3nUVDoE=",
        version = "v1.4.13",
    )
    go_repository(
        name = "com_github_yusufpapurcu_wmi",
        build_file_proto_mode = "disable_global",
        importpath = "github.com/yusufpapurcu/wmi",
        sum = "h1:KBNDSne4vP5mbSWnJbO+51IMOXJB67QiYCSBrubbPRg=",
        version = "v1.2.2",
    )
    go_repository(
        name = "com_gitlab_bosi_decorder",
        build_file_proto_mode = "disable",
        importpath = "gitlab.com/bosi/decorder",
        sum = "h1:gX4/RgK16ijY8V+BRQHAySfQAb354T7/xQpDB2n10P0=",
        version = "v0.2.3",
    )

    go_repository(
        name = "com_google_cloud_go",
        build_file_proto_mode = "disable_global",
        importpath = "cloud.google.com/go",
        sum = "h1:DNtEKRBAAzeS4KyIory52wWHuClNaXJ5x1F7xa4q+5Y=",
        version = "v0.105.0",
    )
    go_repository(
        name = "com_google_cloud_go_accessapproval",
        build_file_proto_mode = "disable",
        importpath = "cloud.google.com/go/accessapproval",
        sum = "h1:/nTivgnV/n1CaAeo+ekGexTYUsKEU9jUVkoY5359+3Q=",
        version = "v1.5.0",
    )
    go_repository(
        name = "com_google_cloud_go_accesscontextmanager",
        build_file_proto_mode = "disable",
        importpath = "cloud.google.com/go/accesscontextmanager",
        sum = "h1:CFhNhU7pcD11cuDkQdrE6PQJgv0EXNKNv06jIzbLlCU=",
        version = "v1.4.0",
    )
    go_repository(
        name = "com_google_cloud_go_aiplatform",
        build_file_proto_mode = "disable",
        importpath = "cloud.google.com/go/aiplatform",
        sum = "h1:DBi3Jk9XjCJ4pkkLM4NqKgj3ozUL1wq4l+d3/jTGXAI=",
        version = "v1.27.0",
    )
    go_repository(
        name = "com_google_cloud_go_analytics",
        build_file_proto_mode = "disable",
        importpath = "cloud.google.com/go/analytics",
        sum = "h1:NKw6PpQi6V1O+KsjuTd+bhip9d0REYu4NevC45vtGp8=",
        version = "v0.12.0",
    )
    go_repository(
        name = "com_google_cloud_go_apigateway",
        build_file_proto_mode = "disable",
        importpath = "cloud.google.com/go/apigateway",
        sum = "h1:IIoXKR7FKrEAQhMTz5hK2wiDz2WNFHS7eVr/L1lE/rM=",
        version = "v1.4.0",
    )
    go_repository(
        name = "com_google_cloud_go_apigeeconnect",
        build_file_proto_mode = "disable",
        importpath = "cloud.google.com/go/apigeeconnect",
        sum = "h1:AONoTYJviyv1vS4IkvWzq69gEVdvHx35wKXc+e6wjZQ=",
        version = "v1.4.0",
    )
    go_repository(
        name = "com_google_cloud_go_appengine",
        build_file_proto_mode = "disable",
        importpath = "cloud.google.com/go/appengine",
        sum = "h1:lmG+O5oaR9xNwaRBwE2XoMhwQHsHql5IoiGr1ptdDwU=",
        version = "v1.5.0",
    )
    go_repository(
        name = "com_google_cloud_go_area120",
        build_file_proto_mode = "disable",
        importpath = "cloud.google.com/go/area120",
        sum = "h1:TCMhwWEWhCn8d44/Zs7UCICTWje9j3HuV6nVGMjdpYw=",
        version = "v0.6.0",
    )
    go_repository(
        name = "com_google_cloud_go_artifactregistry",
        build_file_proto_mode = "disable",
        importpath = "cloud.google.com/go/artifactregistry",
        sum = "h1:3d0LRAU1K6vfqCahhl9fx2oGHcq+s5gftdix4v8Ibrc=",
        version = "v1.9.0",
    )
    go_repository(
        name = "com_google_cloud_go_asset",
        build_file_proto_mode = "disable",
        importpath = "cloud.google.com/go/asset",
        sum = "h1:aCrlaLGJWTODJX4G56ZYzJefITKEWNfbjjtHSzWpxW0=",
        version = "v1.10.0",
    )
    go_repository(
        name = "com_google_cloud_go_assuredworkloads",
        build_file_proto_mode = "disable",
        importpath = "cloud.google.com/go/assuredworkloads",
        sum = "h1:hhIdCOowsT1GG5eMCIA0OwK6USRuYTou/1ZeNxCSRtA=",
        version = "v1.9.0",
    )
    go_repository(
        name = "com_google_cloud_go_automl",
        build_file_proto_mode = "disable",
        importpath = "cloud.google.com/go/automl",
        sum = "h1:BMioyXSbg7d7xLibn47cs0elW6RT780IUWr42W8rp2Q=",
        version = "v1.8.0",
    )
    go_repository(
        name = "com_google_cloud_go_baremetalsolution",
        build_file_proto_mode = "disable",
        importpath = "cloud.google.com/go/baremetalsolution",
        sum = "h1:g9KO6SkakcYPcc/XjAzeuUrEOXlYPnMpuiaywYaGrmQ=",
        version = "v0.4.0",
    )
    go_repository(
        name = "com_google_cloud_go_batch",
        build_file_proto_mode = "disable",
        importpath = "cloud.google.com/go/batch",
        sum = "h1:1jvEBY55OH4Sd2FxEXQfxGExFWov1A/IaRe+Z5Z71Fw=",
        version = "v0.4.0",
    )
    go_repository(
        name = "com_google_cloud_go_beyondcorp",
        build_file_proto_mode = "disable",
        importpath = "cloud.google.com/go/beyondcorp",
        sum = "h1:w+4kThysgl0JiKshi2MKDCg2NZgOyqOI0wq2eBZyrzA=",
        version = "v0.3.0",
    )

    go_repository(
        name = "com_google_cloud_go_bigquery",
        build_file_proto_mode = "disable_global",
        importpath = "cloud.google.com/go/bigquery",
        sum = "h1:Wi4dITi+cf9VYp4VH2T9O41w0kCW0uQTELq2Z6tukN0=",
        version = "v1.44.0",
    )
    go_repository(
        name = "com_google_cloud_go_billing",
        build_file_proto_mode = "disable",
        importpath = "cloud.google.com/go/billing",
        sum = "h1:Xkii76HWELHwBtkQVZvqmSo9GTr0O+tIbRNnMcGdlg4=",
        version = "v1.7.0",
    )
    go_repository(
        name = "com_google_cloud_go_binaryauthorization",
        build_file_proto_mode = "disable",
        importpath = "cloud.google.com/go/binaryauthorization",
        sum = "h1:pL70vXWn9TitQYXBWTK2abHl2JHLwkFRjYw6VflRqEA=",
        version = "v1.4.0",
    )
    go_repository(
        name = "com_google_cloud_go_certificatemanager",
        build_file_proto_mode = "disable",
        importpath = "cloud.google.com/go/certificatemanager",
        sum = "h1:tzbR4UHBbgsewMWUD93JHi8EBi/gHBoSAcY1/sThFGk=",
        version = "v1.4.0",
    )
    go_repository(
        name = "com_google_cloud_go_channel",
        build_file_proto_mode = "disable",
        importpath = "cloud.google.com/go/channel",
        sum = "h1:pNuUlZx0Jb0Ts9P312bmNMuH5IiFWIR4RUtLb70Ke5s=",
        version = "v1.9.0",
    )
    go_repository(
        name = "com_google_cloud_go_cloudbuild",
        build_file_proto_mode = "disable",
        importpath = "cloud.google.com/go/cloudbuild",
        sum = "h1:TAAmCmAlOJ4uNBu6zwAjwhyl/7fLHHxIEazVhr3QBbQ=",
        version = "v1.4.0",
    )
    go_repository(
        name = "com_google_cloud_go_clouddms",
        build_file_proto_mode = "disable",
        importpath = "cloud.google.com/go/clouddms",
        sum = "h1:UhzHIlgFfMr6luVYVNydw/pl9/U5kgtjCMJHnSvoVws=",
        version = "v1.4.0",
    )
    go_repository(
        name = "com_google_cloud_go_cloudtasks",
        build_file_proto_mode = "disable",
        importpath = "cloud.google.com/go/cloudtasks",
        sum = "h1:faUiUgXjW8yVZ7XMnKHKm1WE4OldPBUWWfIRN/3z1dc=",
        version = "v1.8.0",
    )

    go_repository(
        name = "com_google_cloud_go_compute",
        build_file_proto_mode = "disable_global",
        importpath = "cloud.google.com/go/compute",
        sum = "h1:hfm2+FfxVmnRlh6LpB7cg1ZNU+5edAHmW679JePztk0=",
        version = "v1.14.0",
    )
    go_repository(
        name = "com_google_cloud_go_compute_metadata",
        build_file_proto_mode = "disable",
        importpath = "cloud.google.com/go/compute/metadata",
        sum = "h1:mg4jlk7mCAj6xXp9UJ4fjI9VUI5rubuGBW5aJ7UnBMY=",
        version = "v0.2.3",
    )
    go_repository(
        name = "com_google_cloud_go_contactcenterinsights",
        build_file_proto_mode = "disable",
        importpath = "cloud.google.com/go/contactcenterinsights",
        sum = "h1:tTQLI/ZvguUf9Hv+36BkG2+/PeC8Ol1q4pBW+tgCx0A=",
        version = "v1.4.0",
    )
    go_repository(
        name = "com_google_cloud_go_container",
        build_file_proto_mode = "disable",
        importpath = "cloud.google.com/go/container",
        sum = "h1:nbEK/59GyDRKKlo1SqpohY1TK8LmJ2XNcvS9Gyom2A0=",
        version = "v1.7.0",
    )
    go_repository(
        name = "com_google_cloud_go_containeranalysis",
        build_file_proto_mode = "disable",
        importpath = "cloud.google.com/go/containeranalysis",
        sum = "h1:2824iym832ljKdVpCBnpqm5K94YT/uHTVhNF+dRTXPI=",
        version = "v0.6.0",
    )
    go_repository(
        name = "com_google_cloud_go_datacatalog",
        build_file_proto_mode = "disable",
        importpath = "cloud.google.com/go/datacatalog",
        sum = "h1:6kZ4RIOW/uT7QWC5SfPfq/G8sYzr/v+UOmOAxy4Z1TE=",
        version = "v1.8.0",
    )
    go_repository(
        name = "com_google_cloud_go_dataflow",
        build_file_proto_mode = "disable",
        importpath = "cloud.google.com/go/dataflow",
        sum = "h1:CW3541Fm7KPTyZjJdnX6NtaGXYFn5XbFC5UcjgALKvU=",
        version = "v0.7.0",
    )
    go_repository(
        name = "com_google_cloud_go_dataform",
        build_file_proto_mode = "disable",
        importpath = "cloud.google.com/go/dataform",
        sum = "h1:vLwowLF2ZB5J5gqiZCzv076lDI/Rd7zYQQFu5XO1PSg=",
        version = "v0.5.0",
    )
    go_repository(
        name = "com_google_cloud_go_datafusion",
        build_file_proto_mode = "disable",
        importpath = "cloud.google.com/go/datafusion",
        sum = "h1:j5m2hjWovTZDTQak4MJeXAR9yN7O+zMfULnjGw/OOLg=",
        version = "v1.5.0",
    )
    go_repository(
        name = "com_google_cloud_go_datalabeling",
        build_file_proto_mode = "disable",
        importpath = "cloud.google.com/go/datalabeling",
        sum = "h1:dp8jOF21n/7jwgo/uuA0RN8hvLcKO4q6s/yvwevs2ZM=",
        version = "v0.6.0",
    )
    go_repository(
        name = "com_google_cloud_go_dataplex",
        build_file_proto_mode = "disable",
        importpath = "cloud.google.com/go/dataplex",
        sum = "h1:cNxeA2DiWliQGi21kPRqnVeQ5xFhNoEjPRt1400Pm8Y=",
        version = "v1.4.0",
    )
    go_repository(
        name = "com_google_cloud_go_dataproc",
        build_file_proto_mode = "disable",
        importpath = "cloud.google.com/go/dataproc",
        sum = "h1:gVOqNmElfa6n/ccG/QDlfurMWwrK3ezvy2b2eDoCmS0=",
        version = "v1.8.0",
    )
    go_repository(
        name = "com_google_cloud_go_dataqna",
        build_file_proto_mode = "disable",
        importpath = "cloud.google.com/go/dataqna",
        sum = "h1:gx9jr41ytcA3dXkbbd409euEaWtofCVXYBvJz3iYm18=",
        version = "v0.6.0",
    )

    go_repository(
        name = "com_google_cloud_go_datastore",
        build_file_proto_mode = "disable_global",
        importpath = "cloud.google.com/go/datastore",
        sum = "h1:4siQRf4zTiAVt/oeH4GureGkApgb2vtPQAtOmhpqQwE=",
        version = "v1.10.0",
    )
    go_repository(
        name = "com_google_cloud_go_datastream",
        build_file_proto_mode = "disable",
        importpath = "cloud.google.com/go/datastream",
        sum = "h1:PgIgbhedBtYBU6POGXFMn2uSl9vpqubc3ewTNdcU8Mk=",
        version = "v1.5.0",
    )
    go_repository(
        name = "com_google_cloud_go_deploy",
        build_file_proto_mode = "disable",
        importpath = "cloud.google.com/go/deploy",
        sum = "h1:kI6dxt8Ml0is/x7YZjLveTvR7YPzXAUD/8wQZ2nH5zA=",
        version = "v1.5.0",
    )
    go_repository(
        name = "com_google_cloud_go_dialogflow",
        build_file_proto_mode = "disable",
        importpath = "cloud.google.com/go/dialogflow",
        sum = "h1:HYHVOkoxQ9bSfNIelSZYNAtUi4CeSrCnROyOsbOqPq8=",
        version = "v1.19.0",
    )
    go_repository(
        name = "com_google_cloud_go_dlp",
        build_file_proto_mode = "disable",
        importpath = "cloud.google.com/go/dlp",
        sum = "h1:9I4BYeJSVKoSKgjr70fLdRDumqcUeVmHV4fd5f9LR6Y=",
        version = "v1.7.0",
    )
    go_repository(
        name = "com_google_cloud_go_documentai",
        build_file_proto_mode = "disable",
        importpath = "cloud.google.com/go/documentai",
        sum = "h1:jfq09Fdjtnpnmt/MLyf6A3DM3ynb8B2na0K+vSXvpFM=",
        version = "v1.10.0",
    )
    go_repository(
        name = "com_google_cloud_go_domains",
        build_file_proto_mode = "disable",
        importpath = "cloud.google.com/go/domains",
        sum = "h1:pu3JIgC1rswIqi5romW0JgNO6CTUydLYX8zyjiAvO1c=",
        version = "v0.7.0",
    )
    go_repository(
        name = "com_google_cloud_go_edgecontainer",
        build_file_proto_mode = "disable",
        importpath = "cloud.google.com/go/edgecontainer",
        sum = "h1:hd6J2n5dBBRuAqnNUEsKWrp6XNPKsaxwwIyzOPZTokk=",
        version = "v0.2.0",
    )
    go_repository(
        name = "com_google_cloud_go_errorreporting",
        build_file_proto_mode = "disable",
        importpath = "cloud.google.com/go/errorreporting",
        sum = "h1:kj1XEWMu8P0qlLhm3FwcaFsUvXChV/OraZwA70trRR0=",
        version = "v0.3.0",
    )
    go_repository(
        name = "com_google_cloud_go_essentialcontacts",
        build_file_proto_mode = "disable",
        importpath = "cloud.google.com/go/essentialcontacts",
        sum = "h1:b6csrQXCHKQmfo9h3dG/pHyoEh+fQG1Yg78a53LAviY=",
        version = "v1.4.0",
    )
    go_repository(
        name = "com_google_cloud_go_eventarc",
        build_file_proto_mode = "disable",
        importpath = "cloud.google.com/go/eventarc",
        sum = "h1:AgCqrmMMIcel5WWKkzz5EkCUKC3Rl5LNMMYsS+LvsI0=",
        version = "v1.8.0",
    )
    go_repository(
        name = "com_google_cloud_go_filestore",
        build_file_proto_mode = "disable",
        importpath = "cloud.google.com/go/filestore",
        sum = "h1:yjKOpzvqtDmL5AXbKttLc8j0hL20kuC1qPdy5HPcxp0=",
        version = "v1.4.0",
    )

    go_repository(
        name = "com_google_cloud_go_firestore",
        build_file_proto_mode = "disable_global",
        importpath = "cloud.google.com/go/firestore",
        sum = "h1:IBlRyxgGySXu5VuW0RgGFlTtLukSnNkpDiEOMkQkmpA=",
        version = "v1.9.0",
    )
    go_repository(
        name = "com_google_cloud_go_functions",
        build_file_proto_mode = "disable",
        importpath = "cloud.google.com/go/functions",
        sum = "h1:35tgv1fQOtvKqH/uxJMzX3w6usneJ0zXpsFr9KAVhNE=",
        version = "v1.9.0",
    )
    go_repository(
        name = "com_google_cloud_go_gaming",
        build_file_proto_mode = "disable",
        importpath = "cloud.google.com/go/gaming",
        sum = "h1:97OAEQtDazAJD7yh/kvQdSCQuTKdR0O+qWAJBZJ4xiA=",
        version = "v1.8.0",
    )
    go_repository(
        name = "com_google_cloud_go_gkebackup",
        build_file_proto_mode = "disable",
        importpath = "cloud.google.com/go/gkebackup",
        sum = "h1:4K+jiv4ocqt1niN8q5Imd8imRoXBHTrdnJVt/uFFxF4=",
        version = "v0.3.0",
    )
    go_repository(
        name = "com_google_cloud_go_gkeconnect",
        build_file_proto_mode = "disable",
        importpath = "cloud.google.com/go/gkeconnect",
        sum = "h1:zAcvDa04tTnGdu6TEZewaLN2tdMtUOJJ7fEceULjguA=",
        version = "v0.6.0",
    )
    go_repository(
        name = "com_google_cloud_go_gkehub",
        build_file_proto_mode = "disable",
        importpath = "cloud.google.com/go/gkehub",
        sum = "h1:JTcTaYQRGsVm+qkah7WzHb6e9sf1C0laYdRPn9aN+vg=",
        version = "v0.10.0",
    )
    go_repository(
        name = "com_google_cloud_go_gkemulticloud",
        build_file_proto_mode = "disable",
        importpath = "cloud.google.com/go/gkemulticloud",
        sum = "h1:8F1NhJj8ucNj7lK51UZMtAjSWTgP1zO18XF6vkfiPPU=",
        version = "v0.4.0",
    )
    go_repository(
        name = "com_google_cloud_go_grafeas",
        build_file_proto_mode = "disable",
        importpath = "cloud.google.com/go/grafeas",
        sum = "h1:CYjC+xzdPvbV65gi6Dr4YowKcmLo045pm18L0DhdELM=",
        version = "v0.2.0",
    )
    go_repository(
        name = "com_google_cloud_go_gsuiteaddons",
        build_file_proto_mode = "disable",
        importpath = "cloud.google.com/go/gsuiteaddons",
        sum = "h1:TGT2oGmO5q3VH6SjcrlgPUWI0njhYv4kywLm6jag0to=",
        version = "v1.4.0",
    )

    go_repository(
        name = "com_google_cloud_go_iam",
        build_file_proto_mode = "disable_global",
        importpath = "cloud.google.com/go/iam",
        sum = "h1:E2osAkZzxI/+8pZcxVLcDtAQx/u+hZXVryUaYQ5O0Kk=",
        version = "v0.8.0",
    )
    go_repository(
        name = "com_google_cloud_go_iap",
        build_file_proto_mode = "disable",
        importpath = "cloud.google.com/go/iap",
        sum = "h1:BGEXovwejOCt1zDk8hXq0bOhhRu9haXKWXXXp2B4wBM=",
        version = "v1.5.0",
    )
    go_repository(
        name = "com_google_cloud_go_ids",
        build_file_proto_mode = "disable",
        importpath = "cloud.google.com/go/ids",
        sum = "h1:LncHK4HHucb5Du310X8XH9/ICtMwZ2PCfK0ScjWiJoY=",
        version = "v1.2.0",
    )
    go_repository(
        name = "com_google_cloud_go_iot",
        build_file_proto_mode = "disable",
        importpath = "cloud.google.com/go/iot",
        sum = "h1:Y9+oZT9jD4GUZzORXTU45XsnQrhxmDT+TFbPil6pRVQ=",
        version = "v1.4.0",
    )
    go_repository(
        name = "com_google_cloud_go_kms",
        build_file_proto_mode = "disable",
        importpath = "cloud.google.com/go/kms",
        sum = "h1:OWRZzrPmOZUzurjI2FBGtgY2mB1WaJkqhw6oIwSj0Yg=",
        version = "v1.6.0",
    )
    go_repository(
        name = "com_google_cloud_go_language",
        build_file_proto_mode = "disable",
        importpath = "cloud.google.com/go/language",
        sum = "h1:3Wa+IUMamL4JH3Zd3cDZUHpwyqplTACt6UZKRD2eCL4=",
        version = "v1.8.0",
    )
    go_repository(
        name = "com_google_cloud_go_lifesciences",
        build_file_proto_mode = "disable",
        importpath = "cloud.google.com/go/lifesciences",
        sum = "h1:tIqhivE2LMVYkX0BLgG7xL64oNpDaFFI7teunglt1tI=",
        version = "v0.6.0",
    )
    go_repository(
        name = "com_google_cloud_go_logging",
        build_file_proto_mode = "disable",
        importpath = "cloud.google.com/go/logging",
        sum = "h1:ZBsZK+JG+oCDT+vaxwqF2egKNRjz8soXiS6Xv79benI=",
        version = "v1.6.1",
    )
    go_repository(
        name = "com_google_cloud_go_longrunning",
        build_file_proto_mode = "disable",
        importpath = "cloud.google.com/go/longrunning",
        sum = "h1:NjljC+FYPV3uh5/OwWT6pVU+doBqMg2x/rZlE+CamDs=",
        version = "v0.3.0",
    )
    go_repository(
        name = "com_google_cloud_go_managedidentities",
        build_file_proto_mode = "disable",
        importpath = "cloud.google.com/go/managedidentities",
        sum = "h1:3Kdajn6X25yWQFhFCErmKSYTSvkEd3chJROny//F1A0=",
        version = "v1.4.0",
    )
    go_repository(
        name = "com_google_cloud_go_maps",
        build_file_proto_mode = "disable",
        importpath = "cloud.google.com/go/maps",
        sum = "h1:kLReRbclTgJefw2fcCbdLPLhPj0U6UUWN10ldG8sdOU=",
        version = "v0.1.0",
    )

    go_repository(
        name = "com_google_cloud_go_mediatranslation",
        build_file_proto_mode = "disable",
        importpath = "cloud.google.com/go/mediatranslation",
        sum = "h1:qAJzpxmEX+SeND10Y/4868L5wfZpo4Y3BIEnIieP4dk=",
        version = "v0.6.0",
    )
    go_repository(
        name = "com_google_cloud_go_memcache",
        build_file_proto_mode = "disable",
        importpath = "cloud.google.com/go/memcache",
        sum = "h1:yLxUzJkZVSH2kPaHut7k+7sbIBFpvSh1LW9qjM2JDjA=",
        version = "v1.7.0",
    )
    go_repository(
        name = "com_google_cloud_go_metastore",
        build_file_proto_mode = "disable",
        importpath = "cloud.google.com/go/metastore",
        sum = "h1:3KcShzqWdqxrDEXIBWpYJpOOrgpDj+HlBi07Grot49Y=",
        version = "v1.8.0",
    )
    go_repository(
        name = "com_google_cloud_go_monitoring",
        build_file_proto_mode = "disable",
        importpath = "cloud.google.com/go/monitoring",
        sum = "h1:c9riaGSPQ4dUKWB+M1Fl0N+iLxstMbCktdEwYSPGDvA=",
        version = "v1.8.0",
    )
    go_repository(
        name = "com_google_cloud_go_networkconnectivity",
        build_file_proto_mode = "disable",
        importpath = "cloud.google.com/go/networkconnectivity",
        sum = "h1:BVdIKaI68bihnXGdCVL89Jsg9kq2kg+II30fjVqo62E=",
        version = "v1.7.0",
    )
    go_repository(
        name = "com_google_cloud_go_networkmanagement",
        build_file_proto_mode = "disable",
        importpath = "cloud.google.com/go/networkmanagement",
        sum = "h1:mDHA3CDW00imTvC5RW6aMGsD1bH+FtKwZm/52BxaiMg=",
        version = "v1.5.0",
    )
    go_repository(
        name = "com_google_cloud_go_networksecurity",
        build_file_proto_mode = "disable",
        importpath = "cloud.google.com/go/networksecurity",
        sum = "h1:qDEX/3sipg9dS5JYsAY+YvgTjPR63cozzAWop8oZS94=",
        version = "v0.6.0",
    )
    go_repository(
        name = "com_google_cloud_go_notebooks",
        build_file_proto_mode = "disable",
        importpath = "cloud.google.com/go/notebooks",
        sum = "h1:AC8RPjNvel3ExgXjO1YOAz+teg9+j+89TNxa7pIZfww=",
        version = "v1.5.0",
    )
    go_repository(
        name = "com_google_cloud_go_optimization",
        build_file_proto_mode = "disable",
        importpath = "cloud.google.com/go/optimization",
        sum = "h1:7PxOq9VTT7TMib/6dMoWpMvWS2E4dJEvtYzjvBreaec=",
        version = "v1.2.0",
    )
    go_repository(
        name = "com_google_cloud_go_orchestration",
        build_file_proto_mode = "disable",
        importpath = "cloud.google.com/go/orchestration",
        sum = "h1:39d6tqvNjd/wsSub1Bn4cEmrYcet5Ur6xpaN+SxOxtY=",
        version = "v1.4.0",
    )
    go_repository(
        name = "com_google_cloud_go_orgpolicy",
        build_file_proto_mode = "disable",
        importpath = "cloud.google.com/go/orgpolicy",
        sum = "h1:erF5PHqDZb6FeFrUHiYj2JK2BMhsk8CyAg4V4amJ3rE=",
        version = "v1.5.0",
    )
    go_repository(
        name = "com_google_cloud_go_osconfig",
        build_file_proto_mode = "disable",
        importpath = "cloud.google.com/go/osconfig",
        sum = "h1:NO0RouqCOM7M2S85Eal6urMSSipWwHU8evzwS+siqUI=",
        version = "v1.10.0",
    )
    go_repository(
        name = "com_google_cloud_go_oslogin",
        build_file_proto_mode = "disable",
        importpath = "cloud.google.com/go/oslogin",
        sum = "h1:pKGDPfeZHDybtw48WsnVLjoIPMi9Kw62kUE5TXCLCN4=",
        version = "v1.7.0",
    )
    go_repository(
        name = "com_google_cloud_go_phishingprotection",
        build_file_proto_mode = "disable",
        importpath = "cloud.google.com/go/phishingprotection",
        sum = "h1:OrwHLSRSZyaiOt3tnY33dsKSedxbMzsXvqB21okItNQ=",
        version = "v0.6.0",
    )
    go_repository(
        name = "com_google_cloud_go_policytroubleshooter",
        build_file_proto_mode = "disable",
        importpath = "cloud.google.com/go/policytroubleshooter",
        sum = "h1:NQklJuOUoz1BPP+Epjw81COx7IISWslkZubz/1i0UN8=",
        version = "v1.4.0",
    )
    go_repository(
        name = "com_google_cloud_go_privatecatalog",
        build_file_proto_mode = "disable",
        importpath = "cloud.google.com/go/privatecatalog",
        sum = "h1:Vz86uiHCtNGm1DeC32HeG2VXmOq5JRYA3VRPf8ZEcSg=",
        version = "v0.6.0",
    )

    go_repository(
        name = "com_google_cloud_go_pubsub",
        build_file_proto_mode = "disable_global",
        importpath = "cloud.google.com/go/pubsub",
        sum = "h1:XzabfdPx/+eNrsVVGLFgeUnQQKPGkMb8klRCeYK52is=",
        version = "v1.28.0",
    )
    go_repository(
        name = "com_google_cloud_go_pubsublite",
        build_file_proto_mode = "disable",
        importpath = "cloud.google.com/go/pubsublite",
        sum = "h1:iqrD8vp3giTb7hI1q4TQQGj77cj8zzgmMPsTZtLnprM=",
        version = "v1.5.0",
    )
    go_repository(
        name = "com_google_cloud_go_recaptchaenterprise",
        build_file_proto_mode = "disable",
        importpath = "cloud.google.com/go/recaptchaenterprise",
        sum = "h1:u6EznTGzIdsyOsvm+Xkw0aSuKFXQlyjGE9a4exk6iNQ=",
        version = "v1.3.1",
    )
    go_repository(
        name = "com_google_cloud_go_recaptchaenterprise_v2",
        build_file_proto_mode = "disable",
        importpath = "cloud.google.com/go/recaptchaenterprise/v2",
        sum = "h1:UqzFfb/WvhwXGDF1eQtdHLrmni+iByZXY4h3w9Kdyv8=",
        version = "v2.5.0",
    )
    go_repository(
        name = "com_google_cloud_go_recommendationengine",
        build_file_proto_mode = "disable",
        importpath = "cloud.google.com/go/recommendationengine",
        sum = "h1:6w+WxPf2LmUEqX0YyvfCoYb8aBYOcbIV25Vg6R0FLGw=",
        version = "v0.6.0",
    )
    go_repository(
        name = "com_google_cloud_go_recommender",
        build_file_proto_mode = "disable",
        importpath = "cloud.google.com/go/recommender",
        sum = "h1:9kMZQGeYfcOD/RtZfcNKGKtoex3DdoB4zRgYU/WaIwE=",
        version = "v1.8.0",
    )
    go_repository(
        name = "com_google_cloud_go_redis",
        build_file_proto_mode = "disable",
        importpath = "cloud.google.com/go/redis",
        sum = "h1:/zTwwBKIAD2DEWTrXZp8WD9yD/gntReF/HkPssVYd0U=",
        version = "v1.10.0",
    )
    go_repository(
        name = "com_google_cloud_go_resourcemanager",
        build_file_proto_mode = "disable",
        importpath = "cloud.google.com/go/resourcemanager",
        sum = "h1:NDao6CHMwEZIaNsdWy+tuvHaavNeGP06o1tgrR0kLvU=",
        version = "v1.4.0",
    )
    go_repository(
        name = "com_google_cloud_go_resourcesettings",
        build_file_proto_mode = "disable",
        importpath = "cloud.google.com/go/resourcesettings",
        sum = "h1:eTzOwB13WrfF0kuzG2ZXCfB3TLunSHBur4s+HFU6uSM=",
        version = "v1.4.0",
    )
    go_repository(
        name = "com_google_cloud_go_retail",
        build_file_proto_mode = "disable",
        importpath = "cloud.google.com/go/retail",
        sum = "h1:N9fa//ecFUOEPsW/6mJHfcapPV0wBSwIUwpVZB7MQ3o=",
        version = "v1.11.0",
    )
    go_repository(
        name = "com_google_cloud_go_run",
        build_file_proto_mode = "disable",
        importpath = "cloud.google.com/go/run",
        sum = "h1:AWPuzU7Xtaj3Jf+QarDWIs6AJ5hM1VFQ+F6Q+VZ6OT4=",
        version = "v0.3.0",
    )
    go_repository(
        name = "com_google_cloud_go_scheduler",
        build_file_proto_mode = "disable",
        importpath = "cloud.google.com/go/scheduler",
        sum = "h1:K/mxOewgHGeKuATUJNGylT75Mhtjmx1TOkKukATqMT8=",
        version = "v1.7.0",
    )
    go_repository(
        name = "com_google_cloud_go_secretmanager",
        build_file_proto_mode = "disable",
        importpath = "cloud.google.com/go/secretmanager",
        sum = "h1:xE6uXljAC1kCR8iadt9+/blg1fvSbmenlsDN4fT9gqw=",
        version = "v1.9.0",
    )
    go_repository(
        name = "com_google_cloud_go_security",
        build_file_proto_mode = "disable",
        importpath = "cloud.google.com/go/security",
        sum = "h1:KSKzzJMyUoMRQzcz7azIgqAUqxo7rmQ5rYvimMhikqg=",
        version = "v1.10.0",
    )
    go_repository(
        name = "com_google_cloud_go_securitycenter",
        build_file_proto_mode = "disable",
        importpath = "cloud.google.com/go/securitycenter",
        sum = "h1:QTVtk/Reqnx2bVIZtJKm1+mpfmwRwymmNvlaFez7fQY=",
        version = "v1.16.0",
    )
    go_repository(
        name = "com_google_cloud_go_servicecontrol",
        build_file_proto_mode = "disable",
        importpath = "cloud.google.com/go/servicecontrol",
        sum = "h1:ImIzbOu6y4jL6ob65I++QzvqgFaoAKgHOG+RU9/c4y8=",
        version = "v1.5.0",
    )
    go_repository(
        name = "com_google_cloud_go_servicedirectory",
        build_file_proto_mode = "disable",
        importpath = "cloud.google.com/go/servicedirectory",
        sum = "h1:f7M8IMcVzO3T425AqlZbP3yLzeipsBHtRza8vVFYMhQ=",
        version = "v1.7.0",
    )
    go_repository(
        name = "com_google_cloud_go_servicemanagement",
        build_file_proto_mode = "disable",
        importpath = "cloud.google.com/go/servicemanagement",
        sum = "h1:TpkCO5M7dhKSy1bKUD9o/sSEW/U1Gtx7opA1fsiMx0c=",
        version = "v1.5.0",
    )
    go_repository(
        name = "com_google_cloud_go_serviceusage",
        build_file_proto_mode = "disable",
        importpath = "cloud.google.com/go/serviceusage",
        sum = "h1:b0EwJxPJLpavSljMQh0RcdHsUrr5DQ+Nelt/3BAs5ro=",
        version = "v1.4.0",
    )
    go_repository(
        name = "com_google_cloud_go_shell",
        build_file_proto_mode = "disable",
        importpath = "cloud.google.com/go/shell",
        sum = "h1:b1LFhFBgKsG252inyhtmsUUZwchqSz3WTvAIf3JFo4g=",
        version = "v1.4.0",
    )
    go_repository(
        name = "com_google_cloud_go_spanner",
        build_file_proto_mode = "disable",
        importpath = "cloud.google.com/go/spanner",
        sum = "h1:NvdTpRwf7DTegbfFdPjAWyD7bOVu0VeMqcvR9aCQCAc=",
        version = "v1.41.0",
    )
    go_repository(
        name = "com_google_cloud_go_speech",
        build_file_proto_mode = "disable",
        importpath = "cloud.google.com/go/speech",
        sum = "h1:yK0ocnFH4Wsf0cMdUyndJQ/hPv02oTJOxzi6AgpBy4s=",
        version = "v1.9.0",
    )

    go_repository(
        name = "com_google_cloud_go_storage",
        build_file_proto_mode = "disable_global",
        importpath = "cloud.google.com/go/storage",
        sum = "h1:F5QDG5ChchaAVQhINh24U99OWHURqrW8OmQcGKXcbgI=",
        version = "v1.28.1",
    )
    go_repository(
        name = "com_google_cloud_go_storagetransfer",
        build_file_proto_mode = "disable",
        importpath = "cloud.google.com/go/storagetransfer",
        sum = "h1:fUe3OydbbvHcAYp07xY+2UpH4AermGbmnm7qdEj3tGE=",
        version = "v1.6.0",
    )
    go_repository(
        name = "com_google_cloud_go_talent",
        build_file_proto_mode = "disable",
        importpath = "cloud.google.com/go/talent",
        sum = "h1:MrekAGxLqAeAol4Sc0allOVqUGO8j+Iim8NMvpiD7tM=",
        version = "v1.4.0",
    )
    go_repository(
        name = "com_google_cloud_go_texttospeech",
        build_file_proto_mode = "disable",
        importpath = "cloud.google.com/go/texttospeech",
        sum = "h1:ccPiHgTewxgyAeCWgQWvZvrLmbfQSFABTMAfrSPLPyY=",
        version = "v1.5.0",
    )
    go_repository(
        name = "com_google_cloud_go_tpu",
        build_file_proto_mode = "disable",
        importpath = "cloud.google.com/go/tpu",
        sum = "h1:ztIdKoma1Xob2qm6QwNh4Xi9/e7N3IfvtwG5AcNsj1g=",
        version = "v1.4.0",
    )
    go_repository(
        name = "com_google_cloud_go_trace",
        build_file_proto_mode = "disable",
        importpath = "cloud.google.com/go/trace",
        sum = "h1:qO9eLn2esajC9sxpqp1YKX37nXC3L4BfGnPS0Cx9dYo=",
        version = "v1.4.0",
    )
    go_repository(
        name = "com_google_cloud_go_translate",
        build_file_proto_mode = "disable",
        importpath = "cloud.google.com/go/translate",
        sum = "h1:AOYOH3MspzJ/bH1YXzB+xTE8fMpn3mwhLjugwGXvMPI=",
        version = "v1.4.0",
    )
    go_repository(
        name = "com_google_cloud_go_video",
        build_file_proto_mode = "disable",
        importpath = "cloud.google.com/go/video",
        sum = "h1:ttlvO4J5c1VGq6FkHqWPD/aH6PfdxujHt+muTJlW1Zk=",
        version = "v1.9.0",
    )
    go_repository(
        name = "com_google_cloud_go_videointelligence",
        build_file_proto_mode = "disable",
        importpath = "cloud.google.com/go/videointelligence",
        sum = "h1:RPFgVVXbI2b5vnrciZjtsUgpNKVtHO/WIyXUhEfuMhA=",
        version = "v1.9.0",
    )
    go_repository(
        name = "com_google_cloud_go_vision",
        build_file_proto_mode = "disable",
        importpath = "cloud.google.com/go/vision",
        sum = "h1:/CsSTkbmO9HC8iQpxbK8ATms3OQaX3YQUeTMGCxlaK4=",
        version = "v1.2.0",
    )
    go_repository(
        name = "com_google_cloud_go_vision_v2",
        build_file_proto_mode = "disable",
        importpath = "cloud.google.com/go/vision/v2",
        sum = "h1:TQHxRqvLMi19azwm3qYuDbEzZWmiKJNTpGbkNsfRCik=",
        version = "v2.5.0",
    )
    go_repository(
        name = "com_google_cloud_go_vmmigration",
        build_file_proto_mode = "disable",
        importpath = "cloud.google.com/go/vmmigration",
        sum = "h1:A2Tl2ZmwMRpvEmhV2ibISY85fmQR+Y5w9a0PlRz5P3s=",
        version = "v1.3.0",
    )
    go_repository(
        name = "com_google_cloud_go_vmwareengine",
        build_file_proto_mode = "disable",
        importpath = "cloud.google.com/go/vmwareengine",
        sum = "h1:JMPZaOT/gIUxVlTqSl/QQ32Y2k+r0stNeM1NSqhVP9o=",
        version = "v0.1.0",
    )

    go_repository(
        name = "com_google_cloud_go_vpcaccess",
        build_file_proto_mode = "disable",
        importpath = "cloud.google.com/go/vpcaccess",
        sum = "h1:woHXXtnW8b9gLFdWO9HLPalAddBQ9V4LT+1vjKwR3W8=",
        version = "v1.5.0",
    )
    go_repository(
        name = "com_google_cloud_go_webrisk",
        build_file_proto_mode = "disable",
        importpath = "cloud.google.com/go/webrisk",
        sum = "h1:ypSnpGlJnZSXbN9a13PDmAYvVekBLnGKxQ3Q9SMwnYY=",
        version = "v1.7.0",
    )
    go_repository(
        name = "com_google_cloud_go_websecurityscanner",
        build_file_proto_mode = "disable",
        importpath = "cloud.google.com/go/websecurityscanner",
        sum = "h1:y7yIFg/h/mO+5Y5aCOtVAnpGUOgqCH5rXQ2Oc8Oq2+g=",
        version = "v1.4.0",
    )
    go_repository(
        name = "com_google_cloud_go_workflows",
        build_file_proto_mode = "disable",
        importpath = "cloud.google.com/go/workflows",
        sum = "h1:7Chpin9p50NTU8Tb7qk+I11U/IwVXmDhEoSsdccvInE=",
        version = "v1.9.0",
    )

    go_repository(
        name = "com_shuralyov_dmitri_gpu_mtl",
        build_file_proto_mode = "disable_global",
        importpath = "dmitri.shuralyov.com/gpu/mtl",
        sum = "h1:VpgP7xuJadIUuKccphEpTJnWhS2jkQyMt6Y7pJCD7fY=",
        version = "v0.0.0-20190408044501-666a987793e9",
    )
    go_repository(
        name = "com_sourcegraph_sourcegraph_appdash",
        build_file_proto_mode = "disable_global",
        importpath = "sourcegraph.com/sourcegraph/appdash",
        sum = "h1:ucqkfpjg9WzSUubAO62csmucvxl4/JeW3F4I4909XkM=",
        version = "v0.0.0-20190731080439-ebfcffb1b5c0",
    )
    go_repository(
        name = "com_sourcegraph_sourcegraph_appdash_data",
        build_file_proto_mode = "disable_global",
        importpath = "sourcegraph.com/sourcegraph/appdash-data",
        sum = "h1:e1sMhtVq9AfcEy8AXNb8eSg6gbzfdpYhoNqnPJa+GzI=",
        version = "v0.0.0-20151005221446-73f23eafcf67",
    )
    go_repository(
        name = "com_stathat_c_consistent",
        build_file_proto_mode = "disable",
        importpath = "stathat.com/c/consistent",
        sum = "h1:ezyc51EGcRPJUxfHGSgJjWzJdj3NiMU9pNfLNGiXV0c=",
        version = "v1.0.0",
    )

    go_repository(
        name = "in_gopkg_alecthomas_kingpin_v2",
        build_file_proto_mode = "disable_global",
        importpath = "gopkg.in/alecthomas/kingpin.v2",
        sum = "h1:jMFz6MfLP0/4fUyZle81rXUoxOBFi19VUFKVDOQfozc=",
        version = "v2.2.6",
    )
    go_repository(
        name = "in_gopkg_check_v1",
        build_file_proto_mode = "disable_global",
        importpath = "gopkg.in/check.v1",
        sum = "h1:Hei/4ADfdWqJk1ZMxUNpqntNwaWcugrBjAiHlqqRiVk=",
        version = "v1.0.0-20201130134442-10cb98267c6c",
    )
    go_repository(
        name = "in_gopkg_errgo_v2",
        build_file_proto_mode = "disable_global",
        importpath = "gopkg.in/errgo.v2",
        sum = "h1:0vLT13EuvQ0hNvakwLuFZ/jYrLp5F3kcWHXdRggjCE8=",
        version = "v2.1.0",
    )
    go_repository(
        name = "in_gopkg_fsnotify_fsnotify_v1",
        build_file_proto_mode = "disable",
        importpath = "gopkg.in/fsnotify/fsnotify.v1",
        sum = "h1:2fkCHbPQZNYRAyRyIV9VX0bpRkxIorlQDiYRmufHnhA=",
        version = "v1.3.1",
    )

    go_repository(
        name = "in_gopkg_fsnotify_v1",
        build_file_proto_mode = "disable_global",
        importpath = "gopkg.in/fsnotify.v1",
        sum = "h1:xOHLXZwVvI9hhs+cLKq5+I5onOuwQLhQwiu63xxlHs4=",
        version = "v1.4.7",
    )
    go_repository(
        name = "in_gopkg_go_playground_assert_v1",
        build_file_proto_mode = "disable_global",
        importpath = "gopkg.in/go-playground/assert.v1",
        sum = "h1:xoYuJVE7KT85PYWrN730RguIQO0ePzVRfFMXadIrXTM=",
        version = "v1.2.1",
    )
    go_repository(
        name = "in_gopkg_go_playground_validator_v8",
        build_file_proto_mode = "disable_global",
        importpath = "gopkg.in/go-playground/validator.v8",
        sum = "h1:lFB4DoMU6B626w8ny76MV7VX6W2VHct2GVOI3xgiMrQ=",
        version = "v8.18.2",
    )
    go_repository(
        name = "in_gopkg_inf_v0",
        build_file_proto_mode = "disable",
        importpath = "gopkg.in/inf.v0",
        sum = "h1:73M5CoZyi3ZLMOyDlQh031Cx6N9NDJ2Vvfl76EDAgDc=",
        version = "v0.9.1",
    )

    go_repository(
        name = "in_gopkg_ini_v1",
        build_file_proto_mode = "disable_global",
        importpath = "gopkg.in/ini.v1",
        sum = "h1:Dgnx+6+nfE+IfzjUEISNeydPJh9AXNNsWbGP9KzCsOA=",
        version = "v1.67.0",
    )
    go_repository(
        name = "in_gopkg_jcmturner_aescts_v1",
        build_file_proto_mode = "disable_global",
        importpath = "gopkg.in/jcmturner/aescts.v1",
        sum = "h1:cVVZBK2b1zY26haWB4vbBiZrfFQnfbTVrE3xZq6hrEw=",
        version = "v1.0.1",
    )
    go_repository(
        name = "in_gopkg_jcmturner_dnsutils_v1",
        build_file_proto_mode = "disable_global",
        importpath = "gopkg.in/jcmturner/dnsutils.v1",
        sum = "h1:cIuC1OLRGZrld+16ZJvvZxVJeKPsvd5eUIvxfoN5hSM=",
        version = "v1.0.1",
    )
    go_repository(
        name = "in_gopkg_jcmturner_goidentity_v3",
        build_file_proto_mode = "disable_global",
        importpath = "gopkg.in/jcmturner/goidentity.v3",
        sum = "h1:1duIyWiTaYvVx3YX2CYtpJbUFd7/UuPYCfgXtQ3VTbI=",
        version = "v3.0.0",
    )
    go_repository(
        name = "in_gopkg_jcmturner_gokrb5_v7",
        build_file_proto_mode = "disable_global",
        importpath = "gopkg.in/jcmturner/gokrb5.v7",
        sum = "h1:0709Jtq/6QXEuWRfAm260XqlpcwL1vxtO1tUE2qK8Z4=",
        version = "v7.3.0",
    )
    go_repository(
        name = "in_gopkg_jcmturner_rpc_v1",
        build_file_proto_mode = "disable_global",
        importpath = "gopkg.in/jcmturner/rpc.v1",
        sum = "h1:QHIUxTX1ISuAv9dD2wJ9HWQVuWDX/Zc0PfeC2tjc4rU=",
        version = "v1.1.0",
    )
    go_repository(
        name = "in_gopkg_mgo_v2",
        build_file_proto_mode = "disable_global",
        importpath = "gopkg.in/mgo.v2",
        sum = "h1:xcEWjVhvbDy+nHP67nPDDpbYrY+ILlfndk4bRioVHaU=",
        version = "v2.0.0-20180705113604-9856a29383ce",
    )
    go_repository(
        name = "in_gopkg_natefinch_lumberjack_v2",
        build_file_proto_mode = "disable_global",
        importpath = "gopkg.in/natefinch/lumberjack.v2",
        sum = "h1:bBRl1b0OH9s/DuPhuXpNl+VtCaJXFZ5/uEFST95x9zc=",
        version = "v2.2.1",
    )
    go_repository(
        name = "in_gopkg_resty_v1",
        build_file_proto_mode = "disable_global",
        importpath = "gopkg.in/resty.v1",
        sum = "h1:CuXP0Pjfw9rOuY6EP+UvtNvt5DSqHpIxILZKT/quCZI=",
        version = "v1.12.0",
    )
    go_repository(
        name = "in_gopkg_tomb_v1",
        build_file_proto_mode = "disable_global",
        importpath = "gopkg.in/tomb.v1",
        sum = "h1:uRGJdciOHaEIrze2W8Q3AKkepLTh2hOroT7a+7czfdQ=",
        version = "v1.0.0-20141024135613-dd632973f1e7",
    )
    go_repository(
        name = "in_gopkg_yaml_v2",
        build_file_proto_mode = "disable_global",
        importpath = "gopkg.in/yaml.v2",
        sum = "h1:D8xgwECY7CYvx+Y2n4sBz93Jn9JRvxdiyyo8CTfuKaY=",
        version = "v2.4.0",
    )
    go_repository(
        name = "in_gopkg_yaml_v3",
        build_file_proto_mode = "disable_global",
        importpath = "gopkg.in/yaml.v3",
        sum = "h1:fxVm/GzAzEWqLHuvctI91KS9hhNmmWOoWu0XTYJS7CA=",
        version = "v3.0.1",
    )
    go_repository(
        name = "io_etcd_go_bbolt",
        build_file_proto_mode = "disable_global",
        importpath = "go.etcd.io/bbolt",
        sum = "h1:/ecaJf0sk1l4l6V4awd65v2C3ILy7MSj+s/x1ADCIMU=",
        version = "v1.3.6",
    )
    go_repository(
        name = "io_etcd_go_etcd",
        build_file_proto_mode = "disable",
        importpath = "go.etcd.io/etcd",
        sum = "h1:fqmtdYQlwZ/vKWSz5amW+a4cnjg23ojz5iL7rjf08Wg=",
        version = "v0.5.0-alpha.5.0.20220915004622-85b640cee793",
    )

    go_repository(
        name = "io_etcd_go_etcd_api_v3",
        build_file_proto_mode = "disable",
        importpath = "go.etcd.io/etcd/api/v3",
        patch_args = ["-p2"],
        patches = [
            "//build/patches:io_etcd_go_etcd_api_v3.patch",
        ],
        sum = "h1:tXok5yLlKyuQ/SXSjtqHc4uzNaMqZi2XsoSPr/LlJXI=",
        version = "v3.5.2",
    )
    go_repository(
        name = "io_etcd_go_etcd_client_pkg_v3",
        build_file_proto_mode = "disable_global",
        importpath = "go.etcd.io/etcd/client/pkg/v3",
        sum = "h1:4hzqQ6hIb3blLyQ8usCU4h3NghkqcsohEQ3o3VetYxE=",
        version = "v3.5.2",
    )
    go_repository(
        name = "io_etcd_go_etcd_client_v2",
        build_file_proto_mode = "disable_global",
        importpath = "go.etcd.io/etcd/client/v2",
        sum = "h1:ymrVwTkefuqA/rPkSW7/B4ApijbPVefRumkY+stNfS0=",
        version = "v2.305.2",
    )
    go_repository(
        name = "io_etcd_go_etcd_client_v3",
        build_file_proto_mode = "disable_global",
        importpath = "go.etcd.io/etcd/client/v3",
        sum = "h1:WdnejrUtQC4nCxK0/dLTMqKOB+U5TP/2Ya0BJL+1otA=",
        version = "v3.5.2",
    )
    go_repository(
        name = "io_etcd_go_etcd_etcdutl_v3",
        build_file_proto_mode = "disable_global",
        importpath = "go.etcd.io/etcd/etcdutl/v3",
        sum = "h1:XDNv2bGD6Ylz3Gb9lIGV/IYLk1bwTvyCIi1EI4hyyqo=",
        version = "v3.5.2",
    )
    go_repository(
        name = "io_etcd_go_etcd_pkg_v3",
        build_file_proto_mode = "disable_global",
        importpath = "go.etcd.io/etcd/pkg/v3",
        sum = "h1:YZUojdoPhOyl5QILYnR8LTUbbNefu/sV4ma+ZMr2tto=",
        version = "v3.5.2",
    )
    go_repository(
        name = "io_etcd_go_etcd_raft_v3",
        build_file_proto_mode = "disable_global",
        importpath = "go.etcd.io/etcd/raft/v3",
        sum = "h1:uCC37qOXqBvKqTGHGyhASsaCsnTuJugl1GvneJNwHWo=",
        version = "v3.5.2",
    )
    go_repository(
        name = "io_etcd_go_etcd_server_v3",
        build_file_proto_mode = "disable_global",
        importpath = "go.etcd.io/etcd/server/v3",
        sum = "h1:B6ytJvS4Fmt8nkjzS2/8POf4tuPhFMluE0lWd4dx/7U=",
        version = "v3.5.2",
    )
    go_repository(
        name = "io_etcd_go_etcd_tests_v3",
        build_file_proto_mode = "disable_global",
        importpath = "go.etcd.io/etcd/tests/v3",
        sum = "h1:uk7/uMGVebpBDl+roivowHt6gJ5Fnqwik3syDkoSKdo=",
        version = "v3.5.2",
    )
    go_repository(
        name = "io_gorm_driver_mysql",
        build_file_proto_mode = "disable",
        importpath = "gorm.io/driver/mysql",
        sum = "h1:mA0XRPjIKi4bkE9nv+NKs6qj6QWOchqUSdWOcpd3x1E=",
        version = "v1.0.6",
    )
    go_repository(
        name = "io_gorm_driver_sqlite",
        build_file_proto_mode = "disable",
        importpath = "gorm.io/driver/sqlite",
        sum = "h1:PDzwYE+sI6De2+mxAneV9Xs11+ZyKV6oxD3wDGkaNvM=",
        version = "v1.1.4",
    )
    go_repository(
        name = "io_gorm_gorm",
        build_file_proto_mode = "disable",
        importpath = "gorm.io/gorm",
        sum = "h1:INieZtn4P2Pw6xPJ8MzT0G4WUOsHq3RhfuDF1M6GW0E=",
        version = "v1.21.9",
    )

    go_repository(
        name = "io_k8s_api",
        build_file_proto_mode = "disable",
        importpath = "k8s.io/api",
        sum = "h1:aBGgKJUM9Hk/3AE8WaZIApnTxG35kbuQba2w+SXqezo=",
        version = "v0.0.0-20190409021203-6e4e0e4f393b",
    )
    go_repository(
        name = "io_k8s_apimachinery",
        build_file_proto_mode = "disable",
        importpath = "k8s.io/apimachinery",
        sum = "h1:Jmdtdt1ZnoGfWWIIik61Z7nKYgO3J+swQJtPYsP9wHA=",
        version = "v0.0.0-20190404173353-6a84e37a896d",
    )
    go_repository(
        name = "io_k8s_client_go",
        build_file_proto_mode = "disable",
        importpath = "k8s.io/client-go",
        sum = "h1:U5Bt+dab9K8qaUmXINrkXO135kA11/i5Kg1RUydgaMQ=",
        version = "v11.0.1-0.20190409021438-1a26190bd76a+incompatible",
    )
    go_repository(
        name = "io_k8s_klog",
        build_file_proto_mode = "disable",
        importpath = "k8s.io/klog",
        sum = "h1:0VPpR+sizsiivjIfIAQH/rl8tan6jvWkS7lU+0di3lE=",
        version = "v0.3.0",
    )
    go_repository(
        name = "io_k8s_klog_v2",
        build_file_proto_mode = "disable",
        importpath = "k8s.io/klog/v2",
        sum = "h1:atnLQ121W371wYYFawwYx1aEY2eUfs4l3J72wtgAwV4=",
        version = "v2.80.1",
    )

    go_repository(
        name = "io_k8s_kube_openapi",
        build_file_proto_mode = "disable",
        importpath = "k8s.io/kube-openapi",
        sum = "h1:tHgpQvrWaYfrnC8G4N0Oszw5HHCsZxKilDi2R7HuCSM=",
        version = "v0.0.0-20180629012420-d83b052f768a",
    )
    go_repository(
        name = "io_k8s_sigs_json",
        build_file_proto_mode = "disable",
        importpath = "sigs.k8s.io/json",
        sum = "h1:iXTIw73aPyC+oRdyqqvVJuloN1p0AC/kzH07hu3NE+k=",
        version = "v0.0.0-20220713155537-f223a00ba0e2",
    )
    go_repository(
        name = "io_k8s_sigs_structured_merge_diff_v4",
        build_file_proto_mode = "disable",
        importpath = "sigs.k8s.io/structured-merge-diff/v4",
        sum = "h1:PRbqxJClWWYMNV1dhaG4NsibJbArud9kFxnAMREiWFE=",
        version = "v4.2.3",
    )

    go_repository(
        name = "io_k8s_sigs_yaml",
        build_file_proto_mode = "disable_global",
        importpath = "sigs.k8s.io/yaml",
        sum = "h1:a2VclLzOGrwOHDiV8EfBGhvjHvP46CtW5j6POvhYGGo=",
        version = "v1.3.0",
    )
    go_repository(
        name = "io_k8s_utils",
        build_file_proto_mode = "disable",
        importpath = "k8s.io/utils",
        sum = "h1:8r+l4bNWjRlsFYlQJnKJ2p7s1YQPj4XyXiJVqDHRx7c=",
        version = "v0.0.0-20190308190857-21c4ce38f2a7",
    )
    go_repository(
        name = "io_moul_zapgorm2",
        build_file_proto_mode = "disable",
        importpath = "moul.io/zapgorm2",
        sum = "h1:qwAlMBYf+qJkJ7PAzJl4oCe6eS6QGiKAXUPeis0+RBE=",
        version = "v1.1.0",
    )

    go_repository(
        name = "io_opencensus_go",
        build_file_proto_mode = "disable_global",
        importpath = "go.opencensus.io",
        replace = "go.opencensus.io",
        sum = "h1:+KpZCwn3HdqM4KgXC+ywfGPIC40XIwj6C5p+6mbC9a8=",
        version = "v0.23.1-0.20220331163232-052120675fac",
    )
    go_repository(
        name = "io_opencensus_go_contrib_exporter_ocagent",
        build_file_proto_mode = "disable",
        importpath = "contrib.go.opencensus.io/exporter/ocagent",
        sum = "h1:jGFvw3l57ViIVEPKKEUXPcLYIXJmQxLUh6ey1eJhwyc=",
        version = "v0.4.12",
    )

    go_repository(
        name = "io_opentelemetry_go_contrib",
        build_file_proto_mode = "disable_global",
        importpath = "go.opentelemetry.io/contrib",
        sum = "h1:ubFQUn0VCZ0gPwIoJfBJVpeBlyRMxu8Mm/huKWYd9p0=",
        version = "v0.20.0",
    )
    go_repository(
        name = "io_opentelemetry_go_contrib_instrumentation_google_golang_org_grpc_otelgrpc",
        build_file_proto_mode = "disable_global",
        importpath = "go.opentelemetry.io/contrib/instrumentation/google.golang.org/grpc/otelgrpc",
        sum = "h1:sO4WKdPAudZGKPcpZT4MJn6JaDmpyLrMPDGGyA1SttE=",
        version = "v0.20.0",
    )
    go_repository(
        name = "io_opentelemetry_go_otel",
        build_file_proto_mode = "disable_global",
        importpath = "go.opentelemetry.io/otel",
        sum = "h1:eaP0Fqu7SXHwvjiqDq83zImeehOHX8doTvU9AwXON8g=",
        version = "v0.20.0",
    )
    go_repository(
        name = "io_opentelemetry_go_otel_exporters_otlp",
        build_file_proto_mode = "disable_global",
        importpath = "go.opentelemetry.io/otel/exporters/otlp",
        sum = "h1:PTNgq9MRmQqqJY0REVbZFvwkYOA85vbdQU/nVfxDyqg=",
        version = "v0.20.0",
    )
    go_repository(
        name = "io_opentelemetry_go_otel_metric",
        build_file_proto_mode = "disable_global",
        importpath = "go.opentelemetry.io/otel/metric",
        sum = "h1:4kzhXFP+btKm4jwxpjIqjs41A7MakRFUS86bqLHTIw8=",
        version = "v0.20.0",
    )
    go_repository(
        name = "io_opentelemetry_go_otel_oteltest",
        build_file_proto_mode = "disable_global",
        importpath = "go.opentelemetry.io/otel/oteltest",
        sum = "h1:HiITxCawalo5vQzdHfKeZurV8x7ljcqAgiWzF6Vaeaw=",
        version = "v0.20.0",
    )
    go_repository(
        name = "io_opentelemetry_go_otel_sdk",
        build_file_proto_mode = "disable_global",
        importpath = "go.opentelemetry.io/otel/sdk",
        sum = "h1:JsxtGXd06J8jrnya7fdI/U/MR6yXA5DtbZy+qoHQlr8=",
        version = "v0.20.0",
    )
    go_repository(
        name = "io_opentelemetry_go_otel_sdk_export_metric",
        build_file_proto_mode = "disable_global",
        importpath = "go.opentelemetry.io/otel/sdk/export/metric",
        sum = "h1:c5VRjxCXdQlx1HjzwGdQHzZaVI82b5EbBgOu2ljD92g=",
        version = "v0.20.0",
    )
    go_repository(
        name = "io_opentelemetry_go_otel_sdk_metric",
        build_file_proto_mode = "disable_global",
        importpath = "go.opentelemetry.io/otel/sdk/metric",
        sum = "h1:7ao1wpzHRVKf0OQ7GIxiQJA6X7DLX9o14gmVon7mMK8=",
        version = "v0.20.0",
    )
    go_repository(
        name = "io_opentelemetry_go_otel_trace",
        build_file_proto_mode = "disable_global",
        importpath = "go.opentelemetry.io/otel/trace",
        sum = "h1:1DL6EXUdcg95gukhuRRvLDO/4X5THh/5dIV52lqtnbw=",
        version = "v0.20.0",
    )
    go_repository(
        name = "io_opentelemetry_go_proto_otlp",
        build_file_proto_mode = "disable_global",
        importpath = "go.opentelemetry.io/proto/otlp",
        sum = "h1:rwOQPCuKAKmwGKq2aVNnYIibI6wnV7EvzgfTCzcdGg8=",
        version = "v0.7.0",
    )
    go_repository(
        name = "io_rsc_binaryregexp",
        build_file_proto_mode = "disable_global",
        importpath = "rsc.io/binaryregexp",
        sum = "h1:HfqmD5MEmC0zvwBuF187nq9mdnXjXsSivRiXN7SmRkE=",
        version = "v0.2.0",
    )
    go_repository(
        name = "io_rsc_pdf",
        build_file_proto_mode = "disable_global",
        importpath = "rsc.io/pdf",
        sum = "h1:k1MczvYDUvJBe93bYd7wrZLLUEcLZAuF824/I4e5Xr4=",
        version = "v0.1.1",
    )
    go_repository(
        name = "io_rsc_quote_v3",
        build_file_proto_mode = "disable_global",
        importpath = "rsc.io/quote/v3",
        sum = "h1:9JKUTTIUgS6kzR9mK1YuGKv6Nl+DijDNIc0ghT58FaY=",
        version = "v3.1.0",
    )
    go_repository(
        name = "io_rsc_sampler",
        build_file_proto_mode = "disable_global",
        importpath = "rsc.io/sampler",
        sum = "h1:7uVkIFmeBqHfdjD+gZwtXXI+RODJ2Wc4O7MPEh/QiW4=",
        version = "v1.3.0",
    )
    go_repository(
        name = "org_golang_google_api",
        build_file_proto_mode = "disable_global",
        importpath = "google.golang.org/api",
        sum = "h1:ffmW0faWCwKkpbbtvlY/K/8fUl+JKvNS5CVzRoyfCv8=",
        version = "v0.106.0",
    )
    go_repository(
        name = "org_golang_google_appengine",
        build_file_proto_mode = "disable_global",
        importpath = "google.golang.org/appengine",
        sum = "h1:FZR1q0exgwxzPzp/aF+VccGrSfxfPpkBqjIIEq3ru6c=",
        version = "v1.6.7",
    )
    go_repository(
        name = "org_golang_google_genproto",
        build_file_proto_mode = "disable_global",
        importpath = "google.golang.org/genproto",
        sum = "h1:vArvWooPH749rNHpBGgVl+U9B9dATjiEhJzcWGlovNs=",
        version = "v0.0.0-20230202175211-008b39050e57",
    )
    go_repository(
        name = "org_golang_google_grpc",
        build_file_proto_mode = "disable_global",
        importpath = "google.golang.org/grpc",
        sum = "h1:pf7sOysg4LdgBqduXveGKrcEwbStiK2rtfghdzlUYDQ=",
        version = "v1.52.3",
    )
    go_repository(
        name = "org_golang_google_grpc_cmd_protoc_gen_go_grpc",
        build_file_proto_mode = "disable_global",
        importpath = "google.golang.org/grpc/cmd/protoc-gen-go-grpc",
        sum = "h1:M1YKkFIboKNieVO5DLUEVzQfGwJD30Nv2jfUgzb5UcE=",
        version = "v1.1.0",
    )
    go_repository(
        name = "org_golang_google_protobuf",
        build_file_proto_mode = "disable_global",
        importpath = "google.golang.org/protobuf",
        sum = "h1:d0NfwRgPtno5B1Wa6L2DAG+KivqkdutMf1UhdNx175w=",
        version = "v1.28.1",
    )
    go_repository(
        name = "org_golang_x_crypto",
        build_file_proto_mode = "disable_global",
        importpath = "golang.org/x/crypto",
        sum = "h1:AvwMYaRytfdeVt3u6mLaxYtErKYjxA2OXjJ1HHq6t3A=",
        version = "v0.7.0",
    )
    go_repository(
        name = "org_golang_x_exp",
        build_file_proto_mode = "disable_global",
        importpath = "golang.org/x/exp",
        sum = "h1:SkwG94eNiiYJhbeDE018Grw09HIN/KB9NlRmZsrzfWs=",
        version = "v0.0.0-20221023144134-a1e5550cf13e",
    )
    go_repository(
        name = "org_golang_x_exp_typeparams",
        build_file_proto_mode = "disable",
        importpath = "golang.org/x/exp/typeparams",
        sum = "h1:6WHiuFL9FNjg8RljAaT7FNUuKDbvMqS1i5cr2OE2sLQ=",
        version = "v0.0.0-20230203172020-98cc5a0785f9",
    )

    go_repository(
        name = "org_golang_x_image",
        build_file_proto_mode = "disable_global",
        importpath = "golang.org/x/image",
        sum = "h1:+qEpEAPhDZ1o0x3tHzZTQDArnOixOzGD9HUJfcg0mb4=",
        version = "v0.0.0-20190802002840-cff245a6509b",
    )
    go_repository(
        name = "org_golang_x_lint",
        build_file_proto_mode = "disable_global",
        importpath = "golang.org/x/lint",
        sum = "h1:VLliZ0d+/avPrXXH+OakdXhpJuEoBZuwh1m2j7U6Iug=",
        version = "v0.0.0-20210508222113-6edffad5e616",
    )
    go_repository(
        name = "org_golang_x_mobile",
        build_file_proto_mode = "disable_global",
        importpath = "golang.org/x/mobile",
        sum = "h1:4+4C/Iv2U4fMZBiMCc98MG1In4gJY5YRhtpDNeDeHWs=",
        version = "v0.0.0-20190719004257-d2bd2a29d028",
    )
    go_repository(
        name = "org_golang_x_mod",
        build_file_proto_mode = "disable_global",
        importpath = "golang.org/x/mod",
        sum = "h1:KENHtAZL2y3NLMYZeHY9DW8HW8V+kQyJsY/V9JlKvCs=",
        version = "v0.9.0",
    )
    go_repository(
        name = "org_golang_x_net",
        build_file_proto_mode = "disable_global",
        importpath = "golang.org/x/net",
        sum = "h1:Zrh2ngAOFYneWTAIAPethzeaQLuHwhuBkuV6ZiRnUaQ=",
        version = "v0.8.0",
    )
    go_repository(
        name = "org_golang_x_oauth2",
        build_file_proto_mode = "disable_global",
        importpath = "golang.org/x/oauth2",
        sum = "h1:Lh8GPgSKBfWSwFvtuWOfeI3aAAnbXTSutYxJiOJFgIw=",
        version = "v0.6.0",
    )
    go_repository(
        name = "org_golang_x_sync",
        build_file_proto_mode = "disable_global",
        importpath = "golang.org/x/sync",
        sum = "h1:wsuoTGHzEhffawBOhz5CYhcrV4IdKZbEyZjBMuTp12o=",
        version = "v0.1.0",
    )
    go_repository(
        name = "org_golang_x_sys",
        build_file_proto_mode = "disable_global",
        importpath = "golang.org/x/sys",
        sum = "h1:MVltZSvRTcU2ljQOhs94SXPftV6DCNnZViHeQps87pQ=",
        version = "v0.6.0",
    )
    go_repository(
        name = "org_golang_x_term",
        build_file_proto_mode = "disable_global",
        importpath = "golang.org/x/term",
        sum = "h1:clScbb1cHjoCkyRbWwBEUZ5H/tIFu5TAXIqaZD0Gcjw=",
        version = "v0.6.0",
    )
    go_repository(
        name = "org_golang_x_text",
        build_file_proto_mode = "disable_global",
        importpath = "golang.org/x/text",
        sum = "h1:57P1ETyNKtuIjB4SRd15iJxuhj8Gc416Y78H3qgMh68=",
        version = "v0.8.0",
    )
    go_repository(
        name = "org_golang_x_time",
        build_file_proto_mode = "disable_global",
        importpath = "golang.org/x/time",
        sum = "h1:rg5rLMjNzMS1RkNLzCG38eapWhnYLFYXDXj2gOlr8j4=",
        version = "v0.3.0",
    )
    go_repository(
        name = "org_golang_x_tools",
        build_file_proto_mode = "disable_global",
        importpath = "golang.org/x/tools",
        sum = "h1:W4OVu8VVOaIO0yzWMNdepAulS7YfoS3Zabrm8DOXXU4=",
        version = "v0.7.0",
    )
    go_repository(
        name = "org_golang_x_xerrors",
        build_file_proto_mode = "disable_global",
        importpath = "golang.org/x/xerrors",
        sum = "h1:H2TDz8ibqkAF6YGhCdN3jS9O0/s90v0rJh3X/OLHEUk=",
        version = "v0.0.0-20220907171357-04be3eba64a2",
    )
    go_repository(
        name = "org_gonum_v1_gonum",
        build_file_proto_mode = "disable_global",
        importpath = "gonum.org/v1/gonum",
        sum = "h1:CCXrcPKiGGotvnN6jfUsKk4rRqm7q09/YbKb5xCEvtM=",
        version = "v0.8.2",
    )
    go_repository(
        name = "org_gonum_v1_netlib",
        build_file_proto_mode = "disable_global",
        importpath = "gonum.org/v1/netlib",
        sum = "h1:OE9mWmgKkjJyEmDAAtGMPjXu+YNeGvK9VTSHY6+Qihc=",
        version = "v0.0.0-20190313105609-8cb42192e0e0",
    )
    go_repository(
        name = "org_gonum_v1_plot",
        build_file_proto_mode = "disable_global",
        importpath = "gonum.org/v1/plot",
        sum = "h1:Qh4dB5D/WpoUUp3lSod7qgoyEHbDGPUWjIbnqdqqe1k=",
        version = "v0.0.0-20190515093506-e2840ee46a6b",
    )
    go_repository(
        name = "org_modernc_fileutil",
        build_file_proto_mode = "disable_global",
        importpath = "modernc.org/fileutil",
        sum = "h1:Z1AFLZwl6BO8A5NldQg/xTSjGLetp+1Ubvl4alfGx8w=",
        version = "v1.0.0",
    )
    go_repository(
        name = "org_modernc_golex",
        build_file_proto_mode = "disable_global",
        importpath = "modernc.org/golex",
        sum = "h1:EYKY1a3wStt0RzHaH8mdSRNg78Ub0OHxYfCRWw35YtM=",
        version = "v1.0.1",
    )
    go_repository(
        name = "org_modernc_lex",
        build_file_proto_mode = "disable_global",
        importpath = "modernc.org/lex",
        sum = "h1:w0dxp18i1q+aSE7GkepvwzvVWTLoCIQ2oDgTFAV2JZU=",
        version = "v1.0.0",
    )
    go_repository(
        name = "org_modernc_lexer",
        build_file_proto_mode = "disable_global",
        importpath = "modernc.org/lexer",
        sum = "h1:D2xE6YTaH7aiEC7o/+rbx6qTAEr1uY83peKwkamIdQ0=",
        version = "v1.0.0",
    )
    go_repository(
        name = "org_modernc_mathutil",
        build_file_proto_mode = "disable_global",
        importpath = "modernc.org/mathutil",
        sum = "h1:ij3fYGe8zBF4Vu+g0oT7mB06r8sqGWKuJu1yXeR4by8=",
        version = "v1.4.1",
    )
    go_repository(
        name = "org_modernc_parser",
        build_file_proto_mode = "disable_global",
        importpath = "modernc.org/parser",
        sum = "h1:/qHLDn1ezrcRk9/XbErYp84bPPM4+w0kIDuvMdRk6Vc=",
        version = "v1.0.2",
    )
    go_repository(
        name = "org_modernc_scanner",
        build_file_proto_mode = "disable_global",
        importpath = "modernc.org/scanner",
        sum = "h1:rmWBTztgQKLM2CYx0uTQGhAxgnrILDEOVXJsEq/I4Js=",
        version = "v1.0.1",
    )
    go_repository(
        name = "org_modernc_sortutil",
        build_file_proto_mode = "disable_global",
        importpath = "modernc.org/sortutil",
        sum = "h1:SUTM1sCR0Ldpv7dbB/KCPC2zHHsZ1KrSkhmGmmV22CQ=",
        version = "v1.0.0",
    )
    go_repository(
        name = "org_modernc_strutil",
        build_file_proto_mode = "disable_global",
        importpath = "modernc.org/strutil",
        sum = "h1:+1/yCzZxY2pZwwrsbH+4T7BQMoLQ9QiBshRC9eicYsc=",
        version = "v1.1.0",
    )
    go_repository(
        name = "org_modernc_y",
        build_file_proto_mode = "disable_global",
        importpath = "modernc.org/y",
        sum = "h1:+QT+MtLkwkvLkh3fYQq+YD5vw2s5paVE73jdl5R/Py8=",
        version = "v1.0.1",
    )
    go_repository(
        name = "org_uber_go_atomic",
        build_file_proto_mode = "disable_global",
        importpath = "go.uber.org/atomic",
        sum = "h1:9qC72Qh0+3MqyJbAn8YU5xVq1frD8bn3JtD2oXtafVQ=",
        version = "v1.10.0",
    )
    go_repository(
        name = "org_uber_go_automaxprocs",
        build_file_proto_mode = "disable_global",
        importpath = "go.uber.org/automaxprocs",
        sum = "h1:CpDZl6aOlLhReez+8S3eEotD7Jx0Os++lemPlMULQP0=",
        version = "v1.4.0",
    )
    go_repository(
        name = "org_uber_go_dig",
        build_file_proto_mode = "disable",
        importpath = "go.uber.org/dig",
        sum = "h1:pJTDXKEhRqBI8W7rU7kwT5EgyRZuSMVSFcZolOvKK9U=",
        version = "v1.9.0",
    )
    go_repository(
        name = "org_uber_go_fx",
        build_file_proto_mode = "disable",
        importpath = "go.uber.org/fx",
        sum = "h1:+1+3Cz9M0dFMPy9SW9XUIUHye8bnPUm7q7DroNGWYG4=",
        version = "v1.12.0",
    )

    go_repository(
        name = "org_uber_go_goleak",
        build_file_proto_mode = "disable_global",
        importpath = "go.uber.org/goleak",
        sum = "h1:NBol2c7O1ZokfZ0LEU9K6Whx/KnwvepVetCUhtKja4A=",
        version = "v1.2.1",
    )
    go_repository(
        name = "org_uber_go_multierr",
        build_file_proto_mode = "disable_global",
        importpath = "go.uber.org/multierr",
        sum = "h1:7fIwc/ZtS0q++VgcfqFDxSBZVv/Xo49/SYnDFupUwlI=",
        version = "v1.9.0",
    )
    go_repository(
        name = "org_uber_go_tools",
        build_file_proto_mode = "disable_global",
        importpath = "go.uber.org/tools",
        sum = "h1:0mgffUl7nfd+FpvXMVz4IDEaUSmT1ysygQC7qYo7sG4=",
        version = "v0.0.0-20190618225709-2cfd321de3ee",
    )
    go_repository(
        name = "org_uber_go_zap",
        build_file_proto_mode = "disable_global",
        importpath = "go.uber.org/zap",
        sum = "h1:FiJd5l1UOLj0wCgbSE0rwwXHzEdAZS6hiiSnxJN/D60=",
        version = "v1.24.0",
    )
    go_repository(
        name = "tools_gotest_gotestsum",
        build_file_proto_mode = "disable",
        importpath = "gotest.tools/gotestsum",
        sum = "h1:RwpqwwFKBAa2h+F6pMEGpE707Edld0etUD3GhqqhDNc=",
        version = "v1.7.0",
    )
    go_repository(
        name = "tools_gotest_v3",
        build_file_proto_mode = "disable",
        importpath = "gotest.tools/v3",
        sum = "h1:4AuOwCGf4lLR9u3YOe2awrHygurzhO/HeQ6laiA6Sx0=",
        version = "v3.0.3",
    )<|MERGE_RESOLUTION|>--- conflicted
+++ resolved
@@ -3373,13 +3373,8 @@
         name = "com_github_pingcap_kvproto",
         build_file_proto_mode = "disable_global",
         importpath = "github.com/pingcap/kvproto",
-<<<<<<< HEAD
         sum = "h1:P4MWntrAwXARSLRVgnJ8W2zqIhHWvOSSLK4DjNyiN4A=",
         version = "v0.0.0-20230317010544-b47a4830141f",
-=======
-        sum = "h1:GW25HwXCHjellWh/Q81MEAK6l7oNOD51FrNmiRInnmA=",
-        version = "v0.0.0-20230316070603-a626a05e1c1f",
->>>>>>> 2d28d42a
     )
     go_repository(
         name = "com_github_pingcap_log",
