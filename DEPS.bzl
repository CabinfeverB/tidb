load("@bazel_gazelle//:deps.bzl", "go_repository")

def go_deps():
    go_repository(
        name = "cc_mvdan_gofumpt",
        build_file_proto_mode = "disable",
        importpath = "mvdan.cc/gofumpt",
        sum = "h1:JVf4NN1mIpHogBj7ABpgOyZc65/UUOkKQFkoURsz4MM=",
        version = "v0.4.0",
    )
    go_repository(
        name = "cc_mvdan_interfacer",
        build_file_proto_mode = "disable",
        importpath = "mvdan.cc/interfacer",
        sum = "h1:WX1yoOaKQfddO/mLzdV4wptyWgoH/6hwLs7QHTixo0I=",
        version = "v0.0.0-20180901003855-c20040233aed",
    )
    go_repository(
        name = "cc_mvdan_lint",
        build_file_proto_mode = "disable",
        importpath = "mvdan.cc/lint",
        sum = "h1:DxJ5nJdkhDlLok9K6qO+5290kphDJbHOQO1DFFFTeBo=",
        version = "v0.0.0-20170908181259-adc824a0674b",
    )
    go_repository(
        name = "cc_mvdan_unparam",
        build_file_proto_mode = "disable",
        importpath = "mvdan.cc/unparam",
        sum = "h1:3rvTIIM22r9pvXk+q3swxUQAQOxksVMGK7sml4nG57w=",
        version = "v0.0.0-20221223090309-7455f1af531d",
    )

    go_repository(
        name = "co_honnef_go_tools",
        build_file_proto_mode = "disable_global",
        importpath = "honnef.co/go/tools",
        sum = "h1:o/n5/K5gXqk8Gozvs2cnL0F2S1/g1vcGCAx2vETjITw=",
        version = "v0.4.3",
    )
    go_repository(
        name = "com_4d63_gocheckcompilerdirectives",
        build_file_proto_mode = "disable",
        importpath = "4d63.com/gocheckcompilerdirectives",
        sum = "h1:AHcMYuw56NPjq/2y615IGg2kYkBdTvOaojYCBcRE7MA=",
        version = "v1.2.1",
    )

    go_repository(
        name = "com_4d63_gochecknoglobals",
        build_file_proto_mode = "disable",
        importpath = "4d63.com/gochecknoglobals",
        sum = "h1:1eiorGsgHOFOuoOiJDy2psSrQbRdIHrlge0IJIkUgDc=",
        version = "v0.2.1",
    )
    go_repository(
        name = "com_github_abirdcfly_dupword",
        build_file_proto_mode = "disable",
        importpath = "github.com/Abirdcfly/dupword",
        sum = "h1:z6v8rMETchZXUIuHxYNmlUAuKuB21PeaSymTed16wgU=",
        version = "v0.0.11",
    )

    go_repository(
        name = "com_github_acarl005_stripansi",
        build_file_proto_mode = "disable",
        importpath = "github.com/acarl005/stripansi",
        sum = "h1:licZJFw2RwpHMqeKTCYkitsPqHNxTmd4SNR5r94FGM8=",
        version = "v0.0.0-20180116102854-5a71ef0e047d",
    )

    go_repository(
        name = "com_github_ajg_form",
        build_file_proto_mode = "disable_global",
        importpath = "github.com/ajg/form",
        sum = "h1:t9c7v8JUKu/XxOGBU0yjNpaMloxGEJhUkqFRq0ibGeU=",
        version = "v1.5.1",
    )
    go_repository(
        name = "com_github_ajstarks_svgo",
        build_file_proto_mode = "disable_global",
        importpath = "github.com/ajstarks/svgo",
        sum = "h1:wVe6/Ea46ZMeNkQjjBW6xcqyQA/j5e0D6GytH95g0gQ=",
        version = "v0.0.0-20180226025133-644b8db467af",
    )
    go_repository(
        name = "com_github_alecthomas_kingpin_v2",
        build_file_proto_mode = "disable",
        importpath = "github.com/alecthomas/kingpin/v2",
        sum = "h1:H0aULhgmSzN8xQ3nX1uxtdlTHYoPLu5AhHxWrKI6ocU=",
        version = "v2.3.2",
    )

    go_repository(
        name = "com_github_alecthomas_template",
        build_file_proto_mode = "disable_global",
        importpath = "github.com/alecthomas/template",
        sum = "h1:JYp7IbQjafoB+tBA3gMyHYHrpOtNuDiK/uB5uXxq5wM=",
        version = "v0.0.0-20190718012654-fb15b899a751",
    )
    go_repository(
        name = "com_github_alecthomas_units",
        build_file_proto_mode = "disable_global",
        importpath = "github.com/alecthomas/units",
        sum = "h1:s6gZFSlWYmbqAuRjVTiNNhvNRfY2Wxp9nhfyel4rklc=",
        version = "v0.0.0-20211218093645-b94a6e3cc137",
    )
    go_repository(
        name = "com_github_aleksi_gocov_xml",
        build_file_proto_mode = "disable",
        importpath = "github.com/AlekSi/gocov-xml",
        sum = "h1:4QctJBgXEkbzeKz6PJy6bt3JSPNSN4I2mITYW+eKUoQ=",
        version = "v1.0.0",
    )
    go_repository(
        name = "com_github_alexbrainman_sspi",
        build_file_proto_mode = "disable",
        importpath = "github.com/alexbrainman/sspi",
        sum = "h1:Kk6a4nehpJ3UuJRqlA3JxYxBZEqCeOmATOvrbT4p9RA=",
        version = "v0.0.0-20210105120005-909beea2cc74",
    )

    go_repository(
        name = "com_github_alexkohler_prealloc",
        build_file_proto_mode = "disable",
        importpath = "github.com/alexkohler/prealloc",
        sum = "h1:Hbq0/3fJPQhNkN0dR95AVrr6R7tou91y0uHG5pOcUuw=",
        version = "v1.0.0",
    )
    go_repository(
        name = "com_github_alingse_asasalint",
        build_file_proto_mode = "disable",
        importpath = "github.com/alingse/asasalint",
        sum = "h1:SFwnQXJ49Kx/1GghOFz1XGqHYKp21Kq1nHad/0WQRnw=",
        version = "v0.0.11",
    )

    go_repository(
        name = "com_github_aliyun_alibaba_cloud_sdk_go",
        build_file_proto_mode = "disable",
        importpath = "github.com/aliyun/alibaba-cloud-sdk-go",
        sum = "h1:Q/yk4z/cHUVZfgTqtD09qeYBxHwshQAjVRX73qs8UH0=",
        version = "v1.61.1581",
    )

    go_repository(
        name = "com_github_andreasbriese_bbloom",
        build_file_proto_mode = "disable_global",
        importpath = "github.com/AndreasBriese/bbloom",
        sum = "h1:HD8gA2tkByhMAwYaFAX9w2l7vxvBQ5NMoxDrkhqhtn4=",
        version = "v0.0.0-20190306092124-e2d15f34fcf9",
    )
    go_repository(
        name = "com_github_antihax_optional",
        build_file_proto_mode = "disable_global",
        importpath = "github.com/antihax/optional",
        sum = "h1:xK2lYat7ZLaVVcIuj82J8kIro4V6kDe0AUDFboUCwcg=",
        version = "v1.0.0",
    )
    go_repository(
        name = "com_github_antonboom_errname",
        build_file_proto_mode = "disable",
        importpath = "github.com/Antonboom/errname",
        sum = "h1:BZDX4r3l4TBZxZ2o2LNrlGxSHran4d1u4veZdoORTT4=",
        version = "v0.1.9",
    )
    go_repository(
        name = "com_github_antonboom_nilnil",
        build_file_proto_mode = "disable",
        importpath = "github.com/Antonboom/nilnil",
        sum = "h1:6RTbx3d2mcEu3Zwq9TowQpQMVpP75zugwOtqY1RTtcE=",
        version = "v0.1.3",
    )
    go_repository(
        name = "com_github_apache_skywalking_eyes",
        build_file_proto_mode = "disable",
        importpath = "github.com/apache/skywalking-eyes",
        sum = "h1:O13kdRU6FCEZevfD01mdhTgCZLLfPZIQ0GXZrLl7FpQ=",
        version = "v0.4.0",
    )

    go_repository(
        name = "com_github_apache_thrift",
        build_file_proto_mode = "disable_global",
        importpath = "github.com/apache/thrift",
        sum = "h1:Jz3KVLYY5+JO7rDiX0sAuRGtuv2vG01r17Y9nLMWNUw=",
        version = "v0.13.1-0.20201008052519-daf620915714",
    )
    go_repository(
        name = "com_github_armon_circbuf",
        build_file_proto_mode = "disable_global",
        importpath = "github.com/armon/circbuf",
        sum = "h1:QEF07wC0T1rKkctt1RINW/+RMTVmiwxETico2l3gxJA=",
        version = "v0.0.0-20150827004946-bbbad097214e",
    )
    go_repository(
        name = "com_github_armon_consul_api",
        build_file_proto_mode = "disable_global",
        importpath = "github.com/armon/consul-api",
        sum = "h1:G1bPvciwNyF7IUmKXNt9Ak3m6u9DE1rF+RmtIkBpVdA=",
        version = "v0.0.0-20180202201655-eb2c6b5be1b6",
    )
    go_repository(
        name = "com_github_armon_go_metrics",
        build_file_proto_mode = "disable_global",
        importpath = "github.com/armon/go-metrics",
        sum = "h1:8GUt8eRujhVEGZFFEjBj46YV4rDjvGrNxb0KMWYkL2I=",
        version = "v0.0.0-20180917152333-f0300d1749da",
    )
    go_repository(
        name = "com_github_armon_go_radix",
        build_file_proto_mode = "disable_global",
        importpath = "github.com/armon/go-radix",
        sum = "h1:BUAU3CGlLvorLI26FmByPp2eC2qla6E1Tw+scpcg/to=",
        version = "v0.0.0-20180808171621-7fddfc383310",
    )
    go_repository(
        name = "com_github_armon_go_socks5",
        build_file_proto_mode = "disable",
        importpath = "github.com/armon/go-socks5",
        sum = "h1:0CwZNZbxp69SHPdPJAN/hZIm0C4OItdklCFmMRWYpio=",
        version = "v0.0.0-20160902184237-e75332964ef5",
    )

    go_repository(
        name = "com_github_ashanbrown_forbidigo",
        build_file_proto_mode = "disable",
        importpath = "github.com/ashanbrown/forbidigo",
        sum = "h1:WXhzLjOlnuDYPYQo/eFlcFMi8X/kLfvWLYu6CSoebis=",
        version = "v1.5.1",
    )
    go_repository(
        name = "com_github_ashanbrown_makezero",
        build_file_proto_mode = "disable",
        importpath = "github.com/ashanbrown/makezero",
        sum = "h1:iCQ87C0V0vSyO+M9E/FZYbu65auqH0lnsOkf5FcB28s=",
        version = "v1.1.1",
    )

    go_repository(
        name = "com_github_aws_aws_sdk_go",
        build_file_proto_mode = "disable_global",
        importpath = "github.com/aws/aws-sdk-go",
        sum = "h1:7yDn1dcv4DZFMKpu+2exIH5O6ipNj9qXrKfdMUaIJwY=",
        version = "v1.44.259",
    )
    go_repository(
        name = "com_github_axw_gocov",
        build_file_proto_mode = "disable",
        importpath = "github.com/axw/gocov",
        sum = "h1:YsqYR66hUmilVr23tu8USgnJIJvnwh3n7j5zRn7x4LU=",
        version = "v1.0.0",
    )

    go_repository(
        name = "com_github_aymerick_raymond",
        build_file_proto_mode = "disable_global",
        importpath = "github.com/aymerick/raymond",
        sum = "h1:Ppm0npCCsmuR9oQaBtRuZcmILVE74aXE+AmrJj8L2ns=",
        version = "v2.0.3-0.20180322193309-b565731e1464+incompatible",
    )
    go_repository(
        name = "com_github_azure_azure_sdk_for_go",
        build_file_proto_mode = "disable",
        importpath = "github.com/Azure/azure-sdk-for-go",
        sum = "h1:bch1RS060vGpHpY3zvQDV4rOiRw25J1zmR/B9a76aSA=",
        version = "v23.2.0+incompatible",
    )

    go_repository(
        name = "com_github_azure_azure_sdk_for_go_sdk_azcore",
        build_file_proto_mode = "disable_global",
        importpath = "github.com/Azure/azure-sdk-for-go/sdk/azcore",
        sum = "h1:KQgdWmEOmaJKxaUUZwHAYh12t+b+ZJf8q3friycK1kA=",
        version = "v0.20.0",
    )
    go_repository(
        name = "com_github_azure_azure_sdk_for_go_sdk_azidentity",
        build_file_proto_mode = "disable_global",
        importpath = "github.com/Azure/azure-sdk-for-go/sdk/azidentity",
        sum = "h1:VBvHGLJbaY0+c66NZHdS9cgjHVYSH6DDa0XJMyrblsI=",
        version = "v0.12.0",
    )
    go_repository(
        name = "com_github_azure_azure_sdk_for_go_sdk_internal",
        build_file_proto_mode = "disable_global",
        importpath = "github.com/Azure/azure-sdk-for-go/sdk/internal",
        sum = "h1:BUYIbDf/mMZ8945v3QkG3OuqGVyS4Iek0AOLwdRAYoc=",
        version = "v0.8.1",
    )
    go_repository(
        name = "com_github_azure_azure_sdk_for_go_sdk_storage_azblob",
        build_file_proto_mode = "disable_global",
        importpath = "github.com/Azure/azure-sdk-for-go/sdk/storage/azblob",
        sum = "h1:62Ew5xXg5UCGIXDOM7+y4IL5/6mQJq1nenhBCJAeGX8=",
        version = "v0.2.0",
    )
    go_repository(
        name = "com_github_azure_go_autorest",
        build_file_proto_mode = "disable",
        importpath = "github.com/Azure/go-autorest",
        sum = "h1:Q2feRPMlcfVcqz3pF87PJzkm5lZrL+x6BDtzhODzNJM=",
        version = "v11.2.8+incompatible",
    )
    go_repository(
        name = "com_github_azure_go_ntlmssp",
        build_file_proto_mode = "disable",
        importpath = "github.com/Azure/go-ntlmssp",
        sum = "h1:mFRzDkZVAjdal+s7s0MwaRv9igoPqLRdzOLzw/8Xvq8=",
        version = "v0.0.0-20221128193559-754e69321358",
    )

    go_repository(
        name = "com_github_bazelbuild_buildtools",
        build_file_proto_mode = "disable",
        importpath = "github.com/bazelbuild/buildtools",
        sum = "h1:XmPu4mXICgdGnC5dXGjUGbwUD/kUmS0l5Aop3LaevBM=",
        version = "v0.0.0-20230317132445-9c3c1fc0106e",
    )

    go_repository(
        name = "com_github_benbjohnson_clock",
        build_file_proto_mode = "disable_global",
        importpath = "github.com/benbjohnson/clock",
        sum = "h1:VvXlSJBzZpA/zum6Sj74hxwYI2DIxRWuNIoXAzHZz5o=",
        version = "v1.3.5",
    )
    go_repository(
        name = "com_github_beorn7_perks",
        build_file_proto_mode = "disable_global",
        importpath = "github.com/beorn7/perks",
        sum = "h1:VlbKKnNfV8bJzeqoa4cOKqO6bYr3WgKZxO8Z16+hsOM=",
        version = "v1.0.1",
    )
    go_repository(
        name = "com_github_bgentry_speakeasy",
        build_file_proto_mode = "disable_global",
        importpath = "github.com/bgentry/speakeasy",
        sum = "h1:ByYyxL9InA1OWqxJqqp2A5pYHUrCiAL6K3J+LKSsQkY=",
        version = "v0.1.0",
    )
    go_repository(
        name = "com_github_biogo_store",
        build_file_proto_mode = "disable",
        importpath = "github.com/biogo/store",
        sum = "h1:tYoz1OeRpx3dJZlh9T4dQt4kAndcmpl+VNdzbSgFC/0=",
        version = "v0.0.0-20160505134755-913427a1d5e8",
    )
    go_repository(
        name = "com_github_bitly_go_simplejson",
        build_file_proto_mode = "disable",
        importpath = "github.com/bitly/go-simplejson",
        sum = "h1:6IH+V8/tVMab511d5bn4M7EwGXZf9Hj6i2xSwkNEM+Y=",
        version = "v0.5.0",
    )

    go_repository(
        name = "com_github_bketelsen_crypt",
        build_file_proto_mode = "disable_global",
        importpath = "github.com/bketelsen/crypt",
        sum = "h1:+0HFd5KSZ/mm3JmhmrDukiId5iR6w4+BdFtfSy4yWIc=",
        version = "v0.0.3-0.20200106085610-5cbc8cc4026c",
    )
    go_repository(
        name = "com_github_bkielbasa_cyclop",
        build_file_proto_mode = "disable",
        importpath = "github.com/bkielbasa/cyclop",
        sum = "h1:7Jmnh0yL2DjKfw28p86YTd/B4lRGcNuu12sKE35sM7A=",
        version = "v1.2.0",
    )

    go_repository(
        name = "com_github_blacktear23_go_proxyprotocol",
        build_file_proto_mode = "disable_global",
        importpath = "github.com/blacktear23/go-proxyprotocol",
        sum = "h1:eTt6UMpEnq59NjON49b3Cay8Dm0sCs1nDliwgkyEsRM=",
        version = "v1.0.6",
    )
    go_repository(
        name = "com_github_blizzy78_varnamelen",
        build_file_proto_mode = "disable",
        importpath = "github.com/blizzy78/varnamelen",
        sum = "h1:oqSblyuQvFsW1hbBHh1zfwrKe3kcSj0rnXkKzsQ089M=",
        version = "v0.8.0",
    )
    go_repository(
        name = "com_github_bmatcuk_doublestar_v2",
        build_file_proto_mode = "disable",
        importpath = "github.com/bmatcuk/doublestar/v2",
        sum = "h1:6I6oUiT/sU27eE2OFcWqBhL1SwjyvQuOssxT4a1yidI=",
        version = "v2.0.4",
    )

    go_repository(
        name = "com_github_bombsimon_wsl_v3",
        build_file_proto_mode = "disable",
        importpath = "github.com/bombsimon/wsl/v3",
        sum = "h1:RkSxjT3tmlptwfgEgTgU+KYKLI35p/tviNXNXiL2aNU=",
        version = "v3.4.0",
    )
    go_repository(
        name = "com_github_breeswish_gin_jwt_v2",
        build_file_proto_mode = "disable",
        importpath = "github.com/breeswish/gin-jwt/v2",
        sum = "h1:KLE/YeX+9FNaGVW5MtImRVPhjDpfpgJhvkuYWBmOYbo=",
        version = "v2.6.4-jwt-patch",
    )

    go_repository(
        name = "com_github_breml_bidichk",
        build_file_proto_mode = "disable",
        importpath = "github.com/breml/bidichk",
        sum = "h1:i3yedFWWQ7YzjdZJHnPo9d/xURinSq3OM+gyM43K4/8=",
        version = "v0.2.4",
    )
    go_repository(
        name = "com_github_breml_errchkjson",
        build_file_proto_mode = "disable",
        importpath = "github.com/breml/errchkjson",
        sum = "h1:hlIeXuspTyt8Y/UmP5qy1JocGNR00KQHgfaNtRAjoxQ=",
        version = "v0.3.1",
    )

    go_repository(
        name = "com_github_burntsushi_toml",
        build_file_proto_mode = "disable_global",
        importpath = "github.com/BurntSushi/toml",
        sum = "h1:9F2/+DoOYIOksmaJFPw1tGFy1eDnIJXg+UHjuD8lTak=",
        version = "v1.2.1",
    )
    go_repository(
        name = "com_github_burntsushi_xgb",
        build_file_proto_mode = "disable_global",
        importpath = "github.com/BurntSushi/xgb",
        sum = "h1:1BDTz0u9nC3//pOCMdNH+CiXJVYJh5UQNCOBG7jbELc=",
        version = "v0.0.0-20160522181843-27f122750802",
    )
    go_repository(
        name = "com_github_butuzov_ireturn",
        build_file_proto_mode = "disable",
        importpath = "github.com/butuzov/ireturn",
        sum = "h1:QvrO2QF2+/Cx1WA/vETCIYBKtRjc30vesdoPUNo1EbY=",
        version = "v0.1.1",
    )
    go_repository(
        name = "com_github_butuzov_mirror",
        build_file_proto_mode = "disable",
        importpath = "github.com/butuzov/mirror",
        sum = "h1:AOFqNeGL+3znnsBptNI4PNKT1IpzTD+95vY7bsMM1pg=",
        version = "v0.1.2",
    )

    go_repository(
        name = "com_github_cakturk_go_netstat",
        build_file_proto_mode = "disable",
        importpath = "github.com/cakturk/go-netstat",
        sum = "h1:BjkPE3785EwPhhyuFkbINB+2a1xATwk8SNDWnJiD41g=",
        version = "v0.0.0-20200220111822-e5b49efee7a5",
    )

    go_repository(
        name = "com_github_carlmjohnson_flagext",
        build_file_proto_mode = "disable_global",
        importpath = "github.com/carlmjohnson/flagext",
        sum = "h1:/c4uK3ie786Z7caXLcIMvePNSSiH3bQVGDvmGLMme60=",
        version = "v0.21.0",
    )
    go_repository(
        name = "com_github_cenk_backoff",
        build_file_proto_mode = "disable",
        importpath = "github.com/cenk/backoff",
        sum = "h1:7vXVw3g7XE+Vnj0A9TmFGtMeP4oZQ5ZzpPvKhLFa80E=",
        version = "v2.0.0+incompatible",
    )
    go_repository(
        name = "com_github_cenkalti_backoff_v4",
        build_file_proto_mode = "disable",
        importpath = "github.com/cenkalti/backoff/v4",
        sum = "h1:JIufpQLbh4DkbQoii76ItQIUFzevQSqOLZca4eamEDs=",
        version = "v4.0.2",
    )

    go_repository(
        name = "com_github_census_instrumentation_opencensus_proto",
        build_file_proto_mode = "disable_global",
        importpath = "github.com/census-instrumentation/opencensus-proto",
        sum = "h1:iKLQ0xPNFxR/2hzXZMrBo8f1j86j5WHzznCCQxV/b8g=",
        version = "v0.4.1",
    )
    go_repository(
        name = "com_github_certifi_gocertifi",
        build_file_proto_mode = "disable_global",
        importpath = "github.com/certifi/gocertifi",
        sum = "h1:uH66TXeswKn5PW5zdZ39xEwfS9an067BirqA+P4QaLI=",
        version = "v0.0.0-20200922220541-2c3bb06c6054",
    )
    go_repository(
        name = "com_github_cespare_xxhash",
        build_file_proto_mode = "disable_global",
        importpath = "github.com/cespare/xxhash",
        sum = "h1:a6HrQnmkObjyL+Gs60czilIUGqrzKutQD6XZog3p+ko=",
        version = "v1.1.0",
    )
    go_repository(
        name = "com_github_cespare_xxhash_v2",
        build_file_proto_mode = "disable_global",
        importpath = "github.com/cespare/xxhash/v2",
        sum = "h1:DC2CZ1Ep5Y4k3ZQ899DldepgrayRUGE6BBZ/cd9Cj44=",
        version = "v2.2.0",
    )
    go_repository(
        name = "com_github_charithe_durationcheck",
        build_file_proto_mode = "disable",
        importpath = "github.com/charithe/durationcheck",
        sum = "h1:wgw73BiocdBDQPik+zcEoBG/ob8uyBHf2iyoHGPf5w4=",
        version = "v0.0.10",
    )
    go_repository(
        name = "com_github_chavacava_garif",
        build_file_proto_mode = "disable",
        importpath = "github.com/chavacava/garif",
        sum = "h1:1uGdlpQT0irrGcFFOUuitqSCE6BjttfHd+k3k9OQ0fg=",
        version = "v0.0.0-20230519080132-4752330f72df",
    )

    go_repository(
        name = "com_github_cheggaaa_pb_v3",
        build_file_proto_mode = "disable_global",
        importpath = "github.com/cheggaaa/pb/v3",
        sum = "h1:bC8oemdChbke2FHIIGy9mn4DPJ2caZYQnfbRqwmdCoA=",
        version = "v3.0.8",
    )
    go_repository(
        name = "com_github_cheynewallace_tabby",
        build_file_proto_mode = "disable_global",
        importpath = "github.com/cheynewallace/tabby",
        sum = "h1:JvUR8waht4Y0S3JF17G6Vhyt+FRhnqVCkk8l4YrOU54=",
        version = "v1.1.1",
    )
    go_repository(
        name = "com_github_chzyer_logex",
        build_file_proto_mode = "disable_global",
        importpath = "github.com/chzyer/logex",
        sum = "h1:Swpa1K6QvQznwJRcfTfQJmTE72DqScAa40E+fbHEXEE=",
        version = "v1.1.10",
    )
    go_repository(
        name = "com_github_chzyer_readline",
        build_file_proto_mode = "disable_global",
        importpath = "github.com/chzyer/readline",
        sum = "h1:fY5BOSpyZCqRo5OhCuC+XN+r/bBCmeuuJtjz+bCNIf8=",
        version = "v0.0.0-20180603132655-2972be24d48e",
    )
    go_repository(
        name = "com_github_chzyer_test",
        build_file_proto_mode = "disable_global",
        importpath = "github.com/chzyer/test",
        sum = "h1:q763qf9huN11kDQavWsoZXJNW3xEE4JJyHa5Q25/sd8=",
        version = "v0.0.0-20180213035817-a1ea475d72b1",
    )
    go_repository(
        name = "com_github_client9_misspell",
        build_file_proto_mode = "disable_global",
        importpath = "github.com/client9/misspell",
        sum = "h1:ta993UF76GwbvJcIo3Y68y/M3WxlpEHPWIGDkJYwzJI=",
        version = "v0.3.4",
    )
    go_repository(
        name = "com_github_cloudfoundry_gosigar",
        build_file_proto_mode = "disable",
        importpath = "github.com/cloudfoundry/gosigar",
        sum = "h1:gIc08FbB3QPb+nAQhINIK/qhf5REKkY0FTGgRGXkcVc=",
        version = "v1.3.6",
    )

    go_repository(
        name = "com_github_cloudykit_fastprinter",
        build_file_proto_mode = "disable_global",
        importpath = "github.com/CloudyKit/fastprinter",
        sum = "h1:3SgJcK9l5uPdBC/X17wanyJAMxM33+4ZhEIV96MIH8U=",
        version = "v0.0.0-20170127035650-74b38d55f37a",
    )
    go_repository(
        name = "com_github_cloudykit_jet",
        build_file_proto_mode = "disable_global",
        importpath = "github.com/CloudyKit/jet",
        sum = "h1:rZgFj+Gtf3NMi/U5FvCvhzaxzW/TaPYgUYx3bAPz9DE=",
        version = "v2.1.3-0.20180809161101-62edd43e4f88+incompatible",
    )
    go_repository(
        name = "com_github_cncf_udpa_go",
        build_file_proto_mode = "disable_global",
        importpath = "github.com/cncf/udpa/go",
        sum = "h1:QQ3GSy+MqSHxm/d8nCtnAiZdYFd45cYZPs8vOOIYKfk=",
        version = "v0.0.0-20220112060539-c52dc94e7fbe",
    )
    go_repository(
        name = "com_github_cncf_xds_go",
        build_file_proto_mode = "disable_global",
        importpath = "github.com/cncf/xds/go",
        sum = "h1:ACGZRIr7HsgBKHsueQ1yM4WaVaXh21ynwqsF8M8tXhA=",
        version = "v0.0.0-20230105202645-06c439db220b",
    )
    go_repository(
        name = "com_github_cockroachdb_apd",
        build_file_proto_mode = "disable",
        importpath = "github.com/cockroachdb/apd",
        sum = "h1:3LFP3629v+1aKXU5Q37mxmRxX/pIu1nijXydLShEq5I=",
        version = "v1.1.0",
    )
    go_repository(
        name = "com_github_cockroachdb_cmux",
        build_file_proto_mode = "disable",
        importpath = "github.com/cockroachdb/cmux",
        sum = "h1:dzj1/xcivGjNPwwifh/dWTczkwcuqsXXFHY1X/TZMtw=",
        version = "v0.0.0-20170110192607-30d10be49292",
    )
    go_repository(
        name = "com_github_cockroachdb_cockroach",
        build_file_proto_mode = "disable",
        importpath = "github.com/cockroachdb/cockroach",
        sum = "h1:0FHGBrsIyDci8tF7zujQkHdMTJdCTSIV9esrni2fKQI=",
        version = "v0.0.0-20170608034007-84bc9597164f",
    )
    go_repository(
        name = "com_github_cockroachdb_cockroach_go",
        build_file_proto_mode = "disable",
        importpath = "github.com/cockroachdb/cockroach-go",
        sum = "h1:2zRrJWIt/f9c9HhNHAgrRgq0San5gRRUJTBXLkchal0=",
        version = "v0.0.0-20181001143604-e0a95dfd547c",
    )

    go_repository(
        name = "com_github_cockroachdb_datadriven",
        build_file_proto_mode = "disable_global",
        importpath = "github.com/cockroachdb/datadriven",
        sum = "h1:uhZrAfEayBecH2w2tZmhe20HJ7hDvrrA4x2Bg9YdZKM=",
        version = "v1.0.0",
    )
    go_repository(
        name = "com_github_cockroachdb_errors",
        build_file_proto_mode = "disable_global",
        importpath = "github.com/cockroachdb/errors",
        sum = "h1:A5+txlVZfOqFBDa4mGz2bUWSp0aHElvHX2bKkdbQu+Y=",
        version = "v1.8.1",
    )
    go_repository(
        name = "com_github_cockroachdb_logtags",
        build_file_proto_mode = "disable_global",
        importpath = "github.com/cockroachdb/logtags",
        sum = "h1:o/kfcElHqOiXqcou5a3rIlMc7oJbMQkeLk0VQJ7zgqY=",
        version = "v0.0.0-20190617123548-eb05cc24525f",
    )
    go_repository(
        name = "com_github_cockroachdb_pebble",
        build_file_proto_mode = "disable_global",
        importpath = "github.com/cockroachdb/pebble",
        sum = "h1:Igd6YmtOZ77EgLAIaE9+mHl7+sAKaZ5m4iMI0Dz/J2A=",
        version = "v0.0.0-20210719141320-8c3bd06debb5",
    )
    go_repository(
        name = "com_github_cockroachdb_redact",
        build_file_proto_mode = "disable_global",
        importpath = "github.com/cockroachdb/redact",
        sum = "h1:8QG/764wK+vmEYoOlfobpe12EQcS81ukx/a4hdVMxNw=",
        version = "v1.0.8",
    )
    go_repository(
        name = "com_github_cockroachdb_sentry_go",
        build_file_proto_mode = "disable_global",
        importpath = "github.com/cockroachdb/sentry-go",
        sum = "h1:IKgmqgMQlVJIZj19CdocBeSfSaiCbEBZGKODaixqtHM=",
        version = "v0.6.1-cockroachdb.2",
    )
    go_repository(
        name = "com_github_codahale_hdrhistogram",
        build_file_proto_mode = "disable_global",
        importpath = "github.com/codahale/hdrhistogram",
        sum = "h1:qMd81Ts1T2OTKmB4acZcyKaMtRnY5Y44NuXGX2GFJ1w=",
        version = "v0.0.0-20161010025455-3a0bb77429bd",
    )
    go_repository(
        name = "com_github_codegangsta_inject",
        build_file_proto_mode = "disable_global",
        importpath = "github.com/codegangsta/inject",
        sum = "h1:sDMmm+q/3+BukdIpxwO365v/Rbspp2Nt5XntgQRXq8Q=",
        version = "v0.0.0-20150114235600-33e0aa1cb7c0",
    )
    go_repository(
        name = "com_github_colinmarc_hdfs_v2",
        build_file_proto_mode = "disable_global",
        importpath = "github.com/colinmarc/hdfs/v2",
        sum = "h1:x0hw/m+o3UE20Scso/KCkvYNc9Di39TBlCfGMkJ1/a0=",
        version = "v2.1.1",
    )
    go_repository(
        name = "com_github_coocood_bbloom",
        build_file_proto_mode = "disable_global",
        importpath = "github.com/coocood/bbloom",
        sum = "h1:W1SHiII3e0jVwvaQFglwu3kS9NLxOeTpvik7MbKCyuQ=",
        version = "v0.0.0-20190830030839-58deb6228d64",
    )
    go_repository(
        name = "com_github_coocood_freecache",
        build_file_proto_mode = "disable_global",
        importpath = "github.com/coocood/freecache",
        sum = "h1:/v1CqMq45NFH9mp/Pt142reundeBM0dVUD3osQBeu/U=",
        version = "v1.2.1",
    )
    go_repository(
        name = "com_github_coocood_rtutil",
        build_file_proto_mode = "disable_global",
        importpath = "github.com/coocood/rtutil",
        sum = "h1:NnLfQ77q0G4k2Of2c1ceQ0ec6MkLQyDp+IGdVM0D8XM=",
        version = "v0.0.0-20190304133409-c84515f646f2",
    )
    go_repository(
        name = "com_github_coreos_bbolt",
        build_file_proto_mode = "disable_global",
        importpath = "github.com/coreos/bbolt",
        sum = "h1:wZwiHHUieZCquLkDL0B8UhzreNWsPHooDAG3q34zk0s=",
        version = "v1.3.2",
    )
    go_repository(
        name = "com_github_coreos_etcd",
        build_file_proto_mode = "disable_global",
        importpath = "github.com/coreos/etcd",
        sum = "h1:8F3hqu9fGYLBifCmRCJsicFqDx/D68Rt3q1JMazcgBQ=",
        version = "v3.3.13+incompatible",
    )
    go_repository(
        name = "com_github_coreos_go_etcd",
        build_file_proto_mode = "disable_global",
        importpath = "github.com/coreos/go-etcd",
        sum = "h1:bXhRBIXoTm9BYHS3gE0TtQuyNZyeEMux2sDi4oo5YOo=",
        version = "v2.0.0+incompatible",
    )
    go_repository(
        name = "com_github_coreos_go_semver",
        build_file_proto_mode = "disable_global",
        importpath = "github.com/coreos/go-semver",
        sum = "h1:wkHLiw0WNATZnSG7epLsujiMCgPAc9xhjJ4tgnAxmfM=",
        version = "v0.3.0",
    )
    go_repository(
        name = "com_github_coreos_go_systemd",
        build_file_proto_mode = "disable_global",
        importpath = "github.com/coreos/go-systemd",
        sum = "h1:Wf6HqHfScWJN9/ZjdUKyjop4mf3Qdd+1TvvltAvM3m8=",
        version = "v0.0.0-20190321100706-95778dfbb74e",
    )
    go_repository(
        name = "com_github_coreos_go_systemd_v22",
        build_file_proto_mode = "disable_global",
        importpath = "github.com/coreos/go-systemd/v22",
        sum = "h1:D9/bQk5vlXQFZ6Kwuu6zaiXJ9oTPe68++AzAJc1DzSI=",
        version = "v22.3.2",
    )
    go_repository(
        name = "com_github_coreos_pkg",
        build_file_proto_mode = "disable_global",
        importpath = "github.com/coreos/pkg",
        sum = "h1:lBNOc5arjvs8E5mO2tbpBpLoyyu8B6e44T7hJy6potg=",
        version = "v0.0.0-20180928190104-399ea9e2e55f",
    )
    go_repository(
        name = "com_github_cpuguy83_go_md2man",
        build_file_proto_mode = "disable_global",
        importpath = "github.com/cpuguy83/go-md2man",
        sum = "h1:BSKMNlYxDvnunlTymqtgONjNnaRV1sTpcovwwjF22jk=",
        version = "v1.0.10",
    )
    go_repository(
        name = "com_github_cpuguy83_go_md2man_v2",
        build_file_proto_mode = "disable_global",
        importpath = "github.com/cpuguy83/go-md2man/v2",
        sum = "h1:p1EgwI/C7NhT0JmVkwCD2ZBK8j4aeHQX2pMHHBfMQ6w=",
        version = "v2.0.2",
    )
    go_repository(
        name = "com_github_creack_pty",
        build_file_proto_mode = "disable_global",
        importpath = "github.com/creack/pty",
        sum = "h1:07n33Z8lZxZ2qwegKbObQohDhXDQxiMMz1NOUGYlesw=",
        version = "v1.1.11",
    )
    go_repository(
        name = "com_github_curioswitch_go_reassign",
        build_file_proto_mode = "disable",
        importpath = "github.com/curioswitch/go-reassign",
        sum = "h1:G9UZyOcpk/d7Gd6mqYgd8XYWFMw/znxwGDUstnC9DIo=",
        version = "v0.2.0",
    )

    go_repository(
        name = "com_github_cznic_mathutil",
        build_file_proto_mode = "disable_global",
        importpath = "github.com/cznic/mathutil",
        sum = "h1:iwZdTE0PVqJCos1vaoKsclOGD3ADKpshg3SRtYBbwso=",
        version = "v0.0.0-20181122101859-297441e03548",
    )
    go_repository(
        name = "com_github_cznic_sortutil",
        build_file_proto_mode = "disable_global",
        importpath = "github.com/cznic/sortutil",
        sum = "h1:LpMLYGyy67BoAFGda1NeOBQwqlv7nUXpm+rIVHGxZZ4=",
        version = "v0.0.0-20181122101858-f5f958428db8",
    )
    go_repository(
        name = "com_github_cznic_strutil",
        build_file_proto_mode = "disable_global",
        importpath = "github.com/cznic/strutil",
        sum = "h1:MZRmHqDBd0vxNwenEbKSQqRVT24d3C05ft8kduSwlqM=",
        version = "v0.0.0-20181122101858-275e90344537",
    )
    go_repository(
        name = "com_github_daixiang0_gci",
        build_file_proto_mode = "disable",
        importpath = "github.com/daixiang0/gci",
        sum = "h1:eheNA3ljF6SxnPD/vE4lCBusVHmV3Rs3dkKvFrJ7MR0=",
        version = "v0.10.1",
    )

    go_repository(
        name = "com_github_danjacques_gofslock",
        build_file_proto_mode = "disable_global",
        importpath = "github.com/danjacques/gofslock",
        sum = "h1:X6mKGhCFOxrKeeHAjv/3UvT6e5RRxW6wRdlqlV6/H4w=",
        version = "v0.0.0-20191023191349-0a45f885bc37",
    )
    go_repository(
        name = "com_github_data_dog_go_sqlmock",
        build_file_proto_mode = "disable_global",
        importpath = "github.com/DATA-DOG/go-sqlmock",
        sum = "h1:Shsta01QNfFxHCfpW6YH2STWB0MudeXXEWMr20OEh60=",
        version = "v1.5.0",
    )
    go_repository(
        name = "com_github_datadog_zstd",
        build_file_proto_mode = "disable_global",
        importpath = "github.com/DataDog/zstd",
        sum = "h1:EndNeuB0l9syBZhut0wns3gV1hL8zX8LIu6ZiVHWLIQ=",
        version = "v1.4.5",
    )
    go_repository(
        name = "com_github_davecgh_go_spew",
        build_file_proto_mode = "disable_global",
        importpath = "github.com/davecgh/go-spew",
        sum = "h1:vj9j/u1bqnvCEfJOwUhtlOARqs3+rkHYY13jYWTU97c=",
        version = "v1.1.1",
    )
    go_repository(
        name = "com_github_decred_dcrd_crypto_blake256",
        build_file_proto_mode = "disable",
        importpath = "github.com/decred/dcrd/crypto/blake256",
        sum = "h1:/8DMNYp9SGi5f0w7uCm6d6M4OU2rGFK09Y2A4Xv7EE0=",
        version = "v1.0.0",
    )
    go_repository(
        name = "com_github_decred_dcrd_dcrec_secp256k1_v4",
        build_file_proto_mode = "disable",
        importpath = "github.com/decred/dcrd/dcrec/secp256k1/v4",
        sum = "h1:HbphB4TFFXpv7MNrT52FGrrgVXF1owhMVTHFZIlnvd4=",
        version = "v4.1.0",
    )

    go_repository(
        name = "com_github_denis_tingaikin_go_header",
        build_file_proto_mode = "disable",
        importpath = "github.com/denis-tingaikin/go-header",
        sum = "h1:tEaZKAlqql6SKCY++utLmkPLd6K8IBM20Ha7UVm+mtU=",
        version = "v0.4.3",
    )

    go_repository(
        name = "com_github_dgraph_io_badger",
        build_file_proto_mode = "disable_global",
        importpath = "github.com/dgraph-io/badger",
        sum = "h1:DshxFxZWXUcO0xX476VJC07Xsr6ZCBVRHKZ93Oh7Evo=",
        version = "v1.6.0",
    )
    go_repository(
        name = "com_github_dgraph_io_ristretto",
        build_file_proto_mode = "disable_global",
        importpath = "github.com/dgraph-io/ristretto",
        sum = "h1:6CWw5tJNgpegArSHpNHJKldNeq03FQCwYvfMVWajOK8=",
        version = "v0.1.1",
    )
    go_repository(
        name = "com_github_dgrijalva_jwt_go",
        build_file_proto_mode = "disable_global",
        importpath = "github.com/dgrijalva/jwt-go",
        replace = "github.com/form3tech-oss/jwt-go",
        sum = "h1:0sWoh2EtO7UrQdNTAN+hnU3QXa4AoivplyPLLHkcrLk=",
        version = "v3.2.6-0.20210809144907-32ab6a8243d7+incompatible",
    )
    go_repository(
        name = "com_github_dgryski_go_farm",
        build_file_proto_mode = "disable_global",
        importpath = "github.com/dgryski/go-farm",
        sum = "h1:fAjc9m62+UWV/WAFKLNi6ZS0675eEUC9y3AlwSbQu1Y=",
        version = "v0.0.0-20200201041132-a6ae2369ad13",
    )
    go_repository(
        name = "com_github_dgryski_go_sip13",
        build_file_proto_mode = "disable_global",
        importpath = "github.com/dgryski/go-sip13",
        sum = "h1:RMLoZVzv4GliuWafOuPuQDKSm1SJph7uCRnnS61JAn4=",
        version = "v0.0.0-20181026042036-e10d5fee7954",
    )
    go_repository(
        name = "com_github_djarvur_go_err113",
        build_file_proto_mode = "disable",
        importpath = "github.com/Djarvur/go-err113",
        sum = "h1:sHglBQTwgx+rWPdisA5ynNEsoARbiCBOyGcJM4/OzsM=",
        version = "v0.0.0-20210108212216-aea10b59be24",
    )

    go_repository(
        name = "com_github_dnaeon_go_vcr",
        build_file_proto_mode = "disable_global",
        importpath = "github.com/dnaeon/go-vcr",
        sum = "h1:zHCHvJYTMh1N7xnV7zf1m1GPBF9Ad0Jk/whtQ1663qI=",
        version = "v1.2.0",
    )
    go_repository(
        name = "com_github_dnephin_pflag",
        build_file_proto_mode = "disable",
        importpath = "github.com/dnephin/pflag",
        sum = "h1:oxONGlWxhmUct0YzKTgrpQv9AUA1wtPBn7zuSjJqptk=",
        version = "v1.0.7",
    )

    go_repository(
        name = "com_github_docker_go_units",
        build_file_proto_mode = "disable_global",
        importpath = "github.com/docker/go-units",
        sum = "h1:3uh0PgVws3nIA0Q+MwDC8yjEPf9zjRfZZWXZYDct3Tw=",
        version = "v0.4.0",
    )
    go_repository(
        name = "com_github_dustin_go_humanize",
        build_file_proto_mode = "disable_global",
        importpath = "github.com/dustin/go-humanize",
        sum = "h1:VSnTsYCnlFHaM2/igO1h6X3HA71jcobQuxemgkq4zYo=",
        version = "v1.0.0",
    )
    go_repository(
        name = "com_github_eapache_go_resiliency",
        build_file_proto_mode = "disable_global",
        importpath = "github.com/eapache/go-resiliency",
        sum = "h1:v7g92e/KSN71Rq7vSThKaWIq68fL4YHvWyiUKorFR1Q=",
        version = "v1.2.0",
    )
    go_repository(
        name = "com_github_eapache_go_xerial_snappy",
        build_file_proto_mode = "disable_global",
        importpath = "github.com/eapache/go-xerial-snappy",
        sum = "h1:YEetp8/yCZMuEPMUDHG0CW/brkkEp8mzqk2+ODEitlw=",
        version = "v0.0.0-20180814174437-776d5712da21",
    )
    go_repository(
        name = "com_github_eapache_queue",
        build_file_proto_mode = "disable_global",
        importpath = "github.com/eapache/queue",
        sum = "h1:YOEu7KNc61ntiQlcEeUIoDTJ2o8mQznoNvUhiigpIqc=",
        version = "v1.1.0",
    )
    go_repository(
        name = "com_github_eknkc_amber",
        build_file_proto_mode = "disable_global",
        importpath = "github.com/eknkc/amber",
        sum = "h1:clC1lXBpe2kTj2VHdaIu9ajZQe4kcEY9j0NsnDDBZ3o=",
        version = "v0.0.0-20171010120322-cdade1c07385",
    )
    go_repository(
        name = "com_github_elastic_gosigar",
        build_file_proto_mode = "disable",
        importpath = "github.com/elastic/gosigar",
        sum = "h1:Dg80n8cr90OZ7x+bAax/QjoW/XqTI11RmA79ZwIm9/4=",
        version = "v0.14.2",
    )
    go_repository(
        name = "com_github_elazarl_go_bindata_assetfs",
        build_file_proto_mode = "disable",
        importpath = "github.com/elazarl/go-bindata-assetfs",
        sum = "h1:G/bYguwHIzWq9ZoyUQqrjTmJbbYn3j3CKKpKinvZLFk=",
        version = "v1.0.0",
    )
    go_repository(
        name = "com_github_elazarl_goproxy",
        build_file_proto_mode = "disable",
        importpath = "github.com/elazarl/goproxy",
        sum = "h1:yUdfgN0XgIJw7foRItutHYUIhlcKzcSf5vDpdhQAKTc=",
        version = "v0.0.0-20180725130230-947c36da3153",
    )
    go_repository(
        name = "com_github_elliotchance_pie_v2",
        build_file_proto_mode = "disable",
        importpath = "github.com/elliotchance/pie/v2",
        sum = "h1:KEVAAzxYxTyFs4hvebFZVzBdEo3YeMzl2HYDWn+P3F4=",
        version = "v2.1.0",
    )

    go_repository(
        name = "com_github_emirpasic_gods",
        build_file_proto_mode = "disable",
        importpath = "github.com/emirpasic/gods",
        sum = "h1:FXtiHYKDGKCW2KzwZKx0iC0PQmdlorYgdFG9jPXJ1Bc=",
        version = "v1.18.1",
    )

    go_repository(
        name = "com_github_envoyproxy_go_control_plane",
        build_file_proto_mode = "disable_global",
        importpath = "github.com/envoyproxy/go-control-plane",
        sum = "h1:xdCVXxEe0Y3FQith+0cj2irwZudqGYvecuLB1HtdexY=",
        version = "v0.10.3",
    )
    go_repository(
        name = "com_github_envoyproxy_protoc_gen_validate",
        build_file_proto_mode = "disable_global",
        importpath = "github.com/envoyproxy/protoc-gen-validate",
        sum = "h1:PS7VIOgmSVhWUEeZwTe7z7zouA22Cr590PzXKbZHOVY=",
        version = "v0.9.1",
    )
    go_repository(
        name = "com_github_esimonov_ifshort",
        build_file_proto_mode = "disable",
        importpath = "github.com/esimonov/ifshort",
        sum = "h1:6SID4yGWfRae/M7hkVDVVyppy8q/v9OuxNdmjLQStBA=",
        version = "v1.0.4",
    )

    go_repository(
        name = "com_github_etcd_io_bbolt",
        build_file_proto_mode = "disable_global",
        importpath = "github.com/etcd-io/bbolt",
        sum = "h1:gSJmxrs37LgTqR/oyJBWok6k6SvXEUerFTbltIhXkBM=",
        version = "v1.3.3",
    )
    go_repository(
        name = "com_github_etcd_io_gofail",
        build_file_proto_mode = "disable_global",
        importpath = "github.com/etcd-io/gofail",
        sum = "h1:Y2I0lxOttdUKz+hNaIdG3FtjuQrTmwXun1opRV65IZc=",
        version = "v0.0.0-20190801230047-ad7f989257ca",
    )
    go_repository(
        name = "com_github_ettle_strcase",
        build_file_proto_mode = "disable",
        importpath = "github.com/ettle/strcase",
        sum = "h1:htFueZyVeE1XNnMEfbqp5r67qAN/4r6ya1ysq8Q+Zcw=",
        version = "v0.1.1",
    )
    go_repository(
        name = "com_github_evanphx_json_patch",
        build_file_proto_mode = "disable",
        importpath = "github.com/evanphx/json-patch",
        sum = "h1:4onqiflcdA9EOZ4RxV643DvftH5pOlLGNtQ5lPWQu84=",
        version = "v4.12.0+incompatible",
    )
    go_repository(
        name = "com_github_facebookgo_clock",
        build_file_proto_mode = "disable",
        importpath = "github.com/facebookgo/clock",
        sum = "h1:yDWHCSQ40h88yih2JAcL6Ls/kVkSE8GFACTGVnMPruw=",
        version = "v0.0.0-20150410010913-600d898af40a",
    )

    go_repository(
        name = "com_github_fasthttp_contrib_websocket",
        build_file_proto_mode = "disable_global",
        importpath = "github.com/fasthttp-contrib/websocket",
        sum = "h1:DddqAaWDpywytcG8w/qoQ5sAN8X12d3Z3koB0C3Rxsc=",
        version = "v0.0.0-20160511215533-1f3b11f56072",
    )
    go_repository(
        name = "com_github_fatanugraha_noloopclosure",
        build_file_proto_mode = "disable",
        importpath = "github.com/fatanugraha/noloopclosure",
        sum = "h1:AhepjAikNpk50qTZoipHZqeZtnyKT/C2Tk5dGn7nC+A=",
        version = "v0.1.1",
    )

    go_repository(
        name = "com_github_fatih_color",
        build_file_proto_mode = "disable_global",
        importpath = "github.com/fatih/color",
        sum = "h1:kOqh6YHBtK8aywxGerMG2Eq3H6Qgoqeo13Bk2Mv/nBs=",
        version = "v1.15.0",
    )
    go_repository(
        name = "com_github_fatih_structs",
        build_file_proto_mode = "disable_global",
        importpath = "github.com/fatih/structs",
        sum = "h1:Q7juDM0QtcnhCpeyLGQKyg4TOIghuNXrkL32pHAUMxo=",
        version = "v1.1.0",
    )
    go_repository(
        name = "com_github_fatih_structtag",
        build_file_proto_mode = "disable",
        importpath = "github.com/fatih/structtag",
        sum = "h1:/OdNE99OxoI/PqaW/SuSK9uxxT3f/tcSZgon/ssNSx4=",
        version = "v1.2.0",
    )

    go_repository(
        name = "com_github_felixge_httpsnoop",
        build_file_proto_mode = "disable_global",
        importpath = "github.com/felixge/httpsnoop",
        sum = "h1:+nS9g82KMXccJ/wp0zyRW9ZBHFETmMGtkk+2CTTrW4o=",
        version = "v1.0.2",
    )
    go_repository(
        name = "com_github_firefart_nonamedreturns",
        build_file_proto_mode = "disable",
        importpath = "github.com/firefart/nonamedreturns",
        sum = "h1:abzI1p7mAEPYuR4A+VLKn4eNDOycjYo2phmY9sfv40Y=",
        version = "v1.0.4",
    )

    go_repository(
        name = "com_github_flosch_pongo2",
        build_file_proto_mode = "disable_global",
        importpath = "github.com/flosch/pongo2",
        sum = "h1:GY1+t5Dr9OKADM64SYnQjw/w99HMYvQ0A8/JoUkxVmc=",
        version = "v0.0.0-20190707114632-bbf5a6c351f4",
    )
    go_repository(
        name = "com_github_fogleman_gg",
        build_file_proto_mode = "disable_global",
        importpath = "github.com/fogleman/gg",
        sum = "h1:WXb3TSNmHp2vHoCroCIB1foO/yQ36swABL8aOVeDpgg=",
        version = "v1.2.1-0.20190220221249-0403632d5b90",
    )
    go_repository(
        name = "com_github_form3tech_oss_jwt_go",
        build_file_proto_mode = "disable_global",
        importpath = "github.com/form3tech-oss/jwt-go",
        sum = "h1:/l4kBbb4/vGSsdtB5nUe8L7B9mImVMaBPw9L/0TBHU8=",
        version = "v3.2.5+incompatible",
    )
    go_repository(
        name = "com_github_fortytw2_leaktest",
        build_file_proto_mode = "disable_global",
        importpath = "github.com/fortytw2/leaktest",
        sum = "h1:u8491cBMTQ8ft8aeV+adlcytMZylmA5nnwwkRZjI8vw=",
        version = "v1.3.0",
    )
    go_repository(
        name = "com_github_frankban_quicktest",
        build_file_proto_mode = "disable_global",
        importpath = "github.com/frankban/quicktest",
        sum = "h1:FJKSZTDHjyhriyC81FLQ0LY93eSai0ZyR/ZIkd3ZUKE=",
        version = "v1.14.3",
    )
    go_repository(
        name = "com_github_fsnotify_fsnotify",
        build_file_proto_mode = "disable_global",
        importpath = "github.com/fsnotify/fsnotify",
        sum = "h1:n+5WquG0fcWoWp6xPWfHdbskMCQaFnG6PfBrh1Ky4HY=",
        version = "v1.6.0",
    )
    go_repository(
        name = "com_github_fsouza_fake_gcs_server",
        build_file_proto_mode = "disable_global",
        importpath = "github.com/fsouza/fake-gcs-server",
        sum = "h1:Lw/mrvs45AfCUPVpry6qFkZnZPqe9thpLQHW+ZwHRLs=",
        version = "v1.44.0",
    )
    go_repository(
        name = "com_github_fzipp_gocyclo",
        build_file_proto_mode = "disable_global",
        importpath = "github.com/fzipp/gocyclo",
        sum = "h1:lsblElZG7d3ALtGMx9fmxeTKZaLLpU8mET09yN4BBLo=",
        version = "v0.6.0",
    )
    go_repository(
        name = "com_github_gaijinentertainment_go_exhaustruct_v2",
        build_file_proto_mode = "disable",
        importpath = "github.com/GaijinEntertainment/go-exhaustruct/v2",
        sum = "h1:+r1rSv4gvYn0wmRjC8X7IAzX8QezqtFV9m0MUHFJgts=",
        version = "v2.3.0",
    )

    go_repository(
        name = "com_github_gavv_httpexpect",
        build_file_proto_mode = "disable_global",
        importpath = "github.com/gavv/httpexpect",
        sum = "h1:1X9kcRshkSKEjNJJxX9Y9mQ5BRfbxU5kORdjhlA1yX8=",
        version = "v2.0.0+incompatible",
    )
    go_repository(
        name = "com_github_getsentry_raven_go",
        build_file_proto_mode = "disable_global",
        importpath = "github.com/getsentry/raven-go",
        sum = "h1:no+xWJRb5ZI7eE8TWgIq1jLulQiIoLG0IfYxv5JYMGs=",
        version = "v0.2.0",
    )
    go_repository(
        name = "com_github_ghemawat_stream",
        build_file_proto_mode = "disable_global",
        importpath = "github.com/ghemawat/stream",
        sum = "h1:r5GgOLGbza2wVHRzK7aAj6lWZjfbAwiu/RDCVOKjRyM=",
        version = "v0.0.0-20171120220530-696b145b53b9",
    )
    go_repository(
        name = "com_github_ghodss_yaml",
        build_file_proto_mode = "disable_global",
        importpath = "github.com/ghodss/yaml",
        sum = "h1:wQHKEahhL6wmXdzwWG11gIVCkOv05bNOh+Rxn0yngAk=",
        version = "v1.0.0",
    )
    go_repository(
        name = "com_github_gin_contrib_cors",
        build_file_proto_mode = "disable",
        importpath = "github.com/gin-contrib/cors",
        sum = "h1:oJ6gwtUl3lqV0WEIwM/LxPF1QZ5qe2lGWdY2+bz7y0g=",
        version = "v1.4.0",
    )
    go_repository(
        name = "com_github_gin_contrib_gzip",
        build_file_proto_mode = "disable",
        importpath = "github.com/gin-contrib/gzip",
        sum = "h1:ezvKOL6jH+jlzdHNE4h9h8q8uMpDQjyl0NN0Jd7jozc=",
        version = "v0.0.1",
    )

    go_repository(
        name = "com_github_gin_contrib_sse",
        build_file_proto_mode = "disable_global",
        importpath = "github.com/gin-contrib/sse",
        sum = "h1:t8FVkw33L+wilf2QiWkw0UV77qRpcH/JHPKGpKa2E8g=",
        version = "v0.0.0-20190301062529-5545eab6dad3",
    )
    go_repository(
        name = "com_github_gin_gonic_gin",
        build_file_proto_mode = "disable_global",
        importpath = "github.com/gin-gonic/gin",
        sum = "h1:3tMoCCfM7ppqsR0ptz/wi1impNpT7/9wQtMZ8lr1mCQ=",
        version = "v1.4.0",
    )
    go_repository(
        name = "com_github_go_asn1_ber_asn1_ber",
        build_file_proto_mode = "disable",
        importpath = "github.com/go-asn1-ber/asn1-ber",
        sum = "h1:vXT6d/FNDiELJnLb6hGNa309LMsrCoYFvpwHDF0+Y1A=",
        version = "v1.5.4",
    )

    go_repository(
        name = "com_github_go_check_check",
        build_file_proto_mode = "disable_global",
        importpath = "github.com/go-check/check",
        sum = "h1:0gkP6mzaMqkmpcJYCFOLkIBwI7xFExG03bbkOkCvUPI=",
        version = "v0.0.0-20180628173108-788fd7840127",
    )
    go_repository(
        name = "com_github_go_critic_go_critic",
        build_file_proto_mode = "disable",
        importpath = "github.com/go-critic/go-critic",
        sum = "h1:tqbKzB8pqi0NsRZ+1pyU4aweAF7A7QN0Pi4Q02+rYnQ=",
        version = "v0.7.0",
    )
    go_repository(
        name = "com_github_go_echarts_go_echarts",
        build_file_proto_mode = "disable",
        importpath = "github.com/go-echarts/go-echarts",
        sum = "h1:n181E4iXwj4zrU9VYmdM2m8dyhERt2w9k9YhHqdp6A8=",
        version = "v1.0.0",
    )

    go_repository(
        name = "com_github_go_errors_errors",
        build_file_proto_mode = "disable_global",
        importpath = "github.com/go-errors/errors",
        sum = "h1:LUHzmkK3GUKUrL/1gfBUxAHzcev3apQlezX/+O7ma6w=",
        version = "v1.0.1",
    )
    go_repository(
        name = "com_github_go_gl_glfw",
        build_file_proto_mode = "disable_global",
        importpath = "github.com/go-gl/glfw",
        sum = "h1:QbL/5oDUmRBzO9/Z7Seo6zf912W/a6Sr4Eu0G/3Jho0=",
        version = "v0.0.0-20190409004039-e6da0acd62b1",
    )
    go_repository(
        name = "com_github_go_gl_glfw_v3_3_glfw",
        build_file_proto_mode = "disable_global",
        importpath = "github.com/go-gl/glfw/v3.3/glfw",
        sum = "h1:WtGNWLvXpe6ZudgnXrq0barxBImvnnJoMEhXAzcbM0I=",
        version = "v0.0.0-20200222043503-6f7a984d4dc4",
    )
    go_repository(
        name = "com_github_go_ini_ini",
        build_file_proto_mode = "disable",
        importpath = "github.com/go-ini/ini",
        sum = "h1:Mujh4R/dH6YL8bxuISne3xX2+qcQ9p0IxKAP6ExWoUo=",
        version = "v1.25.4",
    )

    go_repository(
        name = "com_github_go_kit_kit",
        build_file_proto_mode = "disable_global",
        importpath = "github.com/go-kit/kit",
        sum = "h1:wDJmvq38kDhkVxi50ni9ykkdUr1PKgqKOoi01fa0Mdk=",
        version = "v0.9.0",
    )
    go_repository(
        name = "com_github_go_kit_log",
        build_file_proto_mode = "disable_global",
        importpath = "github.com/go-kit/log",
        sum = "h1:MRVx0/zhvdseW+Gza6N9rVzU/IVzaeE1SFI4raAhmBU=",
        version = "v0.2.1",
    )
    go_repository(
        name = "com_github_go_ldap_ldap_v3",
        build_file_proto_mode = "disable",
        importpath = "github.com/go-ldap/ldap/v3",
        replace = "github.com/YangKeao/ldap/v3",
        sum = "h1:+OqGGFc2YHFd82aSHmjlILVt1t4JWJjrNIfV8cVEPow=",
        version = "v3.4.5-0.20230421065457-369a3bab1117",
    )

    go_repository(
        name = "com_github_go_logfmt_logfmt",
        build_file_proto_mode = "disable_global",
        importpath = "github.com/go-logfmt/logfmt",
        sum = "h1:otpy5pqBCBZ1ng9RQ0dPu4PN7ba75Y/aA+UpowDyNVA=",
        version = "v0.5.1",
    )
    go_repository(
        name = "com_github_go_logr_logr",
        build_file_proto_mode = "disable",
        importpath = "github.com/go-logr/logr",
        sum = "h1:2DntVwHkVopvECVRSlL5PSo9eG+cAkDCuckLubN+rq0=",
        version = "v1.2.3",
    )

    go_repository(
        name = "com_github_go_martini_martini",
        build_file_proto_mode = "disable_global",
        importpath = "github.com/go-martini/martini",
        sum = "h1:xveKWz2iaueeTaUgdetzel+U7exyigDYBryyVfV/rZk=",
        version = "v0.0.0-20170121215854-22fa46961aab",
    )
    go_repository(
        name = "com_github_go_ole_go_ole",
        build_file_proto_mode = "disable_global",
        importpath = "github.com/go-ole/go-ole",
        sum = "h1:/Fpf6oFPoeFik9ty7siob0G6Ke8QvQEuVcuChpwXzpY=",
        version = "v1.2.6",
    )
    go_repository(
        name = "com_github_go_openapi_jsonpointer",
        build_file_proto_mode = "disable",
        importpath = "github.com/go-openapi/jsonpointer",
        sum = "h1:eCs3fxoIi3Wh6vtgmLTOjdhSpiqphQ+DaPn38N2ZdrE=",
        version = "v0.19.6",
    )
    go_repository(
        name = "com_github_go_openapi_jsonreference",
        build_file_proto_mode = "disable",
        importpath = "github.com/go-openapi/jsonreference",
        sum = "h1:FBLnyygC4/IZZr893oiomc9XaghoveYTrLC1F86HID8=",
        version = "v0.20.1",
    )
    go_repository(
        name = "com_github_go_openapi_spec",
        build_file_proto_mode = "disable",
        importpath = "github.com/go-openapi/spec",
        sum = "h1:O8hJrt0UMnhHcluhIdUgCLRWyM2x7QkBXRvOs7m+O1M=",
        version = "v0.20.4",
    )
    go_repository(
        name = "com_github_go_openapi_swag",
        build_file_proto_mode = "disable",
        importpath = "github.com/go-openapi/swag",
        sum = "h1:yMBqmnQ0gyZvEb/+KzuWZOXgllrXT4SADYbvDaXHv/g=",
        version = "v0.22.3",
    )
    go_repository(
        name = "com_github_go_playground_locales",
        build_file_proto_mode = "disable",
        importpath = "github.com/go-playground/locales",
        sum = "h1:u50s323jtVGugKlcYeyzC0etD1HifMjqmJqb8WugfUU=",
        version = "v0.14.0",
    )
    go_repository(
        name = "com_github_go_playground_universal_translator",
        build_file_proto_mode = "disable",
        importpath = "github.com/go-playground/universal-translator",
        sum = "h1:82dyy6p4OuJq4/CByFNOn/jYrnRPArHwAcmLoJZxyho=",
        version = "v0.18.0",
    )
    go_repository(
        name = "com_github_go_playground_validator_v10",
        build_file_proto_mode = "disable",
        importpath = "github.com/go-playground/validator/v10",
        sum = "h1:I7mrTYv78z8k8VXa/qJlOlEXn/nBh+BF8dHX5nt/dr0=",
        version = "v10.10.0",
    )
    go_repository(
        name = "com_github_go_resty_resty_v2",
        build_file_proto_mode = "disable",
        importpath = "github.com/go-resty/resty/v2",
        sum = "h1:joIR5PNLM2EFqqESUjCMGXrWmXNHEU9CEiK813oKYS4=",
        version = "v2.6.0",
    )

    go_repository(
        name = "com_github_go_sql_driver_mysql",
        build_file_proto_mode = "disable_global",
        importpath = "github.com/go-sql-driver/mysql",
        sum = "h1:lUIinVbN1DY0xBg0eMOzmmtGoHwWBbvnWubQUrtU8EI=",
        version = "v1.7.1",
    )
    go_repository(
        name = "com_github_go_stack_stack",
        build_file_proto_mode = "disable_global",
        importpath = "github.com/go-stack/stack",
        sum = "h1:5SgMzNM5HxrEjV0ww2lTmX6E2Izsfxas4+YHWRs3Lsk=",
        version = "v1.8.0",
    )
    go_repository(
        name = "com_github_go_task_slim_sprig",
        build_file_proto_mode = "disable_global",
        importpath = "github.com/go-task/slim-sprig",
        sum = "h1:p104kn46Q8WdvHunIJ9dAyjPVtrBPhSr3KT2yUst43I=",
        version = "v0.0.0-20210107165309-348f09dbbbc0",
    )
    go_repository(
        name = "com_github_go_toolsmith_astcast",
        build_file_proto_mode = "disable",
        importpath = "github.com/go-toolsmith/astcast",
        sum = "h1:+JN9xZV1A+Re+95pgnMgDboWNVnIMMQXwfBwLRPgSC8=",
        version = "v1.1.0",
    )
    go_repository(
        name = "com_github_go_toolsmith_astcopy",
        build_file_proto_mode = "disable",
        importpath = "github.com/go-toolsmith/astcopy",
        sum = "h1:YGwBN0WM+ekI/6SS6+52zLDEf8Yvp3n2seZITCUBt5s=",
        version = "v1.1.0",
    )
    go_repository(
        name = "com_github_go_toolsmith_astequal",
        build_file_proto_mode = "disable",
        importpath = "github.com/go-toolsmith/astequal",
        sum = "h1:kHKm1AWqClYn15R0K1KKE4RG614D46n+nqUQ06E1dTw=",
        version = "v1.1.0",
    )
    go_repository(
        name = "com_github_go_toolsmith_astfmt",
        build_file_proto_mode = "disable",
        importpath = "github.com/go-toolsmith/astfmt",
        sum = "h1:iJVPDPp6/7AaeLJEruMsBUlOYCmvg0MoCfJprsOmcco=",
        version = "v1.1.0",
    )
    go_repository(
        name = "com_github_go_toolsmith_astp",
        build_file_proto_mode = "disable",
        importpath = "github.com/go-toolsmith/astp",
        sum = "h1:dXPuCl6u2llURjdPLLDxJeZInAeZ0/eZwFJmqZMnpQA=",
        version = "v1.1.0",
    )
    go_repository(
        name = "com_github_go_toolsmith_strparse",
        build_file_proto_mode = "disable",
        importpath = "github.com/go-toolsmith/strparse",
        sum = "h1:GAioeZUK9TGxnLS+qfdqNbA4z0SSm5zVNtCQiyP2Bvw=",
        version = "v1.1.0",
    )
    go_repository(
        name = "com_github_go_toolsmith_typep",
        build_file_proto_mode = "disable",
        importpath = "github.com/go-toolsmith/typep",
        sum = "h1:fIRYDyF+JywLfqzyhdiHzRop/GQDxxNhLGQ6gFUNHus=",
        version = "v1.1.0",
    )
    go_repository(
        name = "com_github_go_xmlfmt_xmlfmt",
        build_file_proto_mode = "disable",
        importpath = "github.com/go-xmlfmt/xmlfmt",
        sum = "h1:Nea7b4icn8s57fTx1M5AI4qQT5HEM3rVUO8MuE6g80U=",
        version = "v1.1.2",
    )
    go_repository(
        name = "com_github_gobwas_glob",
        build_file_proto_mode = "disable",
        importpath = "github.com/gobwas/glob",
        sum = "h1:A4xDbljILXROh+kObIiy5kIaPYD8e96x1tgBhUI5J+Y=",
        version = "v0.2.3",
    )

    go_repository(
        name = "com_github_gobwas_httphead",
        build_file_proto_mode = "disable_global",
        importpath = "github.com/gobwas/httphead",
        sum = "h1:s+21KNqlpePfkah2I+gwHF8xmJWRjooY+5248k6m4A0=",
        version = "v0.0.0-20180130184737-2c6c146eadee",
    )
    go_repository(
        name = "com_github_gobwas_pool",
        build_file_proto_mode = "disable_global",
        importpath = "github.com/gobwas/pool",
        sum = "h1:QEmUOlnSjWtnpRGHF3SauEiOsy82Cup83Vf2LcMlnc8=",
        version = "v0.2.0",
    )
    go_repository(
        name = "com_github_gobwas_ws",
        build_file_proto_mode = "disable_global",
        importpath = "github.com/gobwas/ws",
        sum = "h1:CoAavW/wd/kulfZmSIBt6p24n4j7tHgNVCjsfHVNUbo=",
        version = "v1.0.2",
    )
    go_repository(
        name = "com_github_goccy_go_graphviz",
        build_file_proto_mode = "disable",
        importpath = "github.com/goccy/go-graphviz",
        sum = "h1:s/FMMJ1Joj6La3S5ApO3Jk2cwM4LpXECC2muFx3IPQQ=",
        version = "v0.0.9",
    )

    go_repository(
        name = "com_github_goccy_go_json",
        build_file_proto_mode = "disable",
        importpath = "github.com/goccy/go-json",
        sum = "h1:/pAaQDLHEoCq/5FFmSKBswWmK6H0e8g4159Kc/X/nqk=",
        version = "v0.9.11",
    )

    go_repository(
        name = "com_github_godbus_dbus_v5",
        build_file_proto_mode = "disable_global",
        importpath = "github.com/godbus/dbus/v5",
        sum = "h1:9349emZab16e7zQvpmsbtjc18ykshndd8y2PG3sgJbA=",
        version = "v5.0.4",
    )
    go_repository(
        name = "com_github_gofrs_flock",
        build_file_proto_mode = "disable",
        importpath = "github.com/gofrs/flock",
        sum = "h1:+gYjHKf32LDeiEEFhQaotPbLuUXjY5ZqxKgXy7n59aw=",
        version = "v0.8.1",
    )

    go_repository(
        name = "com_github_gogo_googleapis",
        build_file_proto_mode = "disable_global",
        importpath = "github.com/gogo/googleapis",
        sum = "h1:dR8+Q0uO5S2ZBcs2IH6VBKYwSxPo2vYCYq0ot0mu7xA=",
        version = "v0.0.0-20180223154316-0cd9801be74a",
    )
    go_repository(
        name = "com_github_gogo_protobuf",
        build_file_proto_mode = "disable_global",
        importpath = "github.com/gogo/protobuf",
        sum = "h1:Ov1cvc58UF3b5XjBnZv7+opcTcQFZebYjWzi34vdm4Q=",
        version = "v1.3.2",
    )
    go_repository(
        name = "com_github_gogo_status",
        build_file_proto_mode = "disable_global",
        importpath = "github.com/gogo/status",
        sum = "h1:+eIkrewn5q6b30y+g/BJINVVdi2xH7je5MPJ3ZPK3JA=",
        version = "v1.1.0",
    )
    go_repository(
        name = "com_github_goji_httpauth",
        build_file_proto_mode = "disable",
        importpath = "github.com/goji/httpauth",
        sum = "h1:lBXNCxVENCipq4D1Is42JVOP4eQjlB8TQ6H69Yx5J9Q=",
        version = "v0.0.0-20160601135302-2da839ab0f4d",
    )

    go_repository(
        name = "com_github_golang_freetype",
        build_file_proto_mode = "disable_global",
        importpath = "github.com/golang/freetype",
        sum = "h1:DACJavvAHhabrF08vX0COfcOBJRhZ8lUbR+ZWIs0Y5g=",
        version = "v0.0.0-20170609003504-e2365dfdc4a0",
    )
    go_repository(
        name = "com_github_golang_glog",
        build_file_proto_mode = "disable_global",
        importpath = "github.com/golang/glog",
        sum = "h1:/d3pCKDPWNnvIWe0vVUpNP32qc8U3PDVxySP/y360qE=",
        version = "v1.1.0",
    )
    go_repository(
        name = "com_github_golang_groupcache",
        build_file_proto_mode = "disable_global",
        importpath = "github.com/golang/groupcache",
        sum = "h1:oI5xCqsCo564l8iNU+DwB5epxmsaqB+rhGL0m5jtYqE=",
        version = "v0.0.0-20210331224755-41bb18bfe9da",
    )
    go_repository(
        name = "com_github_golang_jwt_jwt",
        build_file_proto_mode = "disable",
        importpath = "github.com/golang-jwt/jwt",
        sum = "h1:73Z+4BJcrTC+KczS6WvTPvRGOp1WmfEP4Q1lOd9Z/+c=",
        version = "v3.2.1+incompatible",
    )

    go_repository(
        name = "com_github_golang_mock",
        build_file_proto_mode = "disable_global",
        importpath = "github.com/golang/mock",
        sum = "h1:ErTB+efbowRARo13NNdxyJji2egdxLGQhRaY+DUumQc=",
        version = "v1.6.0",
    )
    go_repository(
        name = "com_github_golang_protobuf",
        build_file_proto_mode = "disable_global",
        importpath = "github.com/golang/protobuf",
        patch_args = ["-p1"],
        patches = [
            "//build/patches:com_github_golang_protobuf.patch",
        ],
        sum = "h1:KhyjKVUg7Usr/dYsdSqoFveMYd5ko72D+zANwlG1mmg=",
        version = "v1.5.3",
    )
    go_repository(
        name = "com_github_golang_snappy",
        build_file_proto_mode = "disable_global",
        importpath = "github.com/golang/snappy",
        sum = "h1:yAGX7huGHXlcLOEtBnF4w7FQwA26wojNCwOYAEhLjQM=",
        version = "v0.0.4",
    )
    go_repository(
        name = "com_github_golangci_check",
        build_file_proto_mode = "disable",
        importpath = "github.com/golangci/check",
        sum = "h1:23T5iq8rbUYlhpt5DB4XJkc6BU31uODLD1o1gKvZmD0=",
        version = "v0.0.0-20180506172741-cfe4005ccda2",
    )
    go_repository(
        name = "com_github_golangci_dupl",
        build_file_proto_mode = "disable",
        importpath = "github.com/golangci/dupl",
        sum = "h1:w8hkcTqaFpzKqonE9uMCefW1WDie15eSP/4MssdenaM=",
        version = "v0.0.0-20180902072040-3e9179ac440a",
    )
    go_repository(
        name = "com_github_golangci_go_misc",
        build_file_proto_mode = "disable",
        importpath = "github.com/golangci/go-misc",
        sum = "h1:6RGUuS7EGotKx6J5HIP8ZtyMdiDscjMLfRBSPuzVVeo=",
        version = "v0.0.0-20220329215616-d24fe342adfe",
    )

    go_repository(
        name = "com_github_golangci_gofmt",
        build_file_proto_mode = "disable",
        importpath = "github.com/golangci/gofmt",
        sum = "h1:amWTbTGqOZ71ruzrdA+Nx5WA3tV1N0goTspwmKCQvBY=",
        version = "v0.0.0-20220901101216-f2edd75033f2",
    )
    go_repository(
        name = "com_github_golangci_golangci_lint",
        build_file_proto_mode = "disable",
        importpath = "github.com/golangci/golangci-lint",
        sum = "h1:FrPElUUI5rrHXg1mQ7KxI1MXPAw5lBVskiz7U7a8a1A=",
        version = "v1.52.2",
    )
    go_repository(
        name = "com_github_golangci_gosec",
        build_file_proto_mode = "disable",
        importpath = "github.com/golangci/gosec",
        sum = "h1:Bi7BYmZVg4C+mKGi8LeohcP2GGUl2XJD4xCkJoZSaYc=",
        version = "v0.0.0-20180901114220-8afd9cbb6cfb",
    )
    go_repository(
        name = "com_github_golangci_lint_1",
        build_file_proto_mode = "disable",
        importpath = "github.com/golangci/lint-1",
        sum = "h1:MfyDlzVjl1hoaPzPD4Gpb/QgoRfSBR0jdhwGyAWwMSA=",
        version = "v0.0.0-20191013205115-297bf364a8e0",
    )
    go_repository(
        name = "com_github_golangci_maligned",
        build_file_proto_mode = "disable",
        importpath = "github.com/golangci/maligned",
        sum = "h1:kNY3/svz5T29MYHubXix4aDDuE3RWHkPvopM/EDv/MA=",
        version = "v0.0.0-20180506175553-b1d89398deca",
    )

    go_repository(
        name = "com_github_golangci_misspell",
        build_file_proto_mode = "disable",
        importpath = "github.com/golangci/misspell",
        sum = "h1:KtVB/hTK4bbL/S6bs64rYyk8adjmh1BygbBiaAiX+a0=",
        version = "v0.4.0",
    )

    go_repository(
        name = "com_github_golangci_prealloc",
        build_file_proto_mode = "disable",
        importpath = "github.com/golangci/prealloc",
        sum = "h1:leSNB7iYzLYSSx3J/s5sVf4Drkc68W2wm4Ixh/mr0us=",
        version = "v0.0.0-20180630174525-215b22d4de21",
    )
    go_repository(
        name = "com_github_golangci_revgrep",
        build_file_proto_mode = "disable",
        importpath = "github.com/golangci/revgrep",
        sum = "h1:DIPQnGy2Gv2FSA4B/hh8Q7xx3B7AIDk3DAMeHclH1vQ=",
        version = "v0.0.0-20220804021717-745bb2f7c2e6",
    )
    go_repository(
        name = "com_github_golangci_unconvert",
        build_file_proto_mode = "disable",
        importpath = "github.com/golangci/unconvert",
        sum = "h1:zwtduBRr5SSWhqsYNgcuWO2kFlpdOZbP0+yRjmvPGys=",
        version = "v0.0.0-20180507085042-28b1c447d1f4",
    )

    go_repository(
        name = "com_github_gomodule_redigo",
        build_file_proto_mode = "disable_global",
        importpath = "github.com/gomodule/redigo",
        sum = "h1:y0Wmhvml7cGnzPa9nocn/fMraMH/lMDdeG+rkx4VgYY=",
        version = "v1.7.1-0.20190724094224-574c33c3df38",
    )
    go_repository(
        name = "com_github_google_btree",
        build_file_proto_mode = "disable_global",
        importpath = "github.com/google/btree",
        sum = "h1:xf4v41cLI2Z6FxbKm+8Bu+m8ifhj15JuZ9sa0jZCMUU=",
        version = "v1.1.2",
    )
    go_repository(
        name = "com_github_google_gnostic",
        build_file_proto_mode = "disable",
        importpath = "github.com/google/gnostic",
        sum = "h1:FhTMOKj2VhjpouxvWJAV1TL304uMlb9zcDqkl6cEI54=",
        version = "v0.5.7-v3refs",
    )

    go_repository(
        name = "com_github_google_go_cmp",
        build_file_proto_mode = "disable_global",
        importpath = "github.com/google/go-cmp",
        sum = "h1:O2Tfq5qg4qc4AmwVlvv0oLiVAGB7enBSJ2x2DqQFi38=",
        version = "v0.5.9",
    )
    go_repository(
        name = "com_github_google_go_github_v33",
        build_file_proto_mode = "disable",
        importpath = "github.com/google/go-github/v33",
        sum = "h1:qAf9yP0qc54ufQxzwv+u9H0tiVOnPJxo0lI/JXqw3ZM=",
        version = "v33.0.0",
    )

    go_repository(
        name = "com_github_google_go_querystring",
        build_file_proto_mode = "disable_global",
        importpath = "github.com/google/go-querystring",
        sum = "h1:AnCroh3fv4ZBgVIf1Iwtovgjaw/GiKJo8M8yD/fhyJ8=",
        version = "v1.1.0",
    )
    go_repository(
        name = "com_github_google_gofuzz",
        build_file_proto_mode = "disable_global",
        importpath = "github.com/google/gofuzz",
        sum = "h1:Hsa8mG0dQ46ij8Sl2AYJDUv1oA9/d6Vk+3LG99Oe02g=",
        version = "v1.1.0",
    )
    go_repository(
        name = "com_github_google_licensecheck",
        build_file_proto_mode = "disable",
        importpath = "github.com/google/licensecheck",
        sum = "h1:QoxgoDkaeC4nFrtGN1jV7IPmDCHFNIVh54e5hSt6sPs=",
        version = "v0.3.1",
    )

    go_repository(
        name = "com_github_google_martian",
        build_file_proto_mode = "disable_global",
        importpath = "github.com/google/martian",
        sum = "h1:/CP5g8u/VJHijgedC/Legn3BAbAaWPgecwXBIDzw5no=",
        version = "v2.1.0+incompatible",
    )
    go_repository(
        name = "com_github_google_martian_v3",
        build_file_proto_mode = "disable_global",
        importpath = "github.com/google/martian/v3",
        sum = "h1:IqNFLAmvJOgVlpdEBiQbDc2EwKW77amAycfTuWKdfvw=",
        version = "v3.3.2",
    )
    go_repository(
        name = "com_github_google_pprof",
        build_file_proto_mode = "disable_global",
        importpath = "github.com/google/pprof",
        sum = "h1:c8EUapQFi+kjzedr4c6WqbwMdmB95+oDBWZ5XFHFYxY=",
        version = "v0.0.0-20211122183932-1daafda22083",
    )
    go_repository(
        name = "com_github_google_renameio",
        build_file_proto_mode = "disable_global",
        importpath = "github.com/google/renameio",
        sum = "h1:GOZbcHa3HfsPKPlmyPyN2KEohoMXOhdMbHrvbpl2QaA=",
        version = "v0.1.0",
    )
    go_repository(
        name = "com_github_google_renameio_v2",
        build_file_proto_mode = "disable",
        importpath = "github.com/google/renameio/v2",
        sum = "h1:UifI23ZTGY8Tt29JbYFiuyIU3eX+RNFtUwefq9qAhxg=",
        version = "v2.0.0",
    )

    go_repository(
        name = "com_github_google_shlex",
        build_file_proto_mode = "disable",
        importpath = "github.com/google/shlex",
        sum = "h1:El6M4kTTCOh6aBiKaUGG7oYTSPP8MxqL4YI3kZKwcP4=",
        version = "v0.0.0-20191202100458-e7afc7fbc510",
    )

    go_repository(
        name = "com_github_google_uuid",
        build_file_proto_mode = "disable_global",
        importpath = "github.com/google/uuid",
        sum = "h1:t6JiXgmwXMjEs8VusXIJk2BXHsn+wx8BZdTaoZ5fu7I=",
        version = "v1.3.0",
    )
    go_repository(
        name = "com_github_googleapis_enterprise_certificate_proxy",
        build_file_proto_mode = "disable",
        importpath = "github.com/googleapis/enterprise-certificate-proxy",
        sum = "h1:yk9/cqRKtT9wXZSsRH9aurXEpJX+U6FLtpYTdC3R06k=",
        version = "v0.2.3",
    )

    go_repository(
        name = "com_github_googleapis_gax_go_v2",
        build_file_proto_mode = "disable_global",
        importpath = "github.com/googleapis/gax-go/v2",
        sum = "h1:gF4c0zjUP2H/s/hEGyLA3I0fA2ZWjzYiONAD6cvPr8A=",
        version = "v2.7.1",
    )
    go_repository(
        name = "com_github_googleapis_gnostic",
        build_file_proto_mode = "disable",
        importpath = "github.com/googleapis/gnostic",
        sum = "h1:l6N3VoaVzTncYYW+9yOz2LJJammFZGBO13sqgEhpy9g=",
        version = "v0.2.0",
    )
    go_repository(
        name = "com_github_googleapis_go_type_adapters",
        build_file_proto_mode = "disable",
        importpath = "github.com/googleapis/go-type-adapters",
        sum = "h1:9XdMn+d/G57qq1s8dNc5IesGCXHf6V2HZ2JwRxfA2tA=",
        version = "v1.0.0",
    )

    go_repository(
        name = "com_github_gophercloud_gophercloud",
        build_file_proto_mode = "disable",
        importpath = "github.com/gophercloud/gophercloud",
        sum = "h1:hQpY0g0UGsLKLDs8UJ6xpA2gNCkEdEbvxSPqLItXCpI=",
        version = "v0.0.0-20190301152420-fca40860790e",
    )

    go_repository(
        name = "com_github_gopherjs_gopherjs",
        build_file_proto_mode = "disable_global",
        importpath = "github.com/gopherjs/gopherjs",
        sum = "h1:EGx4pi6eqNxGaHF6qqu48+N2wcFQ5qg5FXgOdqsJ5d8=",
        version = "v0.0.0-20181017120253-0766667cb4d1",
    )
    go_repository(
        name = "com_github_gordonklaus_ineffassign",
        build_file_proto_mode = "disable",
        importpath = "github.com/gordonklaus/ineffassign",
        sum = "h1:9alfqbrhuD+9fLZ4iaAVwhlp5PEhmnBt7yvK2Oy5C1U=",
        version = "v0.0.0-20230107090616-13ace0543b28",
    )
    go_repository(
        name = "com_github_gorilla_context",
        build_file_proto_mode = "disable",
        importpath = "github.com/gorilla/context",
        sum = "h1:AWwleXJkX/nhcU9bZSnZoi3h/qGYqQAGhq6zZe/aQW8=",
        version = "v1.1.1",
    )

    go_repository(
        name = "com_github_gorilla_handlers",
        build_file_proto_mode = "disable_global",
        importpath = "github.com/gorilla/handlers",
        sum = "h1:9lRY6j8DEeeBT10CvO9hGW0gmky0BprnvDI5vfhUHH4=",
        version = "v1.5.1",
    )
    go_repository(
        name = "com_github_gorilla_mux",
        build_file_proto_mode = "disable_global",
        importpath = "github.com/gorilla/mux",
        sum = "h1:i40aqfkR1h2SlN9hojwV5ZA91wcXFOvkdNIeFDP5koI=",
        version = "v1.8.0",
    )
    go_repository(
        name = "com_github_gorilla_securecookie",
        build_file_proto_mode = "disable_global",
        importpath = "github.com/gorilla/securecookie",
        sum = "h1:miw7JPhV+b/lAHSXz4qd/nN9jRiAFV5FwjeKyCS8BvQ=",
        version = "v1.1.1",
    )
    go_repository(
        name = "com_github_gorilla_sessions",
        build_file_proto_mode = "disable_global",
        importpath = "github.com/gorilla/sessions",
        sum = "h1:DHd3rPN5lE3Ts3D8rKkQ8x/0kqfeNmBAaiSi+o7FsgI=",
        version = "v1.2.1",
    )
    go_repository(
        name = "com_github_gorilla_websocket",
        build_file_proto_mode = "disable_global",
        importpath = "github.com/gorilla/websocket",
        sum = "h1:+/TMaTYc4QFitKJxsQ7Yye35DkWvkdLcvGKqM+x0Ufc=",
        version = "v1.4.2",
    )
    go_repository(
        name = "com_github_gostaticanalysis_analysisutil",
        build_file_proto_mode = "disable",
        importpath = "github.com/gostaticanalysis/analysisutil",
        sum = "h1:ZMCjoue3DtDWQ5WyU16YbjbQEQ3VuzwxALrpYd+HeKk=",
        version = "v0.7.1",
    )
    go_repository(
        name = "com_github_gostaticanalysis_comment",
        build_file_proto_mode = "disable",
        importpath = "github.com/gostaticanalysis/comment",
        sum = "h1:hlnx5+S2fY9Zo9ePo4AhgYsYHbM2+eAv8m/s1JiCd6Q=",
        version = "v1.4.2",
    )
    go_repository(
        name = "com_github_gostaticanalysis_forcetypeassert",
        build_file_proto_mode = "disable",
        importpath = "github.com/gostaticanalysis/forcetypeassert",
        sum = "h1:6eUflI3DiGusXGK6X7cCcIgVCpZ2CiZ1Q7jl6ZxNV70=",
        version = "v0.1.0",
    )
    go_repository(
        name = "com_github_gostaticanalysis_nilerr",
        build_file_proto_mode = "disable",
        importpath = "github.com/gostaticanalysis/nilerr",
        sum = "h1:ThE+hJP0fEp4zWLkWHWcRyI2Od0p7DlgYG3Uqrmrcpk=",
        version = "v0.1.1",
    )
    go_repository(
        name = "com_github_gostaticanalysis_testutil",
        build_file_proto_mode = "disable",
        importpath = "github.com/gostaticanalysis/testutil",
        sum = "h1:nhdCmubdmDF6VEatUNjgUZBJKWRqugoISdUv3PPQgHY=",
        version = "v0.4.0",
    )

    go_repository(
        name = "com_github_grpc_ecosystem_go_grpc_middleware",
        build_file_proto_mode = "disable_global",
        importpath = "github.com/grpc-ecosystem/go-grpc-middleware",
        sum = "h1:+9834+KizmvFV7pXQGSXQTsaWhq2GjuNUt0aUU0YBYw=",
        version = "v1.3.0",
    )
    go_repository(
        name = "com_github_grpc_ecosystem_go_grpc_prometheus",
        build_file_proto_mode = "disable_global",
        importpath = "github.com/grpc-ecosystem/go-grpc-prometheus",
        sum = "h1:Ovs26xHkKqVztRpIrF/92BcuyuQ/YW4NSIpoGtfXNho=",
        version = "v1.2.0",
    )
    go_repository(
        name = "com_github_grpc_ecosystem_grpc_gateway",
        build_file_proto_mode = "disable_global",
        build_naming_convention = "go_default_library",
        importpath = "github.com/grpc-ecosystem/grpc-gateway",
        patch_args = ["-p1"],
        patches = [
            "//build/patches:com_github_grpc_ecosystem_grpc_gateway.patch",
        ],
        sum = "h1:gmcG1KaJ57LophUzW0Hy8NmPhnMZb4M0+kPpLofRdBo=",
        version = "v1.16.0",
    )
    go_repository(
        name = "com_github_grpc_ecosystem_grpc_opentracing",
        build_file_proto_mode = "disable",
        importpath = "github.com/grpc-ecosystem/grpc-opentracing",
        sum = "h1:MJG/KsmcqMwFAkh8mTnAwhyKoB+sTAnY4CACC110tbU=",
        version = "v0.0.0-20180507213350-8e809c8a8645",
    )
    go_repository(
        name = "com_github_gtank_cryptopasta",
        build_file_proto_mode = "disable",
        importpath = "github.com/gtank/cryptopasta",
        sum = "h1:7xsUJsB2NrdcttQPa7JLEaGzvdbk7KvfrjgHZXOQRo0=",
        version = "v0.0.0-20170601214702-1f550f6f2f69",
    )

    go_repository(
        name = "com_github_hashicorp_consul_api",
        build_file_proto_mode = "disable_global",
        importpath = "github.com/hashicorp/consul/api",
        sum = "h1:BNQPM9ytxj6jbjjdRPioQ94T6YXriSopn0i8COv6SRA=",
        version = "v1.1.0",
    )
    go_repository(
        name = "com_github_hashicorp_consul_sdk",
        build_file_proto_mode = "disable_global",
        importpath = "github.com/hashicorp/consul/sdk",
        sum = "h1:LnuDWGNsoajlhGyHJvuWW6FVqRl8JOTPqS6CPTsYjhY=",
        version = "v0.1.1",
    )
    go_repository(
        name = "com_github_hashicorp_errwrap",
        build_file_proto_mode = "disable_global",
        importpath = "github.com/hashicorp/errwrap",
        sum = "h1:hLrqtEDnRye3+sgx6z4qVLNuviH3MR5aQ0ykNJa/UYA=",
        version = "v1.0.0",
    )
    go_repository(
        name = "com_github_hashicorp_go_cleanhttp",
        build_file_proto_mode = "disable_global",
        importpath = "github.com/hashicorp/go-cleanhttp",
        sum = "h1:dH3aiDG9Jvb5r5+bYHsikaOUIpcM0xvgMXVoDkXMzJM=",
        version = "v0.5.1",
    )
    go_repository(
        name = "com_github_hashicorp_go_immutable_radix",
        build_file_proto_mode = "disable_global",
        importpath = "github.com/hashicorp/go-immutable-radix",
        sum = "h1:AKDB1HM5PWEA7i4nhcpwOrO2byshxBjXVn/J/3+z5/0=",
        version = "v1.0.0",
    )
    go_repository(
        name = "com_github_hashicorp_go_msgpack",
        build_file_proto_mode = "disable_global",
        importpath = "github.com/hashicorp/go-msgpack",
        sum = "h1:SFT72YqIkOcLdWJUYcriVX7hbrZpwc/f7h8aW2NUqrA=",
        version = "v0.5.4",
    )
    go_repository(
        name = "com_github_hashicorp_go_multierror",
        build_file_proto_mode = "disable_global",
        importpath = "github.com/hashicorp/go-multierror",
        sum = "h1:H5DkEtf6CXdFp0N0Em5UCwQpXMWke8IA0+lD48awMYo=",
        version = "v1.1.1",
    )
    go_repository(
        name = "com_github_hashicorp_go_net",
        build_file_proto_mode = "disable_global",
        importpath = "github.com/hashicorp/go.net",
        sum = "h1:sNCoNyDEvN1xa+X0baata4RdcpKwcMS6DH+xwfqPgjw=",
        version = "v0.0.1",
    )
    go_repository(
        name = "com_github_hashicorp_go_rootcerts",
        build_file_proto_mode = "disable_global",
        importpath = "github.com/hashicorp/go-rootcerts",
        sum = "h1:Rqb66Oo1X/eSV1x66xbDccZjhJigjg0+e82kpwzSwCI=",
        version = "v1.0.0",
    )
    go_repository(
        name = "com_github_hashicorp_go_sockaddr",
        build_file_proto_mode = "disable_global",
        importpath = "github.com/hashicorp/go-sockaddr",
        sum = "h1:ztczhD1jLxIRjVejw8gFomI1BQZOe2WoVOu0SyteCQc=",
        version = "v1.0.2",
    )
    go_repository(
        name = "com_github_hashicorp_go_syslog",
        build_file_proto_mode = "disable_global",
        importpath = "github.com/hashicorp/go-syslog",
        sum = "h1:KaodqZuhUoZereWVIYmpUgZysurB1kBLX2j0MwMrUAE=",
        version = "v1.0.0",
    )
    go_repository(
        name = "com_github_hashicorp_go_uuid",
        build_file_proto_mode = "disable_global",
        importpath = "github.com/hashicorp/go-uuid",
        sum = "h1:cfejS+Tpcp13yd5nYHWDI6qVCny6wyX2Mt5SGur2IGE=",
        version = "v1.0.2",
    )
    go_repository(
        name = "com_github_hashicorp_go_version",
        build_file_proto_mode = "disable_global",
        importpath = "github.com/hashicorp/go-version",
        sum = "h1:feTTfFNnjP967rlCxM/I9g701jU+RN74YKx2mOkIeek=",
        version = "v1.6.0",
    )
    go_repository(
        name = "com_github_hashicorp_golang_lru",
        build_file_proto_mode = "disable_global",
        importpath = "github.com/hashicorp/golang-lru",
        sum = "h1:0hERBMJE1eitiLkihrMvRVBYAkpHzc/J3QdDN+dAcgU=",
        version = "v0.5.1",
    )
    go_repository(
        name = "com_github_hashicorp_hcl",
        build_file_proto_mode = "disable_global",
        importpath = "github.com/hashicorp/hcl",
        sum = "h1:0Anlzjpi4vEasTeNFn2mLJgTSwt0+6sfsiTG8qcWGx4=",
        version = "v1.0.0",
    )
    go_repository(
        name = "com_github_hashicorp_logutils",
        build_file_proto_mode = "disable_global",
        importpath = "github.com/hashicorp/logutils",
        sum = "h1:dLEQVugN8vlakKOUE3ihGLTZJRB4j+M2cdTm/ORI65Y=",
        version = "v1.0.0",
    )
    go_repository(
        name = "com_github_hashicorp_mdns",
        build_file_proto_mode = "disable_global",
        importpath = "github.com/hashicorp/mdns",
        sum = "h1:WhIgCr5a7AaVH6jPUwjtRuuE7/RDufnUvzIr48smyxs=",
        version = "v1.0.0",
    )
    go_repository(
        name = "com_github_hashicorp_memberlist",
        build_file_proto_mode = "disable_global",
        importpath = "github.com/hashicorp/memberlist",
        sum = "h1:EmmoJme1matNzb+hMpDuR/0sbJSUisxyqBGG676r31M=",
        version = "v0.1.3",
    )
    go_repository(
        name = "com_github_hashicorp_serf",
        build_file_proto_mode = "disable_global",
        importpath = "github.com/hashicorp/serf",
        sum = "h1:YZ7UKsJv+hKjqGVUUbtE3HNj79Eln2oQ75tniF6iPt0=",
        version = "v0.8.2",
    )
    go_repository(
        name = "com_github_hdrhistogram_hdrhistogram_go",
        build_file_proto_mode = "disable_global",
        importpath = "github.com/HdrHistogram/hdrhistogram-go",
        sum = "h1:5IcZpTvzydCQeHzK4Ef/D5rrSqwxob0t8PQPMybUNFM=",
        version = "v1.1.2",
    )
    go_repository(
        name = "com_github_hexops_gotextdiff",
        build_file_proto_mode = "disable",
        importpath = "github.com/hexops/gotextdiff",
        sum = "h1:gitA9+qJrrTCsiCl7+kh75nPqQt1cx4ZkudSTLoUqJM=",
        version = "v1.0.3",
    )

    go_repository(
        name = "com_github_hpcloud_tail",
        build_file_proto_mode = "disable_global",
        importpath = "github.com/hpcloud/tail",
        sum = "h1:nfCOvKYfkgYP8hkirhJocXT2+zOD8yUNjXaWfTlyFKI=",
        version = "v1.0.0",
    )
    go_repository(
        name = "com_github_huandu_xstrings",
        build_file_proto_mode = "disable",
        importpath = "github.com/huandu/xstrings",
        sum = "h1:4jgBlKK6tLKFvO8u5pmYjG91cqytmDCDvGh7ECVFfFs=",
        version = "v1.3.1",
    )

    go_repository(
        name = "com_github_hydrogen18_memlistener",
        build_file_proto_mode = "disable_global",
        importpath = "github.com/hydrogen18/memlistener",
        sum = "h1:EPRgaDqXpLFUJLXZdGLnBTy1l6CLiNAPnvn2l+kHit0=",
        version = "v0.0.0-20141126152155-54553eb933fb",
    )
    go_repository(
        name = "com_github_iancoleman_strcase",
        build_file_proto_mode = "disable_global",
        importpath = "github.com/iancoleman/strcase",
        sum = "h1:05I4QRnGpI0m37iZQRuskXh+w77mr6Z41lwQzuHLwW0=",
        version = "v0.2.0",
    )
    go_repository(
        name = "com_github_ianlancetaylor_demangle",
        build_file_proto_mode = "disable_global",
        importpath = "github.com/ianlancetaylor/demangle",
        sum = "h1:uGg2frlt3IcT7kbV6LEp5ONv4vmoO2FW4qSO+my/aoM=",
        version = "v0.0.0-20210905161508-09a460cdf81d",
    )
    go_repository(
        name = "com_github_imdario_mergo",
        build_file_proto_mode = "disable",
        importpath = "github.com/imdario/mergo",
        sum = "h1:3tnifQM4i+fbajXKBHXWEH+KvNHqojZ778UH75j3bGA=",
        version = "v0.3.11",
    )

    go_repository(
        name = "com_github_imkira_go_interpol",
        build_file_proto_mode = "disable_global",
        importpath = "github.com/imkira/go-interpol",
        sum = "h1:KIiKr0VSG2CUW1hl1jpiyuzuJeKUUpC8iM1AIE7N1Vk=",
        version = "v1.1.0",
    )
    go_repository(
        name = "com_github_inconshreveable_mousetrap",
        build_file_proto_mode = "disable_global",
        importpath = "github.com/inconshreveable/mousetrap",
        sum = "h1:U3uMjPSQEBMNp1lFxmllqCPM6P5u/Xq7Pgzkat/bFNc=",
        version = "v1.0.1",
    )
    go_repository(
        name = "com_github_influxdata_influxdb",
        build_file_proto_mode = "disable",
        importpath = "github.com/influxdata/influxdb",
        sum = "h1:O08dwjOwv9CYlJJEUZKAazSoQDKlsN34Bq3dnhqhyVI=",
        version = "v0.0.0-20170331210902-15e594fc09f1",
    )

    go_repository(
        name = "com_github_iris_contrib_blackfriday",
        build_file_proto_mode = "disable_global",
        importpath = "github.com/iris-contrib/blackfriday",
        sum = "h1:o5sHQHHm0ToHUlAJSTjW9UWicjJSDDauOOQ2AHuIVp4=",
        version = "v2.0.0+incompatible",
    )
    go_repository(
        name = "com_github_iris_contrib_go_uuid",
        build_file_proto_mode = "disable_global",
        importpath = "github.com/iris-contrib/go.uuid",
        sum = "h1:XZubAYg61/JwnJNbZilGjf3b3pB80+OQg2qf6c8BfWE=",
        version = "v2.0.0+incompatible",
    )
    go_repository(
        name = "com_github_iris_contrib_i18n",
        build_file_proto_mode = "disable_global",
        importpath = "github.com/iris-contrib/i18n",
        sum = "h1:Kyp9KiXwsyZRTeoNjgVCrWks7D8ht9+kg6yCjh8K97o=",
        version = "v0.0.0-20171121225848-987a633949d0",
    )
    go_repository(
        name = "com_github_iris_contrib_schema",
        build_file_proto_mode = "disable_global",
        importpath = "github.com/iris-contrib/schema",
        sum = "h1:10g/WnoRR+U+XXHWKBHeNy/+tZmM2kcAVGLOsz+yaDA=",
        version = "v0.0.1",
    )
    go_repository(
        name = "com_github_jackc_fake",
        build_file_proto_mode = "disable",
        importpath = "github.com/jackc/fake",
        sum = "h1:vr3AYkKovP8uR8AvSGGUK1IDqRa5lAAvEkZG1LKaCRc=",
        version = "v0.0.0-20150926172116-812a484cc733",
    )
    go_repository(
        name = "com_github_jackc_pgx",
        build_file_proto_mode = "disable",
        importpath = "github.com/jackc/pgx",
        sum = "h1:0Vihzu20St42/UDsvZGdNE6jak7oi/UOeMzwMPHkgFY=",
        version = "v3.2.0+incompatible",
    )

    go_repository(
        name = "com_github_jcmturner_aescts_v2",
        build_file_proto_mode = "disable_global",
        importpath = "github.com/jcmturner/aescts/v2",
        sum = "h1:9YKLH6ey7H4eDBXW8khjYslgyqG2xZikXP0EQFKrle8=",
        version = "v2.0.0",
    )
    go_repository(
        name = "com_github_jcmturner_dnsutils_v2",
        build_file_proto_mode = "disable_global",
        importpath = "github.com/jcmturner/dnsutils/v2",
        sum = "h1:lltnkeZGL0wILNvrNiVCR6Ro5PGU/SeBvVO/8c/iPbo=",
        version = "v2.0.0",
    )
    go_repository(
        name = "com_github_jcmturner_gofork",
        build_file_proto_mode = "disable_global",
        importpath = "github.com/jcmturner/gofork",
        sum = "h1:J7uCkflzTEhUZ64xqKnkDxq3kzc96ajM1Gli5ktUem8=",
        version = "v1.0.0",
    )
    go_repository(
        name = "com_github_jcmturner_goidentity_v6",
        build_file_proto_mode = "disable_global",
        importpath = "github.com/jcmturner/goidentity/v6",
        sum = "h1:VKnZd2oEIMorCTsFBnJWbExfNN7yZr3EhJAxwOkZg6o=",
        version = "v6.0.1",
    )
    go_repository(
        name = "com_github_jcmturner_gokrb5_v8",
        build_file_proto_mode = "disable_global",
        importpath = "github.com/jcmturner/gokrb5/v8",
        sum = "h1:6ZIM6b/JJN0X8UM43ZOM6Z4SJzla+a/u7scXFJzodkA=",
        version = "v8.4.2",
    )
    go_repository(
        name = "com_github_jcmturner_rpc_v2",
        build_file_proto_mode = "disable_global",
        importpath = "github.com/jcmturner/rpc/v2",
        sum = "h1:7FXXj8Ti1IaVFpSAziCZWNzbNuZmnvw/i6CqLNdWfZY=",
        version = "v2.0.3",
    )
    go_repository(
        name = "com_github_jedib0t_go_pretty_v6",
        build_file_proto_mode = "disable_global",
        importpath = "github.com/jedib0t/go-pretty/v6",
        sum = "h1:o3McN0rQ4X+IU+HduppSp9TwRdGLRW2rhJXy9CJaCRw=",
        version = "v6.2.2",
    )
    go_repository(
        name = "com_github_jeffail_gabs_v2",
        build_file_proto_mode = "disable_global",
        importpath = "github.com/Jeffail/gabs/v2",
        sum = "h1:ANfZYjpMlfTTKebycu4X1AgkVWumFVDYQl7JwOr4mDk=",
        version = "v2.5.1",
    )
    go_repository(
        name = "com_github_jgautheron_goconst",
        build_file_proto_mode = "disable",
        importpath = "github.com/jgautheron/goconst",
        sum = "h1:HxVbL1MhydKs8R8n/HE5NPvzfaYmQJA3o879lE4+WcM=",
        version = "v1.5.1",
    )
    go_repository(
        name = "com_github_jingyugao_rowserrcheck",
        build_file_proto_mode = "disable",
        importpath = "github.com/jingyugao/rowserrcheck",
        sum = "h1:zibz55j/MJtLsjP1OF4bSdgXxwL1b+Vn7Tjzq7gFzUs=",
        version = "v1.1.1",
    )
    go_repository(
        name = "com_github_jinzhu_inflection",
        build_file_proto_mode = "disable",
        importpath = "github.com/jinzhu/inflection",
        sum = "h1:K317FqzuhWc8YvSVlFMCCUb36O/S9MCKRDI7QkRKD/E=",
        version = "v1.0.0",
    )
    go_repository(
        name = "com_github_jinzhu_now",
        build_file_proto_mode = "disable",
        importpath = "github.com/jinzhu/now",
        sum = "h1:eVKgfIdy9b6zbWBMgFpfDPoAMifwSZagU9HmEU6zgiI=",
        version = "v1.1.2",
    )

    go_repository(
        name = "com_github_jirfag_go_printf_func_name",
        build_file_proto_mode = "disable",
        importpath = "github.com/jirfag/go-printf-func-name",
        sum = "h1:KA9BjwUk7KlCh6S9EAGWBt1oExIUv9WyNCiRz5amv48=",
        version = "v0.0.0-20200119135958-7558a9eaa5af",
    )

    go_repository(
        name = "com_github_jmespath_go_jmespath",
        build_file_proto_mode = "disable_global",
        importpath = "github.com/jmespath/go-jmespath",
        sum = "h1:BEgLn5cpjn8UN1mAw4NjwDrS35OdebyEtFe+9YPoQUg=",
        version = "v0.4.0",
    )
    go_repository(
        name = "com_github_jmespath_go_jmespath_internal_testify",
        build_file_proto_mode = "disable_global",
        importpath = "github.com/jmespath/go-jmespath/internal/testify",
        sum = "h1:shLQSRRSCCPj3f2gpwzGwWFoC7ycTf1rcQZHOlsJ6N8=",
        version = "v1.5.1",
    )
    go_repository(
        name = "com_github_joho_godotenv",
        build_file_proto_mode = "disable",
        importpath = "github.com/joho/godotenv",
        sum = "h1:3l4+N6zfMWnkbPEXKng2o2/MR5mSwTrBih4ZEkkz1lg=",
        version = "v1.4.0",
    )

    go_repository(
        name = "com_github_joho_sqltocsv",
        build_file_proto_mode = "disable_global",
        importpath = "github.com/joho/sqltocsv",
        sum = "h1:Zrb0IbuLOGHL7nrO2WrcuNWgDTlzFv3zY69QMx4ggQE=",
        version = "v0.0.0-20210428211105-a6d6801d59df",
    )
    go_repository(
        name = "com_github_joker_hpp",
        build_file_proto_mode = "disable_global",
        importpath = "github.com/Joker/hpp",
        sum = "h1:65+iuJYdRXv/XyN62C1uEmmOx3432rNG/rKlX6V7Kkc=",
        version = "v1.0.0",
    )
    go_repository(
        name = "com_github_joker_jade",
        build_file_proto_mode = "disable_global",
        importpath = "github.com/Joker/jade",
        sum = "h1:mreN1m/5VJ/Zc3b4pzj9qU6D9SRQ6Vm+3KfI328t3S8=",
        version = "v1.0.1-0.20190614124447-d475f43051e7",
    )
    go_repository(
        name = "com_github_jonboulle_clockwork",
        build_file_proto_mode = "disable_global",
        importpath = "github.com/jonboulle/clockwork",
        sum = "h1:UOGuzwb1PwsrDAObMuhUnj0p5ULPj8V/xJ7Kx9qUBdQ=",
        version = "v0.2.2",
    )
    go_repository(
        name = "com_github_joomcode_errorx",
        build_file_proto_mode = "disable",
        importpath = "github.com/joomcode/errorx",
        sum = "h1:CalpDWz14ZHd68fIqluJasJosAewpz2TFaJALrUxjrk=",
        version = "v1.0.1",
    )
    go_repository(
        name = "com_github_josharian_intern",
        build_file_proto_mode = "disable",
        importpath = "github.com/josharian/intern",
        sum = "h1:vlS4z54oSdjm0bgjRigI+G1HpF+tI+9rE5LLzOg8HmY=",
        version = "v1.0.0",
    )

    go_repository(
        name = "com_github_jpillora_backoff",
        build_file_proto_mode = "disable_global",
        importpath = "github.com/jpillora/backoff",
        sum = "h1:uvFg412JmmHBHw7iwprIxkPMI+sGQ4kzOWsMeHnm2EA=",
        version = "v1.0.0",
    )
    go_repository(
        name = "com_github_json_iterator_go",
        build_file_proto_mode = "disable_global",
        importpath = "github.com/json-iterator/go",
        sum = "h1:PV8peI4a0ysnczrg+LtxykD8LfKY9ML6u2jnxaEnrnM=",
        version = "v1.1.12",
    )
    go_repository(
        name = "com_github_jstemmer_go_junit_report",
        build_file_proto_mode = "disable_global",
        importpath = "github.com/jstemmer/go-junit-report",
        sum = "h1:6QPYqodiu3GuPL+7mfx+NwDdp2eTkp9IfEUpgAwUN0o=",
        version = "v0.9.1",
    )
    go_repository(
        name = "com_github_jtolds_gls",
        build_file_proto_mode = "disable_global",
        importpath = "github.com/jtolds/gls",
        sum = "h1:xdiiI2gbIgH/gLH7ADydsJ1uDOEzR8yvV7C0MuV77Wo=",
        version = "v4.20.0+incompatible",
    )
    go_repository(
        name = "com_github_juju_errors",
        build_file_proto_mode = "disable_global",
        importpath = "github.com/juju/errors",
        sum = "h1:rhqTjzJlm7EbkELJDKMTU7udov+Se0xZkWmugr6zGok=",
        version = "v0.0.0-20181118221551-089d3ea4e4d5",
    )
    go_repository(
        name = "com_github_juju_loggo",
        build_file_proto_mode = "disable_global",
        importpath = "github.com/juju/loggo",
        sum = "h1:MK144iBQF9hTSwBW/9eJm034bVoG30IshVm688T2hi8=",
        version = "v0.0.0-20180524022052-584905176618",
    )
    go_repository(
        name = "com_github_juju_testing",
        build_file_proto_mode = "disable_global",
        importpath = "github.com/juju/testing",
        sum = "h1:WQM1NildKThwdP7qWrNAFGzp4ijNLw8RlgENkaI4MJs=",
        version = "v0.0.0-20180920084828-472a3e8b2073",
    )
    go_repository(
        name = "com_github_julienschmidt_httprouter",
        build_file_proto_mode = "disable_global",
        importpath = "github.com/julienschmidt/httprouter",
        sum = "h1:U0609e9tgbseu3rBINet9P48AI/D3oJs4dN7jwJOQ1U=",
        version = "v1.3.0",
    )
    go_repository(
        name = "com_github_julz_importas",
        build_file_proto_mode = "disable",
        importpath = "github.com/julz/importas",
        sum = "h1:F78HnrsjY3cR7j0etXy5+TU1Zuy7Xt08X/1aJnH5xXY=",
        version = "v0.1.0",
    )

    go_repository(
        name = "com_github_jung_kurt_gofpdf",
        build_file_proto_mode = "disable_global",
        importpath = "github.com/jung-kurt/gofpdf",
        sum = "h1:PJr+ZMXIecYc1Ey2zucXdR73SMBtgjPgwa31099IMv0=",
        version = "v1.0.3-0.20190309125859-24315acbbda5",
    )
    go_repository(
        name = "com_github_junk1tm_musttag",
        build_file_proto_mode = "disable",
        importpath = "github.com/junk1tm/musttag",
        sum = "h1:bV1DTdi38Hi4pG4OVWa7Kap0hi0o7EczuK6wQt9zPOM=",
        version = "v0.5.0",
    )

    go_repository(
        name = "com_github_k0kubun_colorstring",
        build_file_proto_mode = "disable_global",
        importpath = "github.com/k0kubun/colorstring",
        sum = "h1:uC1QfSlInpQF+M0ao65imhwqKnz3Q2z/d8PWZRMQvDM=",
        version = "v0.0.0-20150214042306-9440f1994b88",
    )
    go_repository(
        name = "com_github_kataras_golog",
        build_file_proto_mode = "disable_global",
        importpath = "github.com/kataras/golog",
        sum = "h1:J7Dl82843nbKQDrQM/abbNJZvQjS6PfmkkffhOTXEpM=",
        version = "v0.0.9",
    )
    go_repository(
        name = "com_github_kataras_iris_v12",
        build_file_proto_mode = "disable_global",
        importpath = "github.com/kataras/iris/v12",
        sum = "h1:Wo5S7GMWv5OAzJmvFTvss/C4TS1W0uo6LkDlSymT4rM=",
        version = "v12.0.1",
    )
    go_repository(
        name = "com_github_kataras_neffos",
        build_file_proto_mode = "disable_global",
        importpath = "github.com/kataras/neffos",
        sum = "h1:O06dvQlxjdWvzWbm2Bq+Si6psUhvSmEctAMk9Xujqms=",
        version = "v0.0.10",
    )
    go_repository(
        name = "com_github_kataras_pio",
        build_file_proto_mode = "disable_global",
        importpath = "github.com/kataras/pio",
        sum = "h1:V5Rs9ztEWdp58oayPq/ulmlqJJZeJP6pP79uP3qjcao=",
        version = "v0.0.0-20190103105442-ea782b38602d",
    )
    go_repository(
        name = "com_github_kisielk_errcheck",
        build_file_proto_mode = "disable_global",
        importpath = "github.com/kisielk/errcheck",
        patch_args = ["-p1"],
        patches = [
            "//build/patches:com_github_kisielk_errcheck.patch",
        ],
        sum = "h1:dEKh+GLHcWm2oN34nMvDzn1sqI0i0WxPvrgiJA5JuM8=",
        version = "v1.6.3",
    )
    go_repository(
        name = "com_github_kisielk_gotool",
        build_file_proto_mode = "disable_global",
        importpath = "github.com/kisielk/gotool",
        sum = "h1:AV2c/EiW3KqPNT9ZKl07ehoAGi4C5/01Cfbblndcapg=",
        version = "v1.0.0",
    )
    go_repository(
        name = "com_github_kkhaike_contextcheck",
        build_file_proto_mode = "disable",
        importpath = "github.com/kkHAIKE/contextcheck",
        sum = "h1:B6zAaLhOEEcjvUgIYEqystmnFk1Oemn8bvJhbt0GMb8=",
        version = "v1.1.4",
    )

    go_repository(
        name = "com_github_klauspost_compress",
        build_file_proto_mode = "disable_global",
        importpath = "github.com/klauspost/compress",
        sum = "h1:IFV2oUNUzZaz+XyusxpLzpzS8Pt5rh0Z16For/djlyI=",
        version = "v1.16.5",
    )
    go_repository(
        name = "com_github_klauspost_cpuid",
        build_file_proto_mode = "disable_global",
        importpath = "github.com/klauspost/cpuid",
        sum = "h1:5JNjFYYQrZeKRJ0734q51WCEEn2huer72Dc7K+R/b6s=",
        version = "v1.3.1",
    )
    go_repository(
        name = "com_github_knz_strtime",
        build_file_proto_mode = "disable",
        importpath = "github.com/knz/strtime",
        sum = "h1:45aLE1GlZRKxNfTMkok85BUKAJNLdHr5GAm3h8Fqoww=",
        version = "v0.0.0-20181018220328-af2256ee352c",
    )

    go_repository(
        name = "com_github_konsorten_go_windows_terminal_sequences",
        build_file_proto_mode = "disable_global",
        importpath = "github.com/konsorten/go-windows-terminal-sequences",
        sum = "h1:CE8S1cTafDpPvMhIxNJKvHsGVBgn1xWYf1NbHQhywc8=",
        version = "v1.0.3",
    )
    go_repository(
        name = "com_github_kr_logfmt",
        build_file_proto_mode = "disable_global",
        importpath = "github.com/kr/logfmt",
        sum = "h1:T+h1c/A9Gawja4Y9mFVWj2vyii2bbUNDw3kt9VxK2EY=",
        version = "v0.0.0-20140226030751-b84e30acd515",
    )
    go_repository(
        name = "com_github_kr_pretty",
        build_file_proto_mode = "disable_global",
        importpath = "github.com/kr/pretty",
        sum = "h1:flRD4NNwYAUpkphVc1HcthR4KEIFJ65n8Mw5qdRn3LE=",
        version = "v0.3.1",
    )
    go_repository(
        name = "com_github_kr_pty",
        build_file_proto_mode = "disable_global",
        importpath = "github.com/kr/pty",
        sum = "h1:VkoXIwSboBpnk99O/KFauAEILuNHv5DVFKZMBN/gUgw=",
        version = "v1.1.1",
    )
    go_repository(
        name = "com_github_kr_text",
        build_file_proto_mode = "disable_global",
        importpath = "github.com/kr/text",
        sum = "h1:5Nx0Ya0ZqY2ygV366QzturHI13Jq95ApcVaJBhpS+AY=",
        version = "v0.2.0",
    )
    go_repository(
        name = "com_github_kulti_thelper",
        build_file_proto_mode = "disable",
        importpath = "github.com/kulti/thelper",
        sum = "h1:ElhKf+AlItIu+xGnI990no4cE2+XaSu1ULymV2Yulxs=",
        version = "v0.6.3",
    )
    go_repository(
        name = "com_github_kunwardeep_paralleltest",
        build_file_proto_mode = "disable",
        importpath = "github.com/kunwardeep/paralleltest",
        sum = "h1:FCKYMF1OF2+RveWlABsdnmsvJrei5aoyZoaGS+Ugg8g=",
        version = "v1.0.6",
    )
    go_repository(
        name = "com_github_kylebanks_depth",
        build_file_proto_mode = "disable",
        importpath = "github.com/KyleBanks/depth",
        sum = "h1:5h8fQADFrWtarTdtDudMmGsC7GPbOAu6RVB3ffsVFHc=",
        version = "v1.2.1",
    )

    go_repository(
        name = "com_github_kyoh86_exportloopref",
        build_file_proto_mode = "disable",
        importpath = "github.com/kyoh86/exportloopref",
        sum = "h1:1Z0bcmTypkL3Q4k+IDHMWTcnCliEZcaPiIe0/ymEyhQ=",
        version = "v0.1.11",
    )

    go_repository(
        name = "com_github_labstack_echo_v4",
        build_file_proto_mode = "disable_global",
        importpath = "github.com/labstack/echo/v4",
        sum = "h1:z0BZoArY4FqdpUEl+wlHp4hnr/oSR6MTmQmv8OHSoww=",
        version = "v4.1.11",
    )
    go_repository(
        name = "com_github_labstack_gommon",
        build_file_proto_mode = "disable_global",
        importpath = "github.com/labstack/gommon",
        sum = "h1:JEeO0bvc78PKdyHxloTKiF8BD5iGrH8T6MSeGvSgob0=",
        version = "v0.3.0",
    )
    go_repository(
        name = "com_github_ldez_gomoddirectives",
        build_file_proto_mode = "disable",
        importpath = "github.com/ldez/gomoddirectives",
        sum = "h1:y7MBaisZVDYmKvt9/l1mjNCiSA1BVn34U0ObUcJwlhA=",
        version = "v0.2.3",
    )
    go_repository(
        name = "com_github_ldez_tagliatelle",
        build_file_proto_mode = "disable",
        importpath = "github.com/ldez/tagliatelle",
        sum = "h1:sylp7d9kh6AdXN2DpVGHBRb5guTVAgOxqNGhbqc4b1c=",
        version = "v0.4.0",
    )
    go_repository(
        name = "com_github_leodido_go_urn",
        build_file_proto_mode = "disable",
        importpath = "github.com/leodido/go-urn",
        sum = "h1:BqpAaACuzVSgi/VLzGZIobT2z4v53pjosyNd9Yv6n/w=",
        version = "v1.2.1",
    )

    go_repository(
        name = "com_github_leonklingele_grouper",
        build_file_proto_mode = "disable",
        importpath = "github.com/leonklingele/grouper",
        sum = "h1:suWXRU57D4/Enn6pXR0QVqqWWrnJ9Osrz+5rjt8ivzU=",
        version = "v1.1.1",
    )
    go_repository(
        name = "com_github_lestrrat_go_blackmagic",
        build_file_proto_mode = "disable",
        importpath = "github.com/lestrrat-go/blackmagic",
        sum = "h1:lS5Zts+5HIC/8og6cGHb0uCcNCa3OUt1ygh3Qz2Fe80=",
        version = "v1.0.1",
    )
    go_repository(
        name = "com_github_lestrrat_go_httpcc",
        build_file_proto_mode = "disable",
        importpath = "github.com/lestrrat-go/httpcc",
        sum = "h1:ydWCStUeJLkpYyjLDHihupbn2tYmZ7m22BGkcvZZrIE=",
        version = "v1.0.1",
    )
    go_repository(
        name = "com_github_lestrrat_go_httprc",
        build_file_proto_mode = "disable",
        importpath = "github.com/lestrrat-go/httprc",
        sum = "h1:bAZymwoZQb+Oq8MEbyipag7iSq6YIga8Wj6GOiJGdI8=",
        version = "v1.0.4",
    )
    go_repository(
        name = "com_github_lestrrat_go_iter",
        build_file_proto_mode = "disable",
        importpath = "github.com/lestrrat-go/iter",
        sum = "h1:gMXo1q4c2pHmC3dn8LzRhJfP1ceCbgSiT9lUydIzltI=",
        version = "v1.0.2",
    )
    go_repository(
        name = "com_github_lestrrat_go_jwx_v2",
        build_file_proto_mode = "disable",
        importpath = "github.com/lestrrat-go/jwx/v2",
        sum = "h1:RlyYNLV892Ed7+FTfj1ROoF6x7WxL965PGTHso/60G0=",
        version = "v2.0.6",
    )
    go_repository(
        name = "com_github_lestrrat_go_option",
        build_file_proto_mode = "disable",
        importpath = "github.com/lestrrat-go/option",
        sum = "h1:WqAWL8kh8VcSoD6xjSH34/1m8yxluXQbDeKNfvFeEO4=",
        version = "v1.0.0",
    )

    go_repository(
        name = "com_github_lib_pq",
        build_file_proto_mode = "disable",
        importpath = "github.com/lib/pq",
        sum = "h1:X5PMW56eZitiTeO7tKzZxFCSpbFZJtkMMooicw2us9A=",
        version = "v1.0.0",
    )
    go_repository(
        name = "com_github_lightstep_lightstep_tracer_go",
        build_file_proto_mode = "disable",
        importpath = "github.com/lightstep/lightstep-tracer-go",
        sum = "h1:D0GGa7afJ7GcQvu5as6ssLEEKYXvRgKI5d5cevtz8r4=",
        version = "v0.15.6",
    )

    go_repository(
        name = "com_github_lufeee_execinquery",
        build_file_proto_mode = "disable",
        importpath = "github.com/lufeee/execinquery",
        sum = "h1:hf0Ems4SHcUGBxpGN7Jz78z1ppVkP/837ZlETPCEtOM=",
        version = "v1.2.1",
    )

    go_repository(
        name = "com_github_lufia_plan9stats",
        build_file_proto_mode = "disable_global",
        importpath = "github.com/lufia/plan9stats",
        sum = "h1:N9zuLhTvBSRt0gWSiJswwQ2HqDmtX/ZCDJURnKUt1Ik=",
        version = "v0.0.0-20230326075908-cb1d2100619a",
    )
    go_repository(
        name = "com_github_magiconair_properties",
        build_file_proto_mode = "disable_global",
        importpath = "github.com/magiconair/properties",
        sum = "h1:5ibWZ6iY0NctNGWo87LalDlEZ6R41TqbbDamhfG/Qzo=",
        version = "v1.8.6",
    )
    go_repository(
        name = "com_github_mailru_easyjson",
        build_file_proto_mode = "disable",
        importpath = "github.com/mailru/easyjson",
        sum = "h1:UGYAvKxe3sBsEDzO8ZeWOSlIQfWFlxbzLZe7hwFURr0=",
        version = "v0.7.7",
    )

    go_repository(
        name = "com_github_maratori_testableexamples",
        build_file_proto_mode = "disable",
        importpath = "github.com/maratori/testableexamples",
        sum = "h1:dU5alXRrD8WKSjOUnmJZuzdxWOEQ57+7s93SLMxb2vI=",
        version = "v1.0.0",
    )

    go_repository(
        name = "com_github_maratori_testpackage",
        build_file_proto_mode = "disable",
        importpath = "github.com/maratori/testpackage",
        sum = "h1:S58XVV5AD7HADMmD0fNnziNHqKvSdDuEKdPD1rNTU04=",
        version = "v1.1.1",
    )
    go_repository(
        name = "com_github_masterminds_goutils",
        build_file_proto_mode = "disable",
        importpath = "github.com/Masterminds/goutils",
        sum = "h1:5nUrii3FMTL5diU80unEVvNevw1nH4+ZV4DSLVJLSYI=",
        version = "v1.1.1",
    )

    go_repository(
        name = "com_github_masterminds_semver",
        build_file_proto_mode = "disable",
        importpath = "github.com/Masterminds/semver",
        sum = "h1:H65muMkzWKEuNDnfl9d70GUjFniHKHRbFPGBuZ3QEww=",
        version = "v1.5.0",
    )
    go_repository(
        name = "com_github_masterminds_semver_v3",
        build_file_proto_mode = "disable",
        importpath = "github.com/Masterminds/semver/v3",
        sum = "h1:hLg3sBzpNErnxhQtUy/mmLR2I9foDujNK030IGemrRc=",
        version = "v3.1.1",
    )
    go_repository(
        name = "com_github_masterminds_sprig_v3",
        build_file_proto_mode = "disable",
        importpath = "github.com/Masterminds/sprig/v3",
        sum = "h1:17jRggJu518dr3QaafizSXOjKYp94wKfABxUmyxvxX8=",
        version = "v3.2.2",
    )

    go_repository(
        name = "com_github_matoous_godox",
        build_file_proto_mode = "disable",
        importpath = "github.com/matoous/godox",
        sum = "h1:gWg6ZQ4JhDfJPqlo2srm/LN17lpybq15AryXIRcWYLE=",
        version = "v0.0.0-20230222163458-006bad1f9d26",
    )

    go_repository(
        name = "com_github_mattn_go_colorable",
        build_file_proto_mode = "disable_global",
        importpath = "github.com/mattn/go-colorable",
        sum = "h1:fFA4WZxdEF4tXPZVKMLwD8oUnCTTo08duU7wxecdEvA=",
        version = "v0.1.13",
    )
    go_repository(
        name = "com_github_mattn_go_isatty",
        build_file_proto_mode = "disable_global",
        importpath = "github.com/mattn/go-isatty",
        sum = "h1:DOKFKCQ7FNG2L1rbrmstDN4QVRdS89Nkh85u68Uwp98=",
        version = "v0.0.18",
    )
    go_repository(
        name = "com_github_mattn_go_runewidth",
        build_file_proto_mode = "disable",
        importpath = "github.com/mattn/go-runewidth",
        sum = "h1:+xnbZSEeDbOIg5/mE6JF0w6n9duR1l3/WmbinWVwUuU=",
        version = "v0.0.14",
    )
    go_repository(
        name = "com_github_mattn_go_shellwords",
        build_file_proto_mode = "disable",
        importpath = "github.com/mattn/go-shellwords",
        sum = "h1:M2zGm7EW6UQJvDeQxo4T51eKPurbeFbe8WtebGE2xrk=",
        version = "v1.0.12",
    )
    go_repository(
        name = "com_github_mattn_go_sqlite3",
        build_file_proto_mode = "disable",
        importpath = "github.com/mattn/go-sqlite3",
        sum = "h1:10HX2Td0ocZpYEjhilsuo6WWtUqttj2Kb0KtD86/KYA=",
        version = "v1.14.9",
    )

    go_repository(
        name = "com_github_mattn_goveralls",
        build_file_proto_mode = "disable_global",
        importpath = "github.com/mattn/goveralls",
        sum = "h1:7eJB6EqsPhRVxvwEXGnqdO2sJI0PTsrWoTMXEk9/OQc=",
        version = "v0.0.2",
    )
    go_repository(
        name = "com_github_matttproud_golang_protobuf_extensions",
        build_file_proto_mode = "disable_global",
        importpath = "github.com/matttproud/golang_protobuf_extensions",
        sum = "h1:mmDVorXM7PCGKw94cs5zkfA9PSy5pEvNWRP0ET0TIVo=",
        version = "v1.0.4",
    )
    go_repository(
        name = "com_github_maxatome_go_testdeep",
        build_file_proto_mode = "disable",
        importpath = "github.com/maxatome/go-testdeep",
        sum = "h1:Tgh5efyCYyJFGUYiT0qxBSIDeXw0F5zSoatlou685kk=",
        version = "v1.11.0",
    )

    go_repository(
        name = "com_github_mbilski_exhaustivestruct",
        build_file_proto_mode = "disable",
        importpath = "github.com/mbilski/exhaustivestruct",
        sum = "h1:wCBmUnSYufAHO6J4AVWY6ff+oxWxsVFrwgOdMUQePUo=",
        version = "v1.2.0",
    )

    go_repository(
        name = "com_github_mediocregopher_mediocre_go_lib",
        build_file_proto_mode = "disable_global",
        importpath = "github.com/mediocregopher/mediocre-go-lib",
        sum = "h1:3dQJqqDouawQgl3gBE1PNHKFkJYGEuFb1DbSlaxdosE=",
        version = "v0.0.0-20181029021733-cb65787f37ed",
    )
    go_repository(
        name = "com_github_mediocregopher_radix_v3",
        build_file_proto_mode = "disable_global",
        importpath = "github.com/mediocregopher/radix/v3",
        sum = "h1:oacPXPKHJg0hcngVVrdtTnfGJiS+PtwoQwTBZGFlV4k=",
        version = "v3.3.0",
    )
    go_repository(
        name = "com_github_mgechev_dots",
        build_file_proto_mode = "disable",
        importpath = "github.com/mgechev/dots",
        sum = "h1:zpIH83+oKzcpryru8ceC6BxnoG8TBrhgAvRg8obzup0=",
        version = "v0.0.0-20210922191527-e955255bf517",
    )

    go_repository(
        name = "com_github_mgechev_revive",
        build_file_proto_mode = "disable",
        importpath = "github.com/mgechev/revive",
        sum = "h1:Wb8NQKBaALBJ3xrrj4zpwJwqwNA6nDpyJSEQWcCka6U=",
        version = "v1.3.2",
    )

    go_repository(
        name = "com_github_microcosm_cc_bluemonday",
        build_file_proto_mode = "disable_global",
        importpath = "github.com/microcosm-cc/bluemonday",
        sum = "h1:5lPfLTTAvAbtS0VqT+94yOtFnGfUWYyx0+iToC3Os3s=",
        version = "v1.0.2",
    )
    go_repository(
        name = "com_github_miekg_dns",
        build_file_proto_mode = "disable_global",
        importpath = "github.com/miekg/dns",
        sum = "h1:oN9gL93BkuPrer2rehDbDx86k4zbYJEnMP6Krh82nh0=",
        version = "v1.1.10",
    )
    go_repository(
        name = "com_github_minio_sio",
        build_file_proto_mode = "disable",
        importpath = "github.com/minio/sio",
        sum = "h1:syEFBewzOMOYVzSTFpp1MqpSZk8rUNbz8VIIc+PNzus=",
        version = "v0.3.0",
    )

    go_repository(
        name = "com_github_mitchellh_cli",
        build_file_proto_mode = "disable_global",
        importpath = "github.com/mitchellh/cli",
        sum = "h1:iGBIsUe3+HZ/AD/Vd7DErOt5sU9fa8Uj7A2s1aggv1Y=",
        version = "v1.0.0",
    )
    go_repository(
        name = "com_github_mitchellh_copystructure",
        build_file_proto_mode = "disable",
        importpath = "github.com/mitchellh/copystructure",
        sum = "h1:Laisrj+bAB6b/yJwB5Bt3ITZhGJdqmxquMKeZ+mmkFQ=",
        version = "v1.0.0",
    )

    go_repository(
        name = "com_github_mitchellh_go_homedir",
        build_file_proto_mode = "disable_global",
        importpath = "github.com/mitchellh/go-homedir",
        sum = "h1:lukF9ziXFxDFPkA1vsr5zpc1XuPDn/wFntq5mG+4E0Y=",
        version = "v1.1.0",
    )
    go_repository(
        name = "com_github_mitchellh_go_ps",
        build_file_proto_mode = "disable",
        importpath = "github.com/mitchellh/go-ps",
        sum = "h1:i6ampVEEF4wQFF+bkYfwYgY+F/uYJDktmvLPf7qIgjc=",
        version = "v1.0.0",
    )

    go_repository(
        name = "com_github_mitchellh_go_testing_interface",
        build_file_proto_mode = "disable_global",
        importpath = "github.com/mitchellh/go-testing-interface",
        sum = "h1:fzU/JVNcaqHQEcVFAKeR41fkiLdIPrefOvVG1VZ96U0=",
        version = "v1.0.0",
    )
    go_repository(
        name = "com_github_mitchellh_go_wordwrap",
        build_file_proto_mode = "disable",
        importpath = "github.com/mitchellh/go-wordwrap",
        sum = "h1:6GlHJ/LTGMrIJbwgdqdl2eEH8o+Exx/0m8ir9Gns0u4=",
        version = "v1.0.0",
    )

    go_repository(
        name = "com_github_mitchellh_gox",
        build_file_proto_mode = "disable_global",
        importpath = "github.com/mitchellh/gox",
        sum = "h1:lfGJxY7ToLJQjHHwi0EX6uYBdK78egf954SQl13PQJc=",
        version = "v0.4.0",
    )
    go_repository(
        name = "com_github_mitchellh_iochan",
        build_file_proto_mode = "disable_global",
        importpath = "github.com/mitchellh/iochan",
        sum = "h1:C+X3KsSTLFVBr/tK1eYN/vs4rJcvsiLU338UhYPJWeY=",
        version = "v1.0.0",
    )
    go_repository(
        name = "com_github_mitchellh_mapstructure",
        build_file_proto_mode = "disable_global",
        importpath = "github.com/mitchellh/mapstructure",
        sum = "h1:jeMsZIYE/09sWLaz43PL7Gy6RuMjD2eJVyuac5Z2hdY=",
        version = "v1.5.0",
    )
    go_repository(
        name = "com_github_mitchellh_reflectwalk",
        build_file_proto_mode = "disable",
        importpath = "github.com/mitchellh/reflectwalk",
        sum = "h1:FVzMWA5RllMAKIdUSC8mdWo3XtwoecrH79BY70sEEpE=",
        version = "v1.0.1",
    )
    go_repository(
        name = "com_github_moby_spdystream",
        build_file_proto_mode = "disable",
        importpath = "github.com/moby/spdystream",
        sum = "h1:cjW1zVyyoiM0T7b6UoySUFqzXMoqRckQtXwGPiBhOM8=",
        version = "v0.2.0",
    )

    go_repository(
        name = "com_github_modern_go_concurrent",
        build_file_proto_mode = "disable_global",
        importpath = "github.com/modern-go/concurrent",
        sum = "h1:TRLaZ9cD/w8PVh93nsPXa1VrQ6jlwL5oN8l14QlcNfg=",
        version = "v0.0.0-20180306012644-bacd9c7ef1dd",
    )
    go_repository(
        name = "com_github_modern_go_reflect2",
        build_file_proto_mode = "disable_global",
        importpath = "github.com/modern-go/reflect2",
        sum = "h1:xBagoLtFs94CBntxluKeaWgTMpvLxC4ur3nMaC9Gz0M=",
        version = "v1.0.2",
    )
    go_repository(
        name = "com_github_modocache_gover",
        build_file_proto_mode = "disable_global",
        importpath = "github.com/modocache/gover",
        sum = "h1:8Q0qkMVC/MmWkpIdlvZgcv2o2jrlF6zqVOh7W5YHdMA=",
        version = "v0.0.0-20171022184752-b58185e213c5",
    )
    go_repository(
        name = "com_github_montanaflynn_stats",
        build_file_proto_mode = "disable",
        importpath = "github.com/montanaflynn/stats",
        sum = "h1:pmpDGKLw4n82EtrNiLqB+xSz/JQwFOaZuMALYUHwX5s=",
        version = "v0.0.0-20180911141734-db72e6cae808",
    )

    go_repository(
        name = "com_github_moricho_tparallel",
        build_file_proto_mode = "disable",
        importpath = "github.com/moricho/tparallel",
        sum = "h1:fQKD4U1wRMAYNngDonW5XupoB/ZGJHdpzrWqgyg9krA=",
        version = "v0.3.1",
    )

    go_repository(
        name = "com_github_moul_http2curl",
        build_file_proto_mode = "disable_global",
        importpath = "github.com/moul/http2curl",
        sum = "h1:dRMWoAtb+ePxMlLkrCbAqh4TlPHXvoGUSQ323/9Zahs=",
        version = "v1.0.0",
    )
    go_repository(
        name = "com_github_mwitkow_go_conntrack",
        build_file_proto_mode = "disable_global",
        importpath = "github.com/mwitkow/go-conntrack",
        sum = "h1:KUppIJq7/+SVif2QVs3tOP0zanoHgBEVAwHxUSIzRqU=",
        version = "v0.0.0-20190716064945-2f068394615f",
    )
    go_repository(
        name = "com_github_mxk_go_flowrate",
        build_file_proto_mode = "disable",
        importpath = "github.com/mxk/go-flowrate",
        sum = "h1:y5//uYreIhSUg3J1GEMiLbxo1LJaP8RfCpH6pymGZus=",
        version = "v0.0.0-20140419014527-cca7078d478f",
    )

    go_repository(
        name = "com_github_nakabonne_nestif",
        build_file_proto_mode = "disable",
        importpath = "github.com/nakabonne/nestif",
        sum = "h1:wm28nZjhQY5HyYPx+weN3Q65k6ilSBxDb8v5S81B81U=",
        version = "v0.3.1",
    )

    go_repository(
        name = "com_github_nats_io_nats_go",
        build_file_proto_mode = "disable_global",
        importpath = "github.com/nats-io/nats.go",
        sum = "h1:6lF/f1/NN6kzUDBz6pyvQDEXO39jqXcWRLu/tKjtOUQ=",
        version = "v1.8.1",
    )
    go_repository(
        name = "com_github_nats_io_nkeys",
        build_file_proto_mode = "disable_global",
        importpath = "github.com/nats-io/nkeys",
        sum = "h1:+qM7QpgXnvDDixitZtQUBDY9w/s9mu1ghS+JIbsrx6M=",
        version = "v0.0.2",
    )
    go_repository(
        name = "com_github_nats_io_nuid",
        build_file_proto_mode = "disable_global",
        importpath = "github.com/nats-io/nuid",
        sum = "h1:5iA8DT8V7q8WK2EScv2padNa/rTESc1KdnPw4TC2paw=",
        version = "v1.0.1",
    )
    go_repository(
        name = "com_github_nbutton23_zxcvbn_go",
        build_file_proto_mode = "disable",
        importpath = "github.com/nbutton23/zxcvbn-go",
        sum = "h1:4kuARK6Y6FxaNu/BnU2OAaLF86eTVhP2hjTB6iMvItA=",
        version = "v0.0.0-20210217022336-fa2cb2858354",
    )

    go_repository(
        name = "com_github_ncw_directio",
        build_file_proto_mode = "disable_global",
        importpath = "github.com/ncw/directio",
        sum = "h1:JSUBhdjEvVaJvOoyPAbcW0fnd0tvRXD76wEfZ1KcQz4=",
        version = "v1.0.5",
    )
    go_repository(
        name = "com_github_ngaut_pools",
        build_file_proto_mode = "disable_global",
        importpath = "github.com/ngaut/pools",
        sum = "h1:7KAv7KMGTTqSmYZtNdcNTgsos+vFzULLwyElndwn+5c=",
        version = "v0.0.0-20180318154953-b7bc8c42aac7",
    )
    go_repository(
        name = "com_github_ngaut_sync2",
        build_file_proto_mode = "disable_global",
        importpath = "github.com/ngaut/sync2",
        sum = "h1:K0Fn+DoFqNqktdZtdV3bPQ/0cuYh2H4rkg0tytX/07k=",
        version = "v0.0.0-20141008032647-7a24ed77b2ef",
    )
    go_repository(
        name = "com_github_niemeyer_pretty",
        build_file_proto_mode = "disable_global",
        importpath = "github.com/niemeyer/pretty",
        sum = "h1:fD57ERR4JtEqsWbfPhv4DMiApHyliiK5xCTNVSPiaAs=",
        version = "v0.0.0-20200227124842-a10e7caefd8e",
    )
    go_repository(
        name = "com_github_nishanths_exhaustive",
        build_file_proto_mode = "disable",
        importpath = "github.com/nishanths/exhaustive",
        sum = "h1:TzssWan6orBiLYVqewCG8faud9qlFntJE30ACpzmGME=",
        version = "v0.9.5",
    )

    go_repository(
        name = "com_github_nishanths_predeclared",
        build_file_proto_mode = "disable",
        importpath = "github.com/nishanths/predeclared",
        sum = "h1:V2EPdZPliZymNAn79T8RkNApBjMmVKh5XRpLm/w98Vk=",
        version = "v0.2.2",
    )
    go_repository(
        name = "com_github_nunnatsa_ginkgolinter",
        build_file_proto_mode = "disable",
        importpath = "github.com/nunnatsa/ginkgolinter",
        sum = "h1:Sm0zX5QfjJzkeCjEp+t6d3Ha0jwvoDjleP9XCsrEzOA=",
        version = "v0.9.0",
    )

    go_repository(
        name = "com_github_nxadm_tail",
        build_file_proto_mode = "disable_global",
        importpath = "github.com/nxadm/tail",
        sum = "h1:nPr65rt6Y5JFSKQO7qToXr7pePgD6Gwiw05lkbyAQTE=",
        version = "v1.4.8",
    )
    go_repository(
        name = "com_github_oklog_run",
        build_file_proto_mode = "disable",
        importpath = "github.com/oklog/run",
        sum = "h1:Ru7dDtJNOyC66gQ5dQmaCa0qIsAUFY3sFpK1Xk8igrw=",
        version = "v1.0.0",
    )

    go_repository(
        name = "com_github_oklog_ulid",
        build_file_proto_mode = "disable_global",
        importpath = "github.com/oklog/ulid",
        sum = "h1:EGfNDEx6MqHz8B3uNV6QAib1UR2Lm97sHi3ocA6ESJ4=",
        version = "v1.3.1",
    )
    go_repository(
        name = "com_github_oleiade_reflections",
        build_file_proto_mode = "disable",
        importpath = "github.com/oleiade/reflections",
        sum = "h1:D1XO3LVEYroYskEsoSiGItp9RUxG6jWnCVvrqH0HHQM=",
        version = "v1.0.1",
    )

    go_repository(
        name = "com_github_olekukonko_tablewriter",
        build_file_proto_mode = "disable_global",
        importpath = "github.com/olekukonko/tablewriter",
        sum = "h1:P2Ga83D34wi1o9J6Wh1mRuqd4mF/x/lgBS7N7AbDhec=",
        version = "v0.0.5",
    )
    go_repository(
        name = "com_github_oneofone_xxhash",
        build_file_proto_mode = "disable_global",
        importpath = "github.com/OneOfOne/xxhash",
        sum = "h1:zl/OfRA6nftbBK9qTohYBJ5xvw6C/oNKizR7cZGl3cI=",
        version = "v1.2.5",
    )
    go_repository(
        name = "com_github_onsi_ginkgo",
        build_file_proto_mode = "disable_global",
        importpath = "github.com/onsi/ginkgo",
        sum = "h1:8xi0RTUf59SOSfEtZMvwTvXYMzG4gV23XVHOZiXNtnE=",
        version = "v1.16.5",
    )
    go_repository(
        name = "com_github_onsi_ginkgo_v2",
        build_file_proto_mode = "disable_global",
        importpath = "github.com/onsi/ginkgo/v2",
        sum = "h1:zie5Ly042PD3bsCvsSOPvRnFwyo3rKe64TJlD6nu0mk=",
        version = "v2.9.1",
    )
    go_repository(
        name = "com_github_onsi_gomega",
        build_file_proto_mode = "disable_global",
        importpath = "github.com/onsi/gomega",
        sum = "h1:Z2AnStgsdSayCMDiCU42qIz+HLqEPcgiOCXjAU/w+8E=",
        version = "v1.27.4",
    )
    go_repository(
        name = "com_github_openpeedeep_depguard",
        build_file_proto_mode = "disable",
        importpath = "github.com/OpenPeeDeeP/depguard",
        sum = "h1:TSUznLjvp/4IUP+OQ0t/4jF4QUyxIcVX8YnghZdunyA=",
        version = "v1.1.1",
    )

    go_repository(
        name = "com_github_opentracing_basictracer_go",
        build_file_proto_mode = "disable_global",
        importpath = "github.com/opentracing/basictracer-go",
        sum = "h1:YyUAhaEfjoWXclZVJ9sGoNct7j4TVk7lZWlQw5UXuoo=",
        version = "v1.0.0",
    )
    go_repository(
        name = "com_github_opentracing_contrib_go_stdlib",
        build_file_proto_mode = "disable",
        importpath = "github.com/opentracing-contrib/go-stdlib",
        sum = "h1:8KbikWulLUcMM96hBxjgoo6gTmCkG6HYSDohv/WygYU=",
        version = "v0.0.0-20170113013457-1de4cc2120e7",
    )

    go_repository(
        name = "com_github_opentracing_opentracing_go",
        build_file_proto_mode = "disable_global",
        importpath = "github.com/opentracing/opentracing-go",
        sum = "h1:uEJPy/1a5RIPAJ0Ov+OIO8OxWu77jEv+1B0VhjKrZUs=",
        version = "v1.2.0",
    )
    go_repository(
        name = "com_github_openzipkin_zipkin_go",
        build_file_proto_mode = "disable",
        importpath = "github.com/openzipkin/zipkin-go",
        sum = "h1:yXiysv1CSK7Q5yjGy1710zZGnsbMUIjluWBxtLXHPBo=",
        version = "v0.1.6",
    )
    go_repository(
        name = "com_github_otiai10_copy",
        build_file_proto_mode = "disable",
        importpath = "github.com/otiai10/copy",
        sum = "h1:HvG945u96iNadPoG2/Ja2+AUJeW5YuFQMixq9yirC+k=",
        version = "v1.2.0",
    )
    go_repository(
        name = "com_github_otiai10_curr",
        build_file_proto_mode = "disable",
        importpath = "github.com/otiai10/curr",
        sum = "h1:TJIWdbX0B+kpNagQrjgq8bCMrbhiuX73M2XwgtDMoOI=",
        version = "v1.0.0",
    )
    go_repository(
        name = "com_github_otiai10_mint",
        build_file_proto_mode = "disable",
        importpath = "github.com/otiai10/mint",
        sum = "h1:BCmzIS3n71sGfHB5NMNDB3lHYPz8fWSkCAErHed//qc=",
        version = "v1.3.1",
    )

    go_repository(
        name = "com_github_pascaldekloe_goe",
        build_file_proto_mode = "disable_global",
        importpath = "github.com/pascaldekloe/goe",
        sum = "h1:Lgl0gzECD8GnQ5QCWA8o6BtfL6mDH5rQgM4/fX3avOs=",
        version = "v0.0.0-20180627143212-57f6aae5913c",
    )
    go_repository(
        name = "com_github_pborman_getopt",
        build_file_proto_mode = "disable_global",
        importpath = "github.com/pborman/getopt",
        sum = "h1:7822vZ646Atgxkp3tqrSufChvAAYgIy+iFEGpQntwlI=",
        version = "v0.0.0-20180729010549-6fdd0a2c7117",
    )
    go_repository(
        name = "com_github_pelletier_go_toml",
        build_file_proto_mode = "disable_global",
        importpath = "github.com/pelletier/go-toml",
        sum = "h1:4yBQzkHv+7BHq2PQUZF3Mx0IYxG7LsP222s7Agd3ve8=",
        version = "v1.9.5",
    )
    go_repository(
        name = "com_github_pelletier_go_toml_v2",
        build_file_proto_mode = "disable",
        importpath = "github.com/pelletier/go-toml/v2",
        sum = "h1:ipoSadvV8oGUjnUbMub59IDPPwfxF694nG/jwbMiyQg=",
        version = "v2.0.5",
    )
    go_repository(
        name = "com_github_peterbourgon_g2s",
        build_file_proto_mode = "disable",
        importpath = "github.com/peterbourgon/g2s",
        sum = "h1:sKwxy1H95npauwu8vtF95vG/syrL0p8fSZo/XlDg5gk=",
        version = "v0.0.0-20170223122336-d4e7ad98afea",
    )
    go_repository(
        name = "com_github_petermattis_goid",
        build_file_proto_mode = "disable",
        importpath = "github.com/petermattis/goid",
        sum = "h1:64bxqeTEN0/xoEqhKGowgihNuzISS9rEG6YUMU4bzJo=",
        version = "v0.0.0-20211229010228-4d14c490ee36",
    )

    go_repository(
        name = "com_github_phayes_checkstyle",
        build_file_proto_mode = "disable",
        importpath = "github.com/phayes/checkstyle",
        sum = "h1:CdDQnGF8Nq9ocOS/xlSptM1N3BbrA6/kmaep5ggwaIA=",
        version = "v0.0.0-20170904204023-bfd46e6a821d",
    )

    go_repository(
        name = "com_github_phayes_freeport",
        build_file_proto_mode = "disable_global",
        importpath = "github.com/phayes/freeport",
        sum = "h1:JhzVVoYvbOACxoUmOs6V/G4D5nPVUW73rKvXxP4XUJc=",
        version = "v0.0.0-20180830031419-95f893ade6f2",
    )
    go_repository(
        name = "com_github_phf_go_queue",
        build_file_proto_mode = "disable",
        importpath = "github.com/phf/go-queue",
        sum = "h1:U+PMnTlV2tu7RuMK5etusZG3Cf+rpow5hqQByeCzJ2g=",
        version = "v0.0.0-20170504031614-9abe38d0371d",
    )

    go_repository(
        name = "com_github_pierrec_lz4",
        build_file_proto_mode = "disable_global",
        importpath = "github.com/pierrec/lz4",
        sum = "h1:9UY3+iC23yxF0UfGaYrGplQ+79Rg+h/q9FV9ix19jjM=",
        version = "v2.6.1+incompatible",
    )
    go_repository(
        name = "com_github_pingcap_badger",
        build_file_proto_mode = "disable_global",
        importpath = "github.com/pingcap/badger",
        sum = "h1:AEcvKyVM8CUII3bYzgz8haFXtGiqcrtXW1csu/5UELY=",
        version = "v1.5.1-0.20230103063557-828f39b09b6d",
    )
    go_repository(
        name = "com_github_pingcap_check",
        build_file_proto_mode = "disable_global",
        importpath = "github.com/pingcap/check",
        sum = "h1:R8gStypOBmpnHEx1qi//SaqxJVI4inOqljg/Aj5/390=",
        version = "v0.0.0-20200212061837-5e12011dc712",
    )
    go_repository(
        name = "com_github_pingcap_errcode",
        build_file_proto_mode = "disable",
        importpath = "github.com/pingcap/errcode",
        sum = "h1:IF6LC/4+b1KNwrMlr2rBTUrojFPMexXBcDWZSpNwxjg=",
        version = "v0.3.0",
    )

    go_repository(
        name = "com_github_pingcap_errors",
        build_file_proto_mode = "disable_global",
        importpath = "github.com/pingcap/errors",
        sum = "h1:m5ZsBa5o/0CkzZXfXLaThzKuR85SnHHetqBCpzQ30h8=",
        version = "v0.11.5-0.20221009092201-b66cddb77c32",
    )
    go_repository(
        name = "com_github_pingcap_failpoint",
        build_file_proto_mode = "disable_global",
        importpath = "github.com/pingcap/failpoint",
        sum = "h1:CgbKAHto5CQgWM9fSBIvaxsJHuGP0uM74HXtv3MyyGQ=",
        version = "v0.0.0-20220801062533-2eaa32854a6c",
    )
    go_repository(
        name = "com_github_pingcap_fn",
        build_file_proto_mode = "disable_global",
        importpath = "github.com/pingcap/fn",
        sum = "h1:Pe2LbxRmbTfAoKJ65bZLmhahmvHm7n9DUxGRQT00208=",
        version = "v0.0.0-20200306044125-d5540d389059",
    )
    go_repository(
        name = "com_github_pingcap_goleveldb",
        build_file_proto_mode = "disable_global",
        importpath = "github.com/pingcap/goleveldb",
        sum = "h1:surzm05a8C9dN8dIUmo4Be2+pMRb6f55i+UIYrluu2E=",
        version = "v0.0.0-20191226122134-f82aafb29989",
    )
    go_repository(
        name = "com_github_pingcap_kvproto",
        build_file_proto_mode = "disable_global",
        importpath = "github.com/pingcap/kvproto",
<<<<<<< HEAD
        sum = "h1:GBlml2UIrI9IR3DdBnUWNeXizK4PwJhYPO7eWgCNErg=",
        version = "v0.0.0-20230530111525-e4919c190b46",
=======
        sum = "h1:iAIjJVgrPuXjpAiMDcJvz4Y4Qf4KypiCsqy3UVzU6FQ=",
        version = "v0.0.0-20230523065550-8b641fa69bf3",
>>>>>>> e3776f3a
    )
    go_repository(
        name = "com_github_pingcap_log",
        build_file_proto_mode = "disable_global",
        importpath = "github.com/pingcap/log",
        sum = "h1:2SOzvGvE8beiC1Y4g9Onkvu6UmuBBOeWRGQEjJaT/JY=",
        version = "v1.1.1-0.20230317032135-a0d097d16e22",
    )
    go_repository(
        name = "com_github_pingcap_sysutil",
        build_file_proto_mode = "disable_global",
        importpath = "github.com/pingcap/sysutil",
        sum = "h1:QV6jqlfOkh8hqvEAgwBZa+4bSgO0EeKC7s5c6Luam2I=",
        version = "v1.0.1-0.20230407040306-fb007c5aff21",
    )
    go_repository(
        name = "com_github_pingcap_tidb_dashboard",
        build_file_proto_mode = "disable",
        importpath = "github.com/pingcap/tidb-dashboard",
        sum = "h1:FUdoQ6zWktVjIWLokNeulEcqIzGn6TnoOjdS9bQcFUo=",
        version = "v0.0.0-20221201151320-ea3ee6971f2e",
    )

    go_repository(
        name = "com_github_pingcap_tipb",
        build_file_proto_mode = "disable_global",
        importpath = "github.com/pingcap/tipb",
        sum = "h1:ZVehx2Mand1frpxzJud7FUOonbLZeXXQpEsNdjnEAJA=",
        version = "v0.0.0-20230516140330-b3e432c40cb3",
    )
    go_repository(
        name = "com_github_pkg_browser",
        build_file_proto_mode = "disable_global",
        importpath = "github.com/pkg/browser",
        sum = "h1:49lOXmGaUpV9Fz3gd7TFZY106KVlPVa5jcYD1gaQf98=",
        version = "v0.0.0-20180916011732-0a3d74bf9ce4",
    )
    go_repository(
        name = "com_github_pkg_diff",
        build_file_proto_mode = "disable",
        importpath = "github.com/pkg/diff",
        sum = "h1:aoZm08cpOy4WuID//EZDgcC4zIxODThtZNPirFr42+A=",
        version = "v0.0.0-20210226163009-20ebb0f2a09e",
    )

    go_repository(
        name = "com_github_pkg_errors",
        build_file_proto_mode = "disable_global",
        importpath = "github.com/pkg/errors",
        sum = "h1:FEBLx1zS214owpjy7qsBeixbURkuhQAwrK5UwLGTwt4=",
        version = "v0.9.1",
    )
    go_repository(
        name = "com_github_pkg_profile",
        build_file_proto_mode = "disable_global",
        importpath = "github.com/pkg/profile",
        sum = "h1:F++O52m40owAmADcojzM+9gyjmMOY/T4oYJkgFDH8RE=",
        version = "v1.2.1",
    )
    go_repository(
        name = "com_github_pkg_xattr",
        build_file_proto_mode = "disable",
        importpath = "github.com/pkg/xattr",
        sum = "h1:5883YPCtkSd8LFbs13nXplj9g9tlrwoJRjgpgMu1/fE=",
        version = "v0.4.9",
    )

    go_repository(
        name = "com_github_pmezard_go_difflib",
        build_file_proto_mode = "disable_global",
        importpath = "github.com/pmezard/go-difflib",
        sum = "h1:4DBwDE0NGyQoBHbLQYPwSUPoCMWR5BEzIk/f1lZbAQM=",
        version = "v1.0.0",
    )
    go_repository(
        name = "com_github_polyfloyd_go_errorlint",
        build_file_proto_mode = "disable",
        importpath = "github.com/polyfloyd/go-errorlint",
        sum = "h1:b+sQ5HibPIAjEZwtuwU8Wz/u0dMZ7YL+bk+9yWyHVJk=",
        version = "v1.4.0",
    )

    go_repository(
        name = "com_github_posener_complete",
        build_file_proto_mode = "disable_global",
        importpath = "github.com/posener/complete",
        sum = "h1:ccV59UEOTzVDnDUEFdT95ZzHVZ+5+158q8+SJb2QV5w=",
        version = "v1.1.1",
    )
    go_repository(
        name = "com_github_power_devops_perfstat",
        build_file_proto_mode = "disable_global",
        importpath = "github.com/power-devops/perfstat",
        sum = "h1:0LFwY6Q3gMACTjAbMZBjXAqTOzOwFaj2Ld6cjeQ7Rig=",
        version = "v0.0.0-20221212215047-62379fc7944b",
    )
    go_repository(
        name = "com_github_prashantv_gostub",
        build_file_proto_mode = "disable",
        importpath = "github.com/prashantv/gostub",
        sum = "h1:BTyx3RfQjRHnUWaGF9oQos79AlQ5k8WNktv7VGvVH4g=",
        version = "v1.1.0",
    )

    go_repository(
        name = "com_github_prometheus_client_golang",
        build_file_proto_mode = "disable_global",
        importpath = "github.com/prometheus/client_golang",
        sum = "h1:8tXpTmJbyH5lydzFPoxSIJ0J46jdh3tylbvM1xCv0LI=",
        version = "v1.15.1",
    )
    go_repository(
        name = "com_github_prometheus_client_model",
        build_file_proto_mode = "disable_global",
        importpath = "github.com/prometheus/client_model",
        sum = "h1:5lQXD3cAg1OXBf4Wq03gTrXHeaV0TQvGfUooCfx1yqY=",
        version = "v0.4.0",
    )
    go_repository(
        name = "com_github_prometheus_common",
        build_file_proto_mode = "disable_global",
        importpath = "github.com/prometheus/common",
        sum = "h1:+5BrQJwiBB9xsMygAB3TNvpQKOwlkc25LbISbrdOOfY=",
        version = "v0.44.0",
    )
    go_repository(
        name = "com_github_prometheus_procfs",
        build_file_proto_mode = "disable_global",
        importpath = "github.com/prometheus/procfs",
        sum = "h1:UkG7GPYkO4UZyLnyXjaWYcgOSONqwdBqFUT95ugmt6I=",
        version = "v0.10.0",
    )
    go_repository(
        name = "com_github_prometheus_prometheus",
        build_file_proto_mode = "disable",
        importpath = "github.com/prometheus/prometheus",
        sum = "h1:3DyLm+sTAJkfLyR/1pJ3L+fU2lFufWbpcgMFlGtqeyA=",
        version = "v0.0.0-20190525122359-d20e84d0fb64",
    )

    go_repository(
        name = "com_github_prometheus_tsdb",
        build_file_proto_mode = "disable_global",
        importpath = "github.com/prometheus/tsdb",
        sum = "h1:If5rVCMTp6W2SiRAQFlbpJNgVlgMEd+U2GZckwK38ic=",
        version = "v0.10.0",
    )
    go_repository(
        name = "com_github_puerkitobio_purell",
        build_file_proto_mode = "disable",
        importpath = "github.com/PuerkitoBio/purell",
        sum = "h1:WEQqlqaGbrPkxLJWfBwQmfEAE1Z7ONdDLqrN38tNFfI=",
        version = "v1.1.1",
    )
    go_repository(
        name = "com_github_puerkitobio_urlesc",
        build_file_proto_mode = "disable",
        importpath = "github.com/PuerkitoBio/urlesc",
        sum = "h1:d+Bc7a5rLufV/sSk/8dngufqelfh6jnri85riMAaF/M=",
        version = "v0.0.0-20170810143723-de5bf2ad4578",
    )

    go_repository(
        name = "com_github_quasilyte_go_ruleguard",
        build_file_proto_mode = "disable",
        importpath = "github.com/quasilyte/go-ruleguard",
        sum = "h1:tfMnabXle/HzOb5Xe9CUZYWXKfkS1KwRmZyPmD9nVcc=",
        version = "v0.3.19",
    )
    go_repository(
        name = "com_github_quasilyte_go_ruleguard_dsl",
        build_file_proto_mode = "disable",
        importpath = "github.com/quasilyte/go-ruleguard/dsl",
        sum = "h1:wd8zkOhSNr+I+8Qeciml08ivDt1pSXe60+5DqOpCjPE=",
        version = "v0.3.22",
    )
    go_repository(
        name = "com_github_quasilyte_gogrep",
        build_file_proto_mode = "disable",
        importpath = "github.com/quasilyte/gogrep",
        sum = "h1:eTKODPXbI8ffJMN+W2aE0+oL0z/nh8/5eNdiO34SOAo=",
        version = "v0.5.0",
    )
    go_repository(
        name = "com_github_quasilyte_regex_syntax",
        build_file_proto_mode = "disable",
        importpath = "github.com/quasilyte/regex/syntax",
        sum = "h1:TCg2WBOl980XxGFEZSS6KlBGIV0diGdySzxATTWoqaU=",
        version = "v0.0.0-20210819130434-b3f0c404a727",
    )
    go_repository(
        name = "com_github_quasilyte_stdinfo",
        build_file_proto_mode = "disable",
        importpath = "github.com/quasilyte/stdinfo",
        sum = "h1:M8mH9eK4OUR4lu7Gd+PU1fV2/qnDNfzT635KRSObncs=",
        version = "v0.0.0-20220114132959-f7386bf02567",
    )

    go_repository(
        name = "com_github_rcrowley_go_metrics",
        build_file_proto_mode = "disable_global",
        importpath = "github.com/rcrowley/go-metrics",
        sum = "h1:N/ElC8H3+5XpJzTSTfLsJV/mx9Q9g7kxmchpfZyxgzM=",
        version = "v0.0.0-20201227073835-cf1acfcdf475",
    )
    go_repository(
        name = "com_github_remyoudompheng_bigfft",
        build_file_proto_mode = "disable_global",
        importpath = "github.com/remyoudompheng/bigfft",
        sum = "h1:W09IVJc94icq4NjY3clb7Lk8O1qJ8BdBEF8z0ibU0rE=",
        version = "v0.0.0-20230129092748-24d4a6f8daec",
    )
    go_repository(
        name = "com_github_renekroon_ttlcache_v2",
        build_file_proto_mode = "disable",
        importpath = "github.com/ReneKroon/ttlcache/v2",
        sum = "h1:qZnUjRKIrbKHH6vF5T7Y9Izn5ObfTZfyYpGhvz2BKPo=",
        version = "v2.3.0",
    )

    go_repository(
        name = "com_github_rivo_uniseg",
        build_file_proto_mode = "disable_global",
        importpath = "github.com/rivo/uniseg",
        sum = "h1:8TfxU8dW6PdqD27gjM8MVNuicgxIjxpm4K7x4jp8sis=",
        version = "v0.4.4",
    )
    go_repository(
        name = "com_github_rlmcpherson_s3gof3r",
        build_file_proto_mode = "disable",
        importpath = "github.com/rlmcpherson/s3gof3r",
        sum = "h1:1izOJpTiohSibfOHuNyEA/yQnAirh05enzEdmhez43k=",
        version = "v0.5.0",
    )

    go_repository(
        name = "com_github_rogpeppe_fastuuid",
        build_file_proto_mode = "disable_global",
        importpath = "github.com/rogpeppe/fastuuid",
        sum = "h1:Ppwyp6VYCF1nvBTXL3trRso7mXMlRrw9ooo375wvi2s=",
        version = "v1.2.0",
    )
    go_repository(
        name = "com_github_rogpeppe_go_internal",
        build_file_proto_mode = "disable_global",
        importpath = "github.com/rogpeppe/go-internal",
        sum = "h1:TMyTOH3F/DB16zRVcYyreMH6GnZZrwQVAoYjRBZyWFQ=",
        version = "v1.10.0",
    )
    go_repository(
        name = "com_github_rs_cors",
        build_file_proto_mode = "disable",
        importpath = "github.com/rs/cors",
        sum = "h1:+88SsELBHx5r+hZ8TCkggzSstaWNbDvThkVK8H6f9ik=",
        version = "v1.7.0",
    )

    go_repository(
        name = "com_github_rubyist_circuitbreaker",
        build_file_proto_mode = "disable",
        importpath = "github.com/rubyist/circuitbreaker",
        sum = "h1:KUKd/pV8Geg77+8LNDwdow6rVCAYOp8+kHUyFvL6Mhk=",
        version = "v2.2.1+incompatible",
    )

    go_repository(
        name = "com_github_russross_blackfriday",
        build_file_proto_mode = "disable_global",
        importpath = "github.com/russross/blackfriday",
        sum = "h1:HyvC0ARfnZBqnXwABFeSZHpKvJHJJfPz81GNueLj0oo=",
        version = "v1.5.2",
    )
    go_repository(
        name = "com_github_russross_blackfriday_v2",
        build_file_proto_mode = "disable_global",
        importpath = "github.com/russross/blackfriday/v2",
        sum = "h1:JIOH55/0cWyOuilr9/qlrm0BSXldqnqwMsf35Ld67mk=",
        version = "v2.1.0",
    )
    go_repository(
        name = "com_github_ryancurrah_gomodguard",
        build_file_proto_mode = "disable",
        importpath = "github.com/ryancurrah/gomodguard",
        sum = "h1:q15RT/pd6UggBXVBuLps8BXRvl5GPBcwVA7BJHMLuTw=",
        version = "v1.3.0",
    )
    go_repository(
        name = "com_github_ryanrolds_sqlclosecheck",
        build_file_proto_mode = "disable",
        importpath = "github.com/ryanrolds/sqlclosecheck",
        sum = "h1:i8SX60Rppc1wRuyQjMciLqIzV3xnoHB7/tXbr6RGYNI=",
        version = "v0.4.0",
    )

    go_repository(
        name = "com_github_ryanuber_columnize",
        build_file_proto_mode = "disable_global",
        importpath = "github.com/ryanuber/columnize",
        sum = "h1:j1Wcmh8OrK4Q7GXY+V7SVSY8nUWQxHW5TkBe7YUl+2s=",
        version = "v2.1.0+incompatible",
    )
    go_repository(
        name = "com_github_samuel_go_zookeeper",
        build_file_proto_mode = "disable",
        importpath = "github.com/samuel/go-zookeeper",
        sum = "h1:4AQBn5RJY4WH8t8TLEMZUsWeXHAUcoao42TCAfpEJJE=",
        version = "v0.0.0-20161028232340-1d7be4effb13",
    )

    go_repository(
        name = "com_github_sanposhiho_wastedassign_v2",
        build_file_proto_mode = "disable",
        importpath = "github.com/sanposhiho/wastedassign/v2",
        sum = "h1:J+6nrY4VW+gC9xFzUc+XjPD3g3wF3je/NsJFwFK7Uxc=",
        version = "v2.0.7",
    )
    go_repository(
        name = "com_github_sasha_s_go_deadlock",
        build_file_proto_mode = "disable",
        importpath = "github.com/sasha-s/go-deadlock",
        sum = "h1:lMqc+fUb7RrFS3gQLtoQsJ7/6TV/pAIFvBsqX73DK8Y=",
        version = "v0.2.0",
    )
    go_repository(
        name = "com_github_sashamelentyev_interfacebloat",
        build_file_proto_mode = "disable",
        importpath = "github.com/sashamelentyev/interfacebloat",
        sum = "h1:xdRdJp0irL086OyW1H/RTZTr1h/tMEOsumirXcOJqAw=",
        version = "v1.1.0",
    )
    go_repository(
        name = "com_github_sashamelentyev_usestdlibvars",
        build_file_proto_mode = "disable",
        importpath = "github.com/sashamelentyev/usestdlibvars",
        sum = "h1:01h+/2Kd+NblNItNeux0veSL5cBF1jbEOPrEhDzGYq0=",
        version = "v1.23.0",
    )

    go_repository(
        name = "com_github_satori_go_uuid",
        build_file_proto_mode = "disable",
        importpath = "github.com/satori/go.uuid",
        sum = "h1:0uYX9dsZ2yD7q2RtLRtPSdGDWzjeM3TbMJP9utgA0ww=",
        version = "v1.2.0",
    )

    go_repository(
        name = "com_github_sclevine_agouti",
        build_file_proto_mode = "disable_global",
        importpath = "github.com/sclevine/agouti",
        sum = "h1:8IBJS6PWz3uTlMP3YBIR5f+KAldcGuOeFkFbUWfBgK4=",
        version = "v3.0.0+incompatible",
    )
    go_repository(
        name = "com_github_sean_seed",
        build_file_proto_mode = "disable_global",
        importpath = "github.com/sean-/seed",
        sum = "h1:nn5Wsu0esKSJiIVhscUtVbo7ada43DJhG55ua/hjS5I=",
        version = "v0.0.0-20170313163322-e2103e2c3529",
    )
    go_repository(
        name = "com_github_securego_gosec_v2",
        build_file_proto_mode = "disable",
        importpath = "github.com/securego/gosec/v2",
        sum = "h1:v4Ym7FF58/jlykYmmhZ7mTm7FQvN/setNm++0fgIAtw=",
        version = "v2.15.0",
    )

    go_repository(
        name = "com_github_sergi_go_diff",
        build_file_proto_mode = "disable_global",
        importpath = "github.com/sergi/go-diff",
        sum = "h1:we8PVUC3FE2uYfodKH/nBHMSetSfHDR6scGdBi+erh0=",
        version = "v1.1.0",
    )
    go_repository(
        name = "com_github_shazow_go_diff",
        build_file_proto_mode = "disable",
        importpath = "github.com/shazow/go-diff",
        sum = "h1:W65qqJCIOVP4jpqPQ0YvHYKwcMEMVWIzWC5iNQQfBTU=",
        version = "v0.0.0-20160112020656-b6b7b6733b8c",
    )
    go_repository(
        name = "com_github_shirou_gopsutil",
        build_file_proto_mode = "disable",
        importpath = "github.com/shirou/gopsutil",
        sum = "h1:uenXGGa8ESCQq+dbgtl916dmg6PSAz2cXov0uORQ9v8=",
        version = "v3.21.3+incompatible",
    )

    go_repository(
        name = "com_github_shirou_gopsutil_v3",
        build_file_proto_mode = "disable_global",
        importpath = "github.com/shirou/gopsutil/v3",
        sum = "h1:Syt5vVZXUDXPEXpIBt5ziWsJ4LdSAAxF4l/xZeQgSEE=",
        version = "v3.23.3",
    )
    go_repository(
        name = "com_github_shoenig_go_m1cpu",
        build_file_proto_mode = "disable",
        importpath = "github.com/shoenig/go-m1cpu",
        sum = "h1:LF57Z/Fpb/WdGLjt2HZilNnmZOxg/q2bSKTQhgbrLrQ=",
        version = "v0.1.5",
    )
    go_repository(
        name = "com_github_shoenig_test",
        build_file_proto_mode = "disable",
        importpath = "github.com/shoenig/test",
        sum = "h1:GVXWJFk9PiOjN0KoJ7VrJGH6uLPnqxR7/fe3HUPfE0c=",
        version = "v0.6.3",
    )

    go_repository(
        name = "com_github_shopify_goreferrer",
        build_file_proto_mode = "disable_global",
        importpath = "github.com/Shopify/goreferrer",
        sum = "h1:WDC6ySpJzbxGWFh4aMxFFC28wwGp5pEuoTtvA4q/qQ4=",
        version = "v0.0.0-20181106222321-ec9c9a553398",
    )
    go_repository(
        name = "com_github_shopify_sarama",
        build_file_proto_mode = "disable_global",
        importpath = "github.com/Shopify/sarama",
        sum = "h1:ARid8o8oieau9XrHI55f/L3EoRAhm9px6sonbD7yuUE=",
        version = "v1.29.0",
    )
    go_repository(
        name = "com_github_shopify_toxiproxy",
        build_file_proto_mode = "disable_global",
        importpath = "github.com/Shopify/toxiproxy",
        sum = "h1:TKdv8HiTLgE5wdJuEML90aBgNWsokNbMijUGhmcoBJc=",
        version = "v2.1.4+incompatible",
    )
    go_repository(
        name = "com_github_shopspring_decimal",
        build_file_proto_mode = "disable",
        importpath = "github.com/shopspring/decimal",
        sum = "h1:abSATXmQEYyShuxI4/vyW3tV1MrKAJzCZ/0zLUXYbsQ=",
        version = "v1.2.0",
    )

    go_repository(
        name = "com_github_shurcool_httpfs",
        build_file_proto_mode = "disable_global",
        importpath = "github.com/shurcooL/httpfs",
        sum = "h1:bUGsEnyNbVPw06Bs80sCeARAlK8lhwqGyi6UT8ymuGk=",
        version = "v0.0.0-20190707220628-8d4bc4ba7749",
    )
    go_repository(
        name = "com_github_shurcool_httpgzip",
        build_file_proto_mode = "disable_global",
        importpath = "github.com/shurcooL/httpgzip",
        sum = "h1:mj/nMDAwTBiaCqMEs4cYCqF7pO6Np7vhy1D1wcQGz+E=",
        version = "v0.0.0-20190720172056-320755c1c1b0",
    )
    go_repository(
        name = "com_github_shurcool_sanitized_anchor_name",
        build_file_proto_mode = "disable_global",
        importpath = "github.com/shurcooL/sanitized_anchor_name",
        sum = "h1:PdmoCO6wvbs+7yrJyMORt4/BmY5IYyJwS/kOiWx8mHo=",
        version = "v1.0.0",
    )
    go_repository(
        name = "com_github_shurcool_vfsgen",
        build_file_proto_mode = "disable_global",
        importpath = "github.com/shurcooL/vfsgen",
        sum = "h1:ug7PpSOB5RBPK1Kg6qskGBoP3Vnj/aNYFTznWvlkGo0=",
        version = "v0.0.0-20181202132449-6a9ea43bcacd",
    )
    go_repository(
        name = "com_github_sirupsen_logrus",
        build_file_proto_mode = "disable_global",
        importpath = "github.com/sirupsen/logrus",
        sum = "h1:trlNQbNUG3OdDrDil03MCb1H2o9nJ1x4/5LYw7byDE0=",
        version = "v1.9.0",
    )
    go_repository(
        name = "com_github_sivchari_containedctx",
        build_file_proto_mode = "disable",
        importpath = "github.com/sivchari/containedctx",
        sum = "h1:0hLQKpgC53OVF1VT7CeoFHk9YKstur1XOgfYIc1yrHI=",
        version = "v1.0.2",
    )
    go_repository(
        name = "com_github_sivchari_nosnakecase",
        build_file_proto_mode = "disable",
        importpath = "github.com/sivchari/nosnakecase",
        sum = "h1:7QkpWIRMe8x25gckkFd2A5Pi6Ymo0qgr4JrhGt95do8=",
        version = "v1.7.0",
    )

    go_repository(
        name = "com_github_sivchari_tenv",
        build_file_proto_mode = "disable",
        importpath = "github.com/sivchari/tenv",
        sum = "h1:PSpuD4bu6fSmtWMxSGWcvqUUgIn7k3yOJhOIzVWn8Ak=",
        version = "v1.7.1",
    )
    go_repository(
        name = "com_github_smallnest_chanx",
        build_file_proto_mode = "disable",
        importpath = "github.com/smallnest/chanx",
        sum = "h1:Txo4SXVJq/OgEjwgkWoxkMoTjGlcrgsQE/XSghjmu0w=",
        version = "v0.0.0-20221229104322-eb4c998d2072",
    )

    go_repository(
        name = "com_github_smartystreets_assertions",
        build_file_proto_mode = "disable_global",
        importpath = "github.com/smartystreets/assertions",
        sum = "h1:zE9ykElWQ6/NYmHa3jpm/yHnI4xSofP+UP6SpjHcSeM=",
        version = "v0.0.0-20180927180507-b2de0cb4f26d",
    )
    go_repository(
        name = "com_github_smartystreets_goconvey",
        build_file_proto_mode = "disable_global",
        importpath = "github.com/smartystreets/goconvey",
        sum = "h1:fv0U8FUIMPNf1L9lnHLvLhgicrIVChEkdzIKYqbNC9s=",
        version = "v1.6.4",
    )
    go_repository(
        name = "com_github_soheilhy_cmux",
        build_file_proto_mode = "disable_global",
        importpath = "github.com/soheilhy/cmux",
        sum = "h1:jjzc5WVemNEDTLwv9tlmemhC73tI08BNOIGwBOo10Js=",
        version = "v0.1.5",
    )
    go_repository(
        name = "com_github_sonatard_noctx",
        build_file_proto_mode = "disable",
        importpath = "github.com/sonatard/noctx",
        sum = "h1:L7Dz4De2zDQhW8S0t+KUjY0MAQJd6SgVwhzNIc4ok00=",
        version = "v0.0.2",
    )
    go_repository(
        name = "com_github_sourcegraph_go_diff",
        build_file_proto_mode = "disable",
        importpath = "github.com/sourcegraph/go-diff",
        sum = "h1:9uLlrd5T46OXs5qpp8L/MTltk0zikUGi0sNNyCpA8G0=",
        version = "v0.7.0",
    )

    go_repository(
        name = "com_github_spaolacci_murmur3",
        build_file_proto_mode = "disable_global",
        importpath = "github.com/spaolacci/murmur3",
        sum = "h1:7c1g84S4BPRrfL5Xrdp6fOJ206sU9y293DDHaoy0bLI=",
        version = "v1.1.0",
    )
    go_repository(
        name = "com_github_spf13_afero",
        build_file_proto_mode = "disable_global",
        importpath = "github.com/spf13/afero",
        sum = "h1:xehSyVa0YnHWsJ49JFljMpg1HX19V6NDZ1fkm1Xznbo=",
        version = "v1.8.2",
    )
    go_repository(
        name = "com_github_spf13_cast",
        build_file_proto_mode = "disable_global",
        importpath = "github.com/spf13/cast",
        sum = "h1:rj3WzYc11XZaIZMPKmwP96zkFEnnAmV8s6XbB2aY32w=",
        version = "v1.5.0",
    )
    go_repository(
        name = "com_github_spf13_cobra",
        build_file_proto_mode = "disable_global",
        importpath = "github.com/spf13/cobra",
        sum = "h1:o94oiPyS4KD1mPy2fmcYYHHfCxLqYjJOhGsCHFZtEzA=",
        version = "v1.6.1",
    )
    go_repository(
        name = "com_github_spf13_jwalterweatherman",
        build_file_proto_mode = "disable_global",
        importpath = "github.com/spf13/jwalterweatherman",
        sum = "h1:ue6voC5bR5F8YxI5S67j9i582FU4Qvo2bmqnqMYADFk=",
        version = "v1.1.0",
    )
    go_repository(
        name = "com_github_spf13_pflag",
        build_file_proto_mode = "disable_global",
        importpath = "github.com/spf13/pflag",
        sum = "h1:iy+VFUOCP1a+8yFto/drg2CJ5u0yRoB7fZw3DKv/JXA=",
        version = "v1.0.5",
    )
    go_repository(
        name = "com_github_spf13_viper",
        build_file_proto_mode = "disable_global",
        importpath = "github.com/spf13/viper",
        sum = "h1:CZ7eSOd3kZoaYDLbXnmzgQI5RlciuXBMA+18HwHRfZQ=",
        version = "v1.12.0",
    )
    go_repository(
        name = "com_github_spkg_bom",
        build_file_proto_mode = "disable",
        importpath = "github.com/spkg/bom",
        sum = "h1:S939THe0ukL5WcTGiGqkgtaW5JW+O6ITaIlpJXTYY64=",
        version = "v1.0.0",
    )

    go_repository(
        name = "com_github_ssgreg_nlreturn_v2",
        build_file_proto_mode = "disable",
        importpath = "github.com/ssgreg/nlreturn/v2",
        sum = "h1:X4XDI7jstt3ySqGU86YGAURbxw3oTDPK9sPEi6YEwQ0=",
        version = "v2.2.1",
    )
    go_repository(
        name = "com_github_stackexchange_wmi",
        build_file_proto_mode = "disable",
        importpath = "github.com/StackExchange/wmi",
        sum = "h1:5ZfJxyXo8KyX8DgGXC5B7ILL8y51fci/qYz2B4j8iLY=",
        version = "v0.0.0-20180725035823-b12b22c5341f",
    )

    go_repository(
        name = "com_github_stathat_consistent",
        build_file_proto_mode = "disable",
        importpath = "github.com/stathat/consistent",
        sum = "h1:ZFJ1QTRn8npNBKW065raSZ8xfOqhpb8vLOkfp4CcL/U=",
        version = "v1.0.0",
    )
    go_repository(
        name = "com_github_stbenjam_no_sprintf_host_port",
        build_file_proto_mode = "disable",
        importpath = "github.com/stbenjam/no-sprintf-host-port",
        sum = "h1:tYugd/yrm1O0dV+ThCbaKZh195Dfm07ysF0U6JQXczc=",
        version = "v0.1.1",
    )

    go_repository(
        name = "com_github_stretchr_objx",
        build_file_proto_mode = "disable_global",
        importpath = "github.com/stretchr/objx",
        sum = "h1:1zr/of2m5FGMsad5YfcqgdqdWrIhu+EBEJRhR1U7z/c=",
        version = "v0.5.0",
    )
    go_repository(
        name = "com_github_stretchr_testify",
        build_file_proto_mode = "disable_global",
        importpath = "github.com/stretchr/testify",
        sum = "h1:RP3t2pwF7cMEbC1dqtB6poj3niw/9gnV4Cjg5oW5gtY=",
        version = "v1.8.3",
    )
    go_repository(
        name = "com_github_subosito_gotenv",
        build_file_proto_mode = "disable_global",
        importpath = "github.com/subosito/gotenv",
        sum = "h1:jyEFiXpy21Wm81FBN71l9VoMMV8H8jG+qIK3GCpY6Qs=",
        version = "v1.4.1",
    )
    go_repository(
        name = "com_github_swaggo_files",
        build_file_proto_mode = "disable",
        importpath = "github.com/swaggo/files",
        sum = "h1:PyYN9JH5jY9j6av01SpfRMb+1DWg/i3MbGOKPxJ2wjM=",
        version = "v0.0.0-20190704085106-630677cd5c14",
    )
    go_repository(
        name = "com_github_swaggo_http_swagger",
        build_file_proto_mode = "disable",
        importpath = "github.com/swaggo/http-swagger",
        sum = "h1:lUPlXKqgbqT2SVg2Y+eT9mu5wbqMnG+i/+Q9nK7C0Rs=",
        version = "v0.0.0-20200308142732-58ac5e232fba",
    )
    go_repository(
        name = "com_github_swaggo_swag",
        build_file_proto_mode = "disable",
        importpath = "github.com/swaggo/swag",
        sum = "h1:3pZSSCQ//gAH88lfmxM3Cd1+JCsxV8Md6f36b9hrZ5s=",
        version = "v1.8.3",
    )

    go_repository(
        name = "com_github_sylvia7788_contextcheck",
        build_file_proto_mode = "disable",
        importpath = "github.com/sylvia7788/contextcheck",
        sum = "h1:o2EZgVPyMKE/Mtoqym61DInKEjwEbsmyoxg3VrmjNO4=",
        version = "v1.0.6",
    )
    go_repository(
        name = "com_github_syndtr_goleveldb",
        build_file_proto_mode = "disable",
        importpath = "github.com/syndtr/goleveldb",
        sum = "h1:1oFLiOyVl+W7bnBzGhf7BbIv9loSFQcieWWYIjLqcAw=",
        version = "v1.0.1-0.20190318030020-c3a204f8e965",
    )
    go_repository(
        name = "com_github_t_yuki_gocover_cobertura",
        build_file_proto_mode = "disable",
        importpath = "github.com/t-yuki/gocover-cobertura",
        sum = "h1:+aPplBwWcHBo6q9xrfWdMrT9o4kltkmmvpemgIjep/8=",
        version = "v0.0.0-20180217150009-aaee18c8195c",
    )

    go_repository(
        name = "com_github_tdakkota_asciicheck",
        build_file_proto_mode = "disable",
        importpath = "github.com/tdakkota/asciicheck",
        sum = "h1:o8jvnUANo0qXtnslk2d3nMKTFNlOnJjRrNcj0j9qkHM=",
        version = "v0.2.0",
    )
    go_repository(
        name = "com_github_tenntenn_modver",
        build_file_proto_mode = "disable",
        importpath = "github.com/tenntenn/modver",
        sum = "h1:2klLppGhDgzJrScMpkj9Ujy3rXPUspSjAcev9tSEBgA=",
        version = "v1.0.1",
    )
    go_repository(
        name = "com_github_tenntenn_text_transform",
        build_file_proto_mode = "disable",
        importpath = "github.com/tenntenn/text/transform",
        sum = "h1:f+jULpRQGxTSkNYKJ51yaw6ChIqO+Je8UqsTKN/cDag=",
        version = "v0.0.0-20200319021203-7eef512accb3",
    )

    go_repository(
        name = "com_github_tetafro_godot",
        build_file_proto_mode = "disable",
        importpath = "github.com/tetafro/godot",
        sum = "h1:BVoBIqAf/2QdbFmSwAWnaIqDivZdOV0ZRwEm6jivLKw=",
        version = "v1.4.11",
    )
    go_repository(
        name = "com_github_thoas_go_funk",
        build_file_proto_mode = "disable",
        importpath = "github.com/thoas/go-funk",
        sum = "h1:JP9tKSvnpFVclYgDM0Is7FD9M4fhPvqA0s0BsXmzSRQ=",
        version = "v0.8.0",
    )

    go_repository(
        name = "com_github_tiancaiamao_appdash",
        build_file_proto_mode = "disable_global",
        importpath = "github.com/tiancaiamao/appdash",
        sum = "h1:mbAskLJ0oJfDRtkanvQPiooDH8HvJ2FBh+iKT/OmiQQ=",
        version = "v0.0.0-20181126055449-889f96f722a2",
    )
    go_repository(
        name = "com_github_tiancaiamao_gp",
        build_file_proto_mode = "disable",
        importpath = "github.com/tiancaiamao/gp",
        sum = "h1:J/YdBZ46WKpXsxsW93SG+q0F8KI+yFrcIDT4c/RNoc4=",
        version = "v0.0.0-20221230034425-4025bc8a4d4a",
    )
    go_repository(
        name = "com_github_tidwall_gjson",
        build_file_proto_mode = "disable",
        importpath = "github.com/tidwall/gjson",
        sum = "h1:hqzS9wAHMO+KVBBkLxYdkEeeFHuqr95GfClRLKlgK0E=",
        version = "v1.9.3",
    )

    go_repository(
        name = "com_github_tikv_client_go_v2",
        build_file_proto_mode = "disable_global",
        importpath = "github.com/tikv/client-go/v2",
        sum = "h1:3w2pCPywuFJYY5gt39BIY3n0QEhK3R4FsAlKmLtfieY=",
        version = "v2.0.8-0.20230526055553-11121c6913c9",
    )
    go_repository(
        name = "com_github_tikv_pd",
        build_file_proto_mode = "disable",
        importpath = "github.com/tikv/pd",
        sum = "h1:iY/RztOIZ2nTbINUiLGsSv3SUGoEiub1GN0SKVKHJYg=",
        version = "v1.1.0-beta.0.20230202094356-18df271ce57f",
    )

    go_repository(
        name = "com_github_tikv_pd_client",
        build_file_proto_mode = "disable_global",
        importpath = "github.com/tikv/pd/client",
        sum = "h1:177X/S43/qjxDyFq9CBB4Nts0nwLvjJFXzoav2XCUSA=",
        version = "v0.0.0-20230419153320-f1d1a80feb95",
    )
    go_repository(
        name = "com_github_timakin_bodyclose",
        build_file_proto_mode = "disable",
        importpath = "github.com/timakin/bodyclose",
        sum = "h1:quvGphlmUVU+nhpFa4gg4yJyTRJ13reZMDHrKwYw53M=",
        version = "v0.0.0-20230421092635-574207250966",
    )
    go_repository(
        name = "com_github_timonwong_loggercheck",
        build_file_proto_mode = "disable",
        importpath = "github.com/timonwong/loggercheck",
        sum = "h1:HKKhqrjcVj8sxL7K77beXh0adEm6DLjV/QOGeMXEVi4=",
        version = "v0.9.4",
    )

    go_repository(
        name = "com_github_timonwong_logrlint",
        build_file_proto_mode = "disable",
        importpath = "github.com/timonwong/logrlint",
        sum = "h1:phZCcypL/vtx6cGxObJgWZ5wexZF5SXFPLOM+ru0e/M=",
        version = "v0.1.0",
    )

    go_repository(
        name = "com_github_tklauser_go_sysconf",
        build_file_proto_mode = "disable_global",
        importpath = "github.com/tklauser/go-sysconf",
        sum = "h1:89WgdJhk5SNwJfu+GKyYveZ4IaJ7xAkecBo+KdJV0CM=",
        version = "v0.3.11",
    )
    go_repository(
        name = "com_github_tklauser_numcpus",
        build_file_proto_mode = "disable_global",
        importpath = "github.com/tklauser/numcpus",
        sum = "h1:kebhY2Qt+3U6RNK7UqpYNA+tJ23IBEGKkB7JQBfDYms=",
        version = "v0.6.0",
    )
    go_repository(
        name = "com_github_tmc_grpc_websocket_proxy",
        build_file_proto_mode = "disable_global",
        importpath = "github.com/tmc/grpc-websocket-proxy",
        sum = "h1:uruHq4dN7GR16kFc5fp3d1RIYzJW5onx8Ybykw2YQFA=",
        version = "v0.0.0-20201229170055-e5319fda7802",
    )
    go_repository(
        name = "com_github_tomarrell_wrapcheck_v2",
        build_file_proto_mode = "disable",
        importpath = "github.com/tomarrell/wrapcheck/v2",
        sum = "h1:HxSqDSN0sAt0yJYsrcYVoEeyM4aI9yAm3KQpIXDJRhQ=",
        version = "v2.8.1",
    )
    go_repository(
        name = "com_github_tommy_muehle_go_mnd_v2",
        build_file_proto_mode = "disable",
        importpath = "github.com/tommy-muehle/go-mnd/v2",
        sum = "h1:NowYhSdyE/1zwK9QCLeRb6USWdoif80Ie+v+yU8u1Zw=",
        version = "v2.5.1",
    )

    go_repository(
        name = "com_github_twmb_murmur3",
        build_file_proto_mode = "disable_global",
        importpath = "github.com/twmb/murmur3",
        sum = "h1:mqrRot1BRxm+Yct+vavLMou2/iJt0tNVTTC0QoIjaZg=",
        version = "v1.1.6",
    )
    go_repository(
        name = "com_github_uber_jaeger_client_go",
        build_file_proto_mode = "disable_global",
        importpath = "github.com/uber/jaeger-client-go",
        sum = "h1:NHcubEkVbahf9t3p75TOCR83gdUHXjRJvjoBh1yACsM=",
        version = "v2.22.1+incompatible",
    )
    go_repository(
        name = "com_github_uber_jaeger_lib",
        build_file_proto_mode = "disable_global",
        importpath = "github.com/uber/jaeger-lib",
        sum = "h1:td4jdvLcExb4cBISKIpHuGoVXh+dVKhn2Um6rjCsSsg=",
        version = "v2.4.1+incompatible",
    )
    go_repository(
        name = "com_github_ugorji_go",
        build_file_proto_mode = "disable_global",
        importpath = "github.com/ugorji/go",
        sum = "h1:j4s+tAvLfL3bZyefP2SEWmhBzmuIlH/eqNuPdFPgngw=",
        version = "v1.1.4",
    )
    go_repository(
        name = "com_github_ugorji_go_codec",
        build_file_proto_mode = "disable_global",
        importpath = "github.com/ugorji/go/codec",
        sum = "h1:3SVOIvH7Ae1KRYyQWRjXWJEA9sS/c/pjvH++55Gr648=",
        version = "v0.0.0-20181204163529-d75b2dcb6bc8",
    )
    go_repository(
        name = "com_github_ultraware_funlen",
        build_file_proto_mode = "disable",
        importpath = "github.com/ultraware/funlen",
        sum = "h1:5ylVWm8wsNwH5aWo9438pwvsK0QiqVuUrt9bn7S/iLA=",
        version = "v0.0.3",
    )
    go_repository(
        name = "com_github_ultraware_whitespace",
        build_file_proto_mode = "disable",
        importpath = "github.com/ultraware/whitespace",
        sum = "h1:hh+/cpIcopyMYbZNVov9iSxvJU3OYQg78Sfaqzi/CzI=",
        version = "v0.0.5",
    )
    go_repository(
        name = "com_github_unrolled_render",
        build_file_proto_mode = "disable",
        importpath = "github.com/unrolled/render",
        sum = "h1:VDDnQQVfBMsOsp3VaCJszSO0nkBIVEYoPWeRThk9spY=",
        version = "v1.0.1",
    )
    go_repository(
        name = "com_github_urfave_cli_v2",
        build_file_proto_mode = "disable",
        importpath = "github.com/urfave/cli/v2",
        sum = "h1:qph92Y649prgesehzOrQjdWyxFOp/QVM+6imKHad91M=",
        version = "v2.3.0",
    )

    go_repository(
        name = "com_github_urfave_negroni",
        build_file_proto_mode = "disable_global",
        importpath = "github.com/urfave/negroni",
        sum = "h1:kIimOitoypq34K7TG7DUaJ9kq/N4Ofuwi1sjz0KipXc=",
        version = "v1.0.0",
    )
    go_repository(
        name = "com_github_uudashr_gocognit",
        build_file_proto_mode = "disable",
        importpath = "github.com/uudashr/gocognit",
        sum = "h1:2Cgi6MweCsdB6kpcVQp7EW4U23iBFQWfTXiWlyp842Y=",
        version = "v1.0.6",
    )

    go_repository(
        name = "com_github_valyala_bytebufferpool",
        build_file_proto_mode = "disable_global",
        importpath = "github.com/valyala/bytebufferpool",
        sum = "h1:GqA5TC/0021Y/b9FG4Oi9Mr3q7XYx6KllzawFIhcdPw=",
        version = "v1.0.0",
    )
    go_repository(
        name = "com_github_valyala_fasthttp",
        build_file_proto_mode = "disable_global",
        importpath = "github.com/valyala/fasthttp",
        sum = "h1:uWF8lgKmeaIewWVPwi4GRq2P6+R46IgYZdxWtM+GtEY=",
        version = "v1.6.0",
    )
    go_repository(
        name = "com_github_valyala_fasttemplate",
        build_file_proto_mode = "disable_global",
        importpath = "github.com/valyala/fasttemplate",
        sum = "h1:tY9CJiPnMXf1ERmG2EyK7gNUd+c6RKGD0IfU8WdUSz8=",
        version = "v1.0.1",
    )
    go_repository(
        name = "com_github_valyala_quicktemplate",
        build_file_proto_mode = "disable",
        importpath = "github.com/valyala/quicktemplate",
        sum = "h1:LUPTJmlVcb46OOUY3IeD9DojFpAVbsG+5WFTcjMJzCM=",
        version = "v1.7.0",
    )

    go_repository(
        name = "com_github_valyala_tcplisten",
        build_file_proto_mode = "disable_global",
        importpath = "github.com/valyala/tcplisten",
        sum = "h1:0R4NLDRDZX6JcmhJgXi5E4b8Wg84ihbmUKp/GvSPEzc=",
        version = "v0.0.0-20161114210144-ceec8f93295a",
    )
    go_repository(
        name = "com_github_vbauerster_mpb_v7",
        build_file_proto_mode = "disable",
        importpath = "github.com/vbauerster/mpb/v7",
        sum = "h1:BkGfmb6nMrrBQDFECR/Q7RkKCw7ylMetCb4079CGs4w=",
        version = "v7.5.3",
    )

    go_repository(
        name = "com_github_vividcortex_ewma",
        build_file_proto_mode = "disable_global",
        importpath = "github.com/VividCortex/ewma",
        sum = "h1:f58SaIzcDXrSy3kWaHNvuJgJ3Nmz59Zji6XoJR/q1ow=",
        version = "v1.2.0",
    )
    go_repository(
        name = "com_github_vividcortex_mysqlerr",
        build_file_proto_mode = "disable",
        importpath = "github.com/VividCortex/mysqlerr",
        sum = "h1:5pZ2TZA+YnzPgzBfiUWGqWmKDVNBdrkf9g+DNe1Tiq8=",
        version = "v1.0.0",
    )
    go_repository(
        name = "com_github_vmihailenco_msgpack_v5",
        build_file_proto_mode = "disable",
        importpath = "github.com/vmihailenco/msgpack/v5",
        sum = "h1:5gO0H1iULLWGhs2H5tbAHIZTV8/cYafcFOr9znI5mJU=",
        version = "v5.3.5",
    )
    go_repository(
        name = "com_github_vmihailenco_tagparser_v2",
        build_file_proto_mode = "disable",
        importpath = "github.com/vmihailenco/tagparser/v2",
        sum = "h1:y09buUbR+b5aycVFQs/g70pqKVZNBmxwAhO7/IwNM9g=",
        version = "v2.0.0",
    )

    go_repository(
        name = "com_github_wangjohn_quickselect",
        build_file_proto_mode = "disable_global",
        importpath = "github.com/wangjohn/quickselect",
        sum = "h1:9DDCDwOyEy/gId+IEMrFHLuQ5R/WV0KNxWLler8X2OY=",
        version = "v0.0.0-20161129230411-ed8402a42d5f",
    )
    go_repository(
        name = "com_github_xdg_scram",
        build_file_proto_mode = "disable_global",
        importpath = "github.com/xdg/scram",
        sum = "h1:nTadYh2Fs4BK2xdldEa2g5bbaZp0/+1nJMMPtPxS/to=",
        version = "v1.0.3",
    )
    go_repository(
        name = "com_github_xdg_stringprep",
        build_file_proto_mode = "disable_global",
        importpath = "github.com/xdg/stringprep",
        sum = "h1:cmL5Enob4W83ti/ZHuZLuKD/xqJfus4fVPwE+/BDm+4=",
        version = "v1.0.3",
    )
    go_repository(
        name = "com_github_xeipuuv_gojsonpointer",
        build_file_proto_mode = "disable_global",
        importpath = "github.com/xeipuuv/gojsonpointer",
        sum = "h1:J9EGpcZtP0E/raorCMxlFGSTBrsSlaDGf3jU/qvAE2c=",
        version = "v0.0.0-20180127040702-4e3ac2762d5f",
    )
    go_repository(
        name = "com_github_xeipuuv_gojsonreference",
        build_file_proto_mode = "disable_global",
        importpath = "github.com/xeipuuv/gojsonreference",
        sum = "h1:EzJWgHovont7NscjpAxXsDA8S8BMYve8Y5+7cuRE7R0=",
        version = "v0.0.0-20180127040603-bd5ef7bd5415",
    )
    go_repository(
        name = "com_github_xeipuuv_gojsonschema",
        build_file_proto_mode = "disable_global",
        importpath = "github.com/xeipuuv/gojsonschema",
        sum = "h1:LhYJRs+L4fBtjZUfuSZIKGeVu0QRy8e5Xi7D17UxZ74=",
        version = "v1.2.0",
    )
    go_repository(
        name = "com_github_xeoncross_go_aesctr_with_hmac",
        build_file_proto_mode = "disable",
        importpath = "github.com/Xeoncross/go-aesctr-with-hmac",
        sum = "h1:L8IbaI/W6h5Cwgh0n4zGeZpVK78r/jBf9ASurHo9+/o=",
        version = "v0.0.0-20200623134604-12b17a7ff502",
    )
    go_repository(
        name = "com_github_xhit_go_str2duration",
        build_file_proto_mode = "disable",
        importpath = "github.com/xhit/go-str2duration",
        sum = "h1:BcV5u025cITWxEQKGWr1URRzrcXtu7uk8+luz3Yuhwc=",
        version = "v1.2.0",
    )
    go_repository(
        name = "com_github_xhit_go_str2duration_v2",
        build_file_proto_mode = "disable",
        importpath = "github.com/xhit/go-str2duration/v2",
        sum = "h1:lxklc02Drh6ynqX+DdPyp5pCKLUQpRT8bp8Ydu2Bstc=",
        version = "v2.1.0",
    )

    go_repository(
        name = "com_github_xiang90_probing",
        build_file_proto_mode = "disable_global",
        importpath = "github.com/xiang90/probing",
        sum = "h1:eY9dn8+vbi4tKz5Qo6v2eYzo7kUS51QINcR5jNpbZS8=",
        version = "v0.0.0-20190116061207-43a291ad63a2",
    )
    go_repository(
        name = "com_github_xitongsys_parquet_go",
        build_file_proto_mode = "disable_global",
        importpath = "github.com/xitongsys/parquet-go",
        sum = "h1:tBbuFCtyJNKT+BFAv6qjvTFpVdy97IYNaBwGUXifIUs=",
        version = "v1.5.5-0.20201110004701-b09c49d6d457",
    )
    go_repository(
        name = "com_github_xitongsys_parquet_go_source",
        build_file_proto_mode = "disable_global",
        importpath = "github.com/xitongsys/parquet-go-source",
        sum = "h1:a742S4V5A15F93smuVxA60LQWsrCnN8bKeWDBARU1/k=",
        version = "v0.0.0-20200817004010-026bad9b25d0",
    )
    go_repository(
        name = "com_github_xordataexchange_crypt",
        build_file_proto_mode = "disable_global",
        importpath = "github.com/xordataexchange/crypt",
        sum = "h1:ESFSdwYZvkeru3RtdrYueztKhOBCSAAzS4Gf+k0tEow=",
        version = "v0.0.3-0.20170626215501-b2862e3d0a77",
    )
    go_repository(
        name = "com_github_yagipy_maintidx",
        build_file_proto_mode = "disable",
        importpath = "github.com/yagipy/maintidx",
        sum = "h1:h5NvIsCz+nRDapQ0exNv4aJ0yXSI0420omVANTv3GJM=",
        version = "v1.0.0",
    )

    go_repository(
        name = "com_github_yalp_jsonpath",
        build_file_proto_mode = "disable_global",
        importpath = "github.com/yalp/jsonpath",
        sum = "h1:6fRhSjgLCkTD3JnJxvaJ4Sj+TYblw757bqYgZaOq5ZY=",
        version = "v0.0.0-20180802001716-5cc68e5049a0",
    )
    go_repository(
        name = "com_github_yeya24_promlinter",
        build_file_proto_mode = "disable",
        importpath = "github.com/yeya24/promlinter",
        sum = "h1:xFKDQ82orCU5jQujdaD8stOHiv8UN68BSdn2a8u8Y3o=",
        version = "v0.2.0",
    )

    go_repository(
        name = "com_github_yudai_gojsondiff",
        build_file_proto_mode = "disable_global",
        importpath = "github.com/yudai/gojsondiff",
        sum = "h1:27cbfqXLVEJ1o8I6v3y9lg8Ydm53EKqHXAOMxEGlCOA=",
        version = "v1.0.0",
    )
    go_repository(
        name = "com_github_yudai_golcs",
        build_file_proto_mode = "disable_global",
        importpath = "github.com/yudai/golcs",
        sum = "h1:BHyfKlQyqbsFN5p3IfnEUduWvb9is428/nNb5L3U01M=",
        version = "v0.0.0-20170316035057-ecda9a501e82",
    )
    go_repository(
        name = "com_github_yudai_pp",
        build_file_proto_mode = "disable_global",
        importpath = "github.com/yudai/pp",
        sum = "h1:Q4//iY4pNF6yPLZIigmvcl7k/bPgrcTPIFIcmawg5bI=",
        version = "v2.0.1+incompatible",
    )
    go_repository(
        name = "com_github_yuin_goldmark",
        build_file_proto_mode = "disable_global",
        importpath = "github.com/yuin/goldmark",
        sum = "h1:fVcFKWvrslecOb/tg+Cc05dkeYx540o0FuFt3nUVDoE=",
        version = "v1.4.13",
    )
    go_repository(
        name = "com_github_yusufpapurcu_wmi",
        build_file_proto_mode = "disable_global",
        importpath = "github.com/yusufpapurcu/wmi",
        sum = "h1:KBNDSne4vP5mbSWnJbO+51IMOXJB67QiYCSBrubbPRg=",
        version = "v1.2.2",
    )
    go_repository(
        name = "com_gitlab_bosi_decorder",
        build_file_proto_mode = "disable",
        importpath = "gitlab.com/bosi/decorder",
        sum = "h1:gX4/RgK16ijY8V+BRQHAySfQAb354T7/xQpDB2n10P0=",
        version = "v0.2.3",
    )

    go_repository(
        name = "com_google_cloud_go",
        build_file_proto_mode = "disable_global",
        importpath = "cloud.google.com/go",
        sum = "h1:Zc8gqp3+a9/Eyph2KDmcGaPtbKRIoqq4YTlL4NMD0Ys=",
        version = "v0.110.0",
    )
    go_repository(
        name = "com_google_cloud_go_accessapproval",
        build_file_proto_mode = "disable",
        importpath = "cloud.google.com/go/accessapproval",
        sum = "h1:x0cEHro/JFPd7eS4BlEWNTMecIj2HdXjOVB5BtvwER0=",
        version = "v1.6.0",
    )
    go_repository(
        name = "com_google_cloud_go_accesscontextmanager",
        build_file_proto_mode = "disable",
        importpath = "cloud.google.com/go/accesscontextmanager",
        sum = "h1:MG60JgnEoawHJrbWw0jGdv6HLNSf6gQvYRiXpuzqgEA=",
        version = "v1.7.0",
    )
    go_repository(
        name = "com_google_cloud_go_aiplatform",
        build_file_proto_mode = "disable",
        importpath = "cloud.google.com/go/aiplatform",
        sum = "h1:zTw+suCVchgZyO+k847wjzdVjWmrAuehxdvcZvJwfGg=",
        version = "v1.37.0",
    )
    go_repository(
        name = "com_google_cloud_go_analytics",
        build_file_proto_mode = "disable",
        importpath = "cloud.google.com/go/analytics",
        sum = "h1:LqAo3tAh2FU9+w/r7vc3hBjU23Kv7GhO/PDIW7kIYgM=",
        version = "v0.19.0",
    )
    go_repository(
        name = "com_google_cloud_go_apigateway",
        build_file_proto_mode = "disable",
        importpath = "cloud.google.com/go/apigateway",
        sum = "h1:ZI9mVO7x3E9RK/BURm2p1aw9YTBSCQe3klmyP1WxWEg=",
        version = "v1.5.0",
    )
    go_repository(
        name = "com_google_cloud_go_apigeeconnect",
        build_file_proto_mode = "disable",
        importpath = "cloud.google.com/go/apigeeconnect",
        sum = "h1:sWOmgDyAsi1AZ48XRHcATC0tsi9SkPT7DA/+VCfkaeA=",
        version = "v1.5.0",
    )
    go_repository(
        name = "com_google_cloud_go_apigeeregistry",
        build_file_proto_mode = "disable",
        importpath = "cloud.google.com/go/apigeeregistry",
        sum = "h1:E43RdhhCxdlV+I161gUY2rI4eOaMzHTA5kNkvRsFXvc=",
        version = "v0.6.0",
    )
    go_repository(
        name = "com_google_cloud_go_apikeys",
        build_file_proto_mode = "disable",
        importpath = "cloud.google.com/go/apikeys",
        sum = "h1:B9CdHFZTFjVti89tmyXXrO+7vSNo2jvZuHG8zD5trdQ=",
        version = "v0.6.0",
    )

    go_repository(
        name = "com_google_cloud_go_appengine",
        build_file_proto_mode = "disable",
        importpath = "cloud.google.com/go/appengine",
        sum = "h1:aBGDKmRIaRRoWJ2tAoN0oVSHoWLhtO9aj/NvUyP4aYs=",
        version = "v1.7.1",
    )
    go_repository(
        name = "com_google_cloud_go_area120",
        build_file_proto_mode = "disable",
        importpath = "cloud.google.com/go/area120",
        sum = "h1:ugckkFh4XkHJMPhTIx0CyvdoBxmOpMe8rNs4Ok8GAag=",
        version = "v0.7.1",
    )
    go_repository(
        name = "com_google_cloud_go_artifactregistry",
        build_file_proto_mode = "disable",
        importpath = "cloud.google.com/go/artifactregistry",
        sum = "h1:o1Q80vqEB6Qp8WLEH3b8FBLNUCrGQ4k5RFj0sn/sgO8=",
        version = "v1.13.0",
    )
    go_repository(
        name = "com_google_cloud_go_asset",
        build_file_proto_mode = "disable",
        importpath = "cloud.google.com/go/asset",
        sum = "h1:YAsssO08BqZ6mncbb6FPlj9h6ACS7bJQUOlzciSfbNk=",
        version = "v1.13.0",
    )
    go_repository(
        name = "com_google_cloud_go_assuredworkloads",
        build_file_proto_mode = "disable",
        importpath = "cloud.google.com/go/assuredworkloads",
        sum = "h1:VLGnVFta+N4WM+ASHbhc14ZOItOabDLH1MSoDv+Xuag=",
        version = "v1.10.0",
    )
    go_repository(
        name = "com_google_cloud_go_automl",
        build_file_proto_mode = "disable",
        importpath = "cloud.google.com/go/automl",
        sum = "h1:50VugllC+U4IGl3tDNcZaWvApHBTrn/TvyHDJ0wM+Uw=",
        version = "v1.12.0",
    )
    go_repository(
        name = "com_google_cloud_go_baremetalsolution",
        build_file_proto_mode = "disable",
        importpath = "cloud.google.com/go/baremetalsolution",
        sum = "h1:2AipdYXL0VxMboelTTw8c1UJ7gYu35LZYUbuRv9Q28s=",
        version = "v0.5.0",
    )
    go_repository(
        name = "com_google_cloud_go_batch",
        build_file_proto_mode = "disable",
        importpath = "cloud.google.com/go/batch",
        sum = "h1:YbMt0E6BtqeD5FvSv1d56jbVsWEzlGm55lYte+M6Mzs=",
        version = "v0.7.0",
    )
    go_repository(
        name = "com_google_cloud_go_beyondcorp",
        build_file_proto_mode = "disable",
        importpath = "cloud.google.com/go/beyondcorp",
        sum = "h1:UkY2BTZkEUAVrgqnSdOJ4p3y9ZRBPEe1LkjgC8Bj/Pc=",
        version = "v0.5.0",
    )

    go_repository(
        name = "com_google_cloud_go_bigquery",
        build_file_proto_mode = "disable_global",
        importpath = "cloud.google.com/go/bigquery",
        sum = "h1:RscMV6LbnAmhAzD893Lv9nXXy2WCaJmbxYPWDLbGqNQ=",
        version = "v1.50.0",
    )
    go_repository(
        name = "com_google_cloud_go_billing",
        build_file_proto_mode = "disable",
        importpath = "cloud.google.com/go/billing",
        sum = "h1:JYj28UYF5w6VBAh0gQYlgHJ/OD1oA+JgW29YZQU+UHM=",
        version = "v1.13.0",
    )
    go_repository(
        name = "com_google_cloud_go_binaryauthorization",
        build_file_proto_mode = "disable",
        importpath = "cloud.google.com/go/binaryauthorization",
        sum = "h1:d3pMDBCCNivxt5a4eaV7FwL7cSH0H7RrEnFrTb1QKWs=",
        version = "v1.5.0",
    )
    go_repository(
        name = "com_google_cloud_go_certificatemanager",
        build_file_proto_mode = "disable",
        importpath = "cloud.google.com/go/certificatemanager",
        sum = "h1:5C5UWeSt8Jkgp7OWn2rCkLmYurar/vIWIoSQ2+LaTOc=",
        version = "v1.6.0",
    )
    go_repository(
        name = "com_google_cloud_go_channel",
        build_file_proto_mode = "disable",
        importpath = "cloud.google.com/go/channel",
        sum = "h1:GpcQY5UJKeOekYgsX3QXbzzAc/kRGtBq43fTmyKe6Uw=",
        version = "v1.12.0",
    )
    go_repository(
        name = "com_google_cloud_go_cloudbuild",
        build_file_proto_mode = "disable",
        importpath = "cloud.google.com/go/cloudbuild",
        sum = "h1:GHQCjV4WlPPVU/j3Rlpc8vNIDwThhd1U9qSY/NPZdko=",
        version = "v1.9.0",
    )
    go_repository(
        name = "com_google_cloud_go_clouddms",
        build_file_proto_mode = "disable",
        importpath = "cloud.google.com/go/clouddms",
        sum = "h1:E7v4TpDGUyEm1C/4KIrpVSOCTm0P6vWdHT0I4mostRA=",
        version = "v1.5.0",
    )
    go_repository(
        name = "com_google_cloud_go_cloudtasks",
        build_file_proto_mode = "disable",
        importpath = "cloud.google.com/go/cloudtasks",
        sum = "h1:uK5k6abf4yligFgYFnG0ni8msai/dSv6mDmiBulU0hU=",
        version = "v1.10.0",
    )

    go_repository(
        name = "com_google_cloud_go_compute",
        build_file_proto_mode = "disable_global",
        importpath = "cloud.google.com/go/compute",
        sum = "h1:+9zda3WGgW1ZSTlVppLCYFIr48Pa35q1uG2N1itbCEQ=",
        version = "v1.19.0",
    )
    go_repository(
        name = "com_google_cloud_go_compute_metadata",
        build_file_proto_mode = "disable",
        importpath = "cloud.google.com/go/compute/metadata",
        sum = "h1:mg4jlk7mCAj6xXp9UJ4fjI9VUI5rubuGBW5aJ7UnBMY=",
        version = "v0.2.3",
    )
    go_repository(
        name = "com_google_cloud_go_contactcenterinsights",
        build_file_proto_mode = "disable",
        importpath = "cloud.google.com/go/contactcenterinsights",
        sum = "h1:jXIpfcH/VYSE1SYcPzO0n1VVb+sAamiLOgCw45JbOQk=",
        version = "v1.6.0",
    )
    go_repository(
        name = "com_google_cloud_go_container",
        build_file_proto_mode = "disable",
        importpath = "cloud.google.com/go/container",
        sum = "h1:NKlY/wCDapfVZlbVVaeuu2UZZED5Dy1z4Zx1KhEzm8c=",
        version = "v1.15.0",
    )
    go_repository(
        name = "com_google_cloud_go_containeranalysis",
        build_file_proto_mode = "disable",
        importpath = "cloud.google.com/go/containeranalysis",
        sum = "h1:EQ4FFxNaEAg8PqQCO7bVQfWz9NVwZCUKaM1b3ycfx3U=",
        version = "v0.9.0",
    )
    go_repository(
        name = "com_google_cloud_go_datacatalog",
        build_file_proto_mode = "disable",
        importpath = "cloud.google.com/go/datacatalog",
        sum = "h1:4H5IJiyUE0X6ShQBqgFFZvGGcrwGVndTwUSLP4c52gw=",
        version = "v1.13.0",
    )
    go_repository(
        name = "com_google_cloud_go_dataflow",
        build_file_proto_mode = "disable",
        importpath = "cloud.google.com/go/dataflow",
        sum = "h1:eYyD9o/8Nm6EttsKZaEGD84xC17bNgSKCu0ZxwqUbpg=",
        version = "v0.8.0",
    )
    go_repository(
        name = "com_google_cloud_go_dataform",
        build_file_proto_mode = "disable",
        importpath = "cloud.google.com/go/dataform",
        sum = "h1:Dyk+fufup1FR6cbHjFpMuP4SfPiF3LI3JtoIIALoq48=",
        version = "v0.7.0",
    )
    go_repository(
        name = "com_google_cloud_go_datafusion",
        build_file_proto_mode = "disable",
        importpath = "cloud.google.com/go/datafusion",
        sum = "h1:sZjRnS3TWkGsu1LjYPFD/fHeMLZNXDK6PDHi2s2s/bk=",
        version = "v1.6.0",
    )
    go_repository(
        name = "com_google_cloud_go_datalabeling",
        build_file_proto_mode = "disable",
        importpath = "cloud.google.com/go/datalabeling",
        sum = "h1:ch4qA2yvddGRUrlfwrNJCr79qLqhS9QBwofPHfFlDIk=",
        version = "v0.7.0",
    )
    go_repository(
        name = "com_google_cloud_go_dataplex",
        build_file_proto_mode = "disable",
        importpath = "cloud.google.com/go/dataplex",
        sum = "h1:RvoZ5T7gySwm1CHzAw7yY1QwwqaGswunmqEssPxU/AM=",
        version = "v1.6.0",
    )
    go_repository(
        name = "com_google_cloud_go_dataproc",
        build_file_proto_mode = "disable",
        importpath = "cloud.google.com/go/dataproc",
        sum = "h1:W47qHL3W4BPkAIbk4SWmIERwsWBaNnWm0P2sdx3YgGU=",
        version = "v1.12.0",
    )
    go_repository(
        name = "com_google_cloud_go_dataqna",
        build_file_proto_mode = "disable",
        importpath = "cloud.google.com/go/dataqna",
        sum = "h1:yFzi/YU4YAdjyo7pXkBE2FeHbgz5OQQBVDdbErEHmVQ=",
        version = "v0.7.0",
    )

    go_repository(
        name = "com_google_cloud_go_datastore",
        build_file_proto_mode = "disable_global",
        importpath = "cloud.google.com/go/datastore",
        sum = "h1:iF6I/HaLs3Ado8uRKMvZRvF/ZLkWaWE9i8AiHzbC774=",
        version = "v1.11.0",
    )
    go_repository(
        name = "com_google_cloud_go_datastream",
        build_file_proto_mode = "disable",
        importpath = "cloud.google.com/go/datastream",
        sum = "h1:BBCBTnWMDwwEzQQmipUXxATa7Cm7CA/gKjKcR2w35T0=",
        version = "v1.7.0",
    )
    go_repository(
        name = "com_google_cloud_go_deploy",
        build_file_proto_mode = "disable",
        importpath = "cloud.google.com/go/deploy",
        sum = "h1:otshdKEbmsi1ELYeCKNYppwV0UH5xD05drSdBm7ouTk=",
        version = "v1.8.0",
    )
    go_repository(
        name = "com_google_cloud_go_dialogflow",
        build_file_proto_mode = "disable",
        importpath = "cloud.google.com/go/dialogflow",
        sum = "h1:uVlKKzp6G/VtSW0E7IH1Y5o0H48/UOCmqksG2riYCwQ=",
        version = "v1.32.0",
    )
    go_repository(
        name = "com_google_cloud_go_dlp",
        build_file_proto_mode = "disable",
        importpath = "cloud.google.com/go/dlp",
        sum = "h1:1JoJqezlgu6NWCroBxr4rOZnwNFILXr4cB9dMaSKO4A=",
        version = "v1.9.0",
    )
    go_repository(
        name = "com_google_cloud_go_documentai",
        build_file_proto_mode = "disable",
        importpath = "cloud.google.com/go/documentai",
        sum = "h1:KM3Xh0QQyyEdC8Gs2vhZfU+rt6OCPF0dwVwxKgLmWfI=",
        version = "v1.18.0",
    )
    go_repository(
        name = "com_google_cloud_go_domains",
        build_file_proto_mode = "disable",
        importpath = "cloud.google.com/go/domains",
        sum = "h1:2ti/o9tlWL4N+wIuWUNH+LbfgpwxPr8J1sv9RHA4bYQ=",
        version = "v0.8.0",
    )
    go_repository(
        name = "com_google_cloud_go_edgecontainer",
        build_file_proto_mode = "disable",
        importpath = "cloud.google.com/go/edgecontainer",
        sum = "h1:O0YVE5v+O0Q/ODXYsQHmHb+sYM8KNjGZw2pjX2Ws41c=",
        version = "v1.0.0",
    )
    go_repository(
        name = "com_google_cloud_go_errorreporting",
        build_file_proto_mode = "disable",
        importpath = "cloud.google.com/go/errorreporting",
        sum = "h1:kj1XEWMu8P0qlLhm3FwcaFsUvXChV/OraZwA70trRR0=",
        version = "v0.3.0",
    )
    go_repository(
        name = "com_google_cloud_go_essentialcontacts",
        build_file_proto_mode = "disable",
        importpath = "cloud.google.com/go/essentialcontacts",
        sum = "h1:gIzEhCoOT7bi+6QZqZIzX1Erj4SswMPIteNvYVlu+pM=",
        version = "v1.5.0",
    )
    go_repository(
        name = "com_google_cloud_go_eventarc",
        build_file_proto_mode = "disable",
        importpath = "cloud.google.com/go/eventarc",
        sum = "h1:fsJmNeqvqtk74FsaVDU6cH79lyZNCYP8Rrv7EhaB/PU=",
        version = "v1.11.0",
    )
    go_repository(
        name = "com_google_cloud_go_filestore",
        build_file_proto_mode = "disable",
        importpath = "cloud.google.com/go/filestore",
        sum = "h1:ckTEXN5towyTMu4q0uQ1Mde/JwTHur0gXs8oaIZnKfw=",
        version = "v1.6.0",
    )

    go_repository(
        name = "com_google_cloud_go_firestore",
        build_file_proto_mode = "disable_global",
        importpath = "cloud.google.com/go/firestore",
        sum = "h1:IBlRyxgGySXu5VuW0RgGFlTtLukSnNkpDiEOMkQkmpA=",
        version = "v1.9.0",
    )
    go_repository(
        name = "com_google_cloud_go_functions",
        build_file_proto_mode = "disable",
        importpath = "cloud.google.com/go/functions",
        sum = "h1:pPDqtsXG2g9HeOQLoquLbmvmb82Y4Ezdo1GXuotFoWg=",
        version = "v1.13.0",
    )
    go_repository(
        name = "com_google_cloud_go_gaming",
        build_file_proto_mode = "disable",
        importpath = "cloud.google.com/go/gaming",
        sum = "h1:7vEhFnZmd931Mo7sZ6pJy7uQPDxF7m7v8xtBheG08tc=",
        version = "v1.9.0",
    )
    go_repository(
        name = "com_google_cloud_go_gkebackup",
        build_file_proto_mode = "disable",
        importpath = "cloud.google.com/go/gkebackup",
        sum = "h1:za3QZvw6ujR0uyqkhomKKKNoXDyqYGPJies3voUK8DA=",
        version = "v0.4.0",
    )
    go_repository(
        name = "com_google_cloud_go_gkeconnect",
        build_file_proto_mode = "disable",
        importpath = "cloud.google.com/go/gkeconnect",
        sum = "h1:gXYKciHS/Lgq0GJ5Kc9SzPA35NGc3yqu6SkjonpEr2Q=",
        version = "v0.7.0",
    )
    go_repository(
        name = "com_google_cloud_go_gkehub",
        build_file_proto_mode = "disable",
        importpath = "cloud.google.com/go/gkehub",
        sum = "h1:TqCSPsEBQ6oZSJgEYZ3XT8x2gUadbvfwI32YB0kuHCs=",
        version = "v0.12.0",
    )
    go_repository(
        name = "com_google_cloud_go_gkemulticloud",
        build_file_proto_mode = "disable",
        importpath = "cloud.google.com/go/gkemulticloud",
        sum = "h1:8I84Q4vl02rJRsFiinBxl7WCozfdLlUVBQuSrqr9Wtk=",
        version = "v0.5.0",
    )
    go_repository(
        name = "com_google_cloud_go_grafeas",
        build_file_proto_mode = "disable",
        importpath = "cloud.google.com/go/grafeas",
        sum = "h1:CYjC+xzdPvbV65gi6Dr4YowKcmLo045pm18L0DhdELM=",
        version = "v0.2.0",
    )
    go_repository(
        name = "com_google_cloud_go_gsuiteaddons",
        build_file_proto_mode = "disable",
        importpath = "cloud.google.com/go/gsuiteaddons",
        sum = "h1:1mvhXqJzV0Vg5Fa95QwckljODJJfDFXV4pn+iL50zzA=",
        version = "v1.5.0",
    )

    go_repository(
        name = "com_google_cloud_go_iam",
        build_file_proto_mode = "disable_global",
        importpath = "cloud.google.com/go/iam",
        sum = "h1:+CmB+K0J/33d0zSQ9SlFWUeCCEn5XJA0ZMZ3pHE9u8k=",
        version = "v0.13.0",
    )
    go_repository(
        name = "com_google_cloud_go_iap",
        build_file_proto_mode = "disable",
        importpath = "cloud.google.com/go/iap",
        sum = "h1:PxVHFuMxmSZyfntKXHXhd8bo82WJ+LcATenq7HLdVnU=",
        version = "v1.7.1",
    )
    go_repository(
        name = "com_google_cloud_go_ids",
        build_file_proto_mode = "disable",
        importpath = "cloud.google.com/go/ids",
        sum = "h1:fodnCDtOXuMmS8LTC2y3h8t24U8F3eKWfhi+3LY6Qf0=",
        version = "v1.3.0",
    )
    go_repository(
        name = "com_google_cloud_go_iot",
        build_file_proto_mode = "disable",
        importpath = "cloud.google.com/go/iot",
        sum = "h1:39W5BFSarRNZfVG0eXI5LYux+OVQT8GkgpHCnrZL2vM=",
        version = "v1.6.0",
    )
    go_repository(
        name = "com_google_cloud_go_kms",
        build_file_proto_mode = "disable",
        importpath = "cloud.google.com/go/kms",
        sum = "h1:7hm1bRqGCA1GBRQUrp831TwJ9TWhP+tvLuP497CQS2g=",
        version = "v1.10.1",
    )
    go_repository(
        name = "com_google_cloud_go_language",
        build_file_proto_mode = "disable",
        importpath = "cloud.google.com/go/language",
        sum = "h1:7Ulo2mDk9huBoBi8zCE3ONOoBrL6UXfAI71CLQ9GEIM=",
        version = "v1.9.0",
    )
    go_repository(
        name = "com_google_cloud_go_lifesciences",
        build_file_proto_mode = "disable",
        importpath = "cloud.google.com/go/lifesciences",
        sum = "h1:uWrMjWTsGjLZpCTWEAzYvyXj+7fhiZST45u9AgasasI=",
        version = "v0.8.0",
    )
    go_repository(
        name = "com_google_cloud_go_logging",
        build_file_proto_mode = "disable",
        importpath = "cloud.google.com/go/logging",
        sum = "h1:CJYxlNNNNAMkHp9em/YEXcfJg+rPDg7YfwoRpMU+t5I=",
        version = "v1.7.0",
    )
    go_repository(
        name = "com_google_cloud_go_longrunning",
        build_file_proto_mode = "disable",
        importpath = "cloud.google.com/go/longrunning",
        sum = "h1:v+yFJOfKC3yZdY6ZUI933pIYdhyhV8S3NpWrXWmg7jM=",
        version = "v0.4.1",
    )
    go_repository(
        name = "com_google_cloud_go_managedidentities",
        build_file_proto_mode = "disable",
        importpath = "cloud.google.com/go/managedidentities",
        sum = "h1:ZRQ4k21/jAhrHBVKl/AY7SjgzeJwG1iZa+mJ82P+VNg=",
        version = "v1.5.0",
    )
    go_repository(
        name = "com_google_cloud_go_maps",
        build_file_proto_mode = "disable",
        importpath = "cloud.google.com/go/maps",
        sum = "h1:mv9YaczD4oZBZkM5XJl6fXQ984IkJNHPwkc8MUsdkBo=",
        version = "v0.7.0",
    )

    go_repository(
        name = "com_google_cloud_go_mediatranslation",
        build_file_proto_mode = "disable",
        importpath = "cloud.google.com/go/mediatranslation",
        sum = "h1:anPxH+/WWt8Yc3EdoEJhPMBRF7EhIdz426A+tuoA0OU=",
        version = "v0.7.0",
    )
    go_repository(
        name = "com_google_cloud_go_memcache",
        build_file_proto_mode = "disable",
        importpath = "cloud.google.com/go/memcache",
        sum = "h1:8/VEmWCpnETCrBwS3z4MhT+tIdKgR1Z4Tr2tvYH32rg=",
        version = "v1.9.0",
    )
    go_repository(
        name = "com_google_cloud_go_metastore",
        build_file_proto_mode = "disable",
        importpath = "cloud.google.com/go/metastore",
        sum = "h1:QCFhZVe2289KDBQ7WxaHV2rAmPrmRAdLC6gbjUd3HPo=",
        version = "v1.10.0",
    )
    go_repository(
        name = "com_google_cloud_go_monitoring",
        build_file_proto_mode = "disable",
        importpath = "cloud.google.com/go/monitoring",
        sum = "h1:2qsrgXGVoRXpP7otZ14eE1I568zAa92sJSDPyOJvwjM=",
        version = "v1.13.0",
    )
    go_repository(
        name = "com_google_cloud_go_networkconnectivity",
        build_file_proto_mode = "disable",
        importpath = "cloud.google.com/go/networkconnectivity",
        sum = "h1:ZD6b4Pk1jEtp/cx9nx0ZYcL3BKqDa+KixNDZ6Bjs1B8=",
        version = "v1.11.0",
    )
    go_repository(
        name = "com_google_cloud_go_networkmanagement",
        build_file_proto_mode = "disable",
        importpath = "cloud.google.com/go/networkmanagement",
        sum = "h1:8KWEUNGcpSX9WwZXq7FtciuNGPdPdPN/ruDm769yAEM=",
        version = "v1.6.0",
    )
    go_repository(
        name = "com_google_cloud_go_networksecurity",
        build_file_proto_mode = "disable",
        importpath = "cloud.google.com/go/networksecurity",
        sum = "h1:sOc42Ig1K2LiKlzG71GUVloeSJ0J3mffEBYmvu+P0eo=",
        version = "v0.8.0",
    )
    go_repository(
        name = "com_google_cloud_go_notebooks",
        build_file_proto_mode = "disable",
        importpath = "cloud.google.com/go/notebooks",
        sum = "h1:Kg2K3K7CbSXYJHZ1aGQpf1xi5x2GUvQWf2sFVuiZh8M=",
        version = "v1.8.0",
    )
    go_repository(
        name = "com_google_cloud_go_optimization",
        build_file_proto_mode = "disable",
        importpath = "cloud.google.com/go/optimization",
        sum = "h1:dj8O4VOJRB4CUwZXdmwNViH1OtI0WtWL867/lnYH248=",
        version = "v1.3.1",
    )
    go_repository(
        name = "com_google_cloud_go_orchestration",
        build_file_proto_mode = "disable",
        importpath = "cloud.google.com/go/orchestration",
        sum = "h1:Vw+CEXo8M/FZ1rb4EjcLv0gJqqw89b7+g+C/EmniTb8=",
        version = "v1.6.0",
    )
    go_repository(
        name = "com_google_cloud_go_orgpolicy",
        build_file_proto_mode = "disable",
        importpath = "cloud.google.com/go/orgpolicy",
        sum = "h1:XDriMWug7sd0kYT1QKofRpRHzjad0bK8Q8uA9q+XrU4=",
        version = "v1.10.0",
    )
    go_repository(
        name = "com_google_cloud_go_osconfig",
        build_file_proto_mode = "disable",
        importpath = "cloud.google.com/go/osconfig",
        sum = "h1:PkSQx4OHit5xz2bNyr11KGcaFccL5oqglFPdTboyqwQ=",
        version = "v1.11.0",
    )
    go_repository(
        name = "com_google_cloud_go_oslogin",
        build_file_proto_mode = "disable",
        importpath = "cloud.google.com/go/oslogin",
        sum = "h1:whP7vhpmc+ufZa90eVpkfbgzJRK/Xomjz+XCD4aGwWw=",
        version = "v1.9.0",
    )
    go_repository(
        name = "com_google_cloud_go_phishingprotection",
        build_file_proto_mode = "disable",
        importpath = "cloud.google.com/go/phishingprotection",
        sum = "h1:l6tDkT7qAEV49MNEJkEJTB6vOO/onbSOcNtAT09HPuA=",
        version = "v0.7.0",
    )
    go_repository(
        name = "com_google_cloud_go_policytroubleshooter",
        build_file_proto_mode = "disable",
        importpath = "cloud.google.com/go/policytroubleshooter",
        sum = "h1:yKAGC4p9O61ttZUswaq9GAn1SZnEzTd0vUYXD7ZBT7Y=",
        version = "v1.6.0",
    )
    go_repository(
        name = "com_google_cloud_go_privatecatalog",
        build_file_proto_mode = "disable",
        importpath = "cloud.google.com/go/privatecatalog",
        sum = "h1:EPEJ1DpEGXLDnmc7mnCAqFmkwUJbIsaLAiLHVOkkwtc=",
        version = "v0.8.0",
    )

    go_repository(
        name = "com_google_cloud_go_pubsub",
        build_file_proto_mode = "disable_global",
        importpath = "cloud.google.com/go/pubsub",
        sum = "h1:vCge8m7aUKBJYOgrZp7EsNDf6QMd2CAlXZqWTn3yq6s=",
        version = "v1.30.0",
    )
    go_repository(
        name = "com_google_cloud_go_pubsublite",
        build_file_proto_mode = "disable",
        importpath = "cloud.google.com/go/pubsublite",
        sum = "h1:cb9fsrtpINtETHiJ3ECeaVzrfIVhcGjhhJEjybHXHao=",
        version = "v1.7.0",
    )
    go_repository(
        name = "com_google_cloud_go_recaptchaenterprise",
        build_file_proto_mode = "disable",
        importpath = "cloud.google.com/go/recaptchaenterprise",
        sum = "h1:u6EznTGzIdsyOsvm+Xkw0aSuKFXQlyjGE9a4exk6iNQ=",
        version = "v1.3.1",
    )
    go_repository(
        name = "com_google_cloud_go_recaptchaenterprise_v2",
        build_file_proto_mode = "disable",
        importpath = "cloud.google.com/go/recaptchaenterprise/v2",
        sum = "h1:6iOCujSNJ0YS7oNymI64hXsjGq60T4FK1zdLugxbzvU=",
        version = "v2.7.0",
    )
    go_repository(
        name = "com_google_cloud_go_recommendationengine",
        build_file_proto_mode = "disable",
        importpath = "cloud.google.com/go/recommendationengine",
        sum = "h1:VibRFCwWXrFebEWKHfZAt2kta6pS7Tlimsnms0fjv7k=",
        version = "v0.7.0",
    )
    go_repository(
        name = "com_google_cloud_go_recommender",
        build_file_proto_mode = "disable",
        importpath = "cloud.google.com/go/recommender",
        sum = "h1:ZnFRY5R6zOVk2IDS1Jbv5Bw+DExCI5rFumsTnMXiu/A=",
        version = "v1.9.0",
    )
    go_repository(
        name = "com_google_cloud_go_redis",
        build_file_proto_mode = "disable",
        importpath = "cloud.google.com/go/redis",
        sum = "h1:JoAd3SkeDt3rLFAAxEvw6wV4t+8y4ZzfZcZmddqphQ8=",
        version = "v1.11.0",
    )
    go_repository(
        name = "com_google_cloud_go_resourcemanager",
        build_file_proto_mode = "disable",
        importpath = "cloud.google.com/go/resourcemanager",
        sum = "h1:NRM0p+RJkaQF9Ee9JMnUV9BQ2QBIOq/v8M+Pbv/wmCs=",
        version = "v1.7.0",
    )
    go_repository(
        name = "com_google_cloud_go_resourcesettings",
        build_file_proto_mode = "disable",
        importpath = "cloud.google.com/go/resourcesettings",
        sum = "h1:8Dua37kQt27CCWHm4h/Q1XqCF6ByD7Ouu49xg95qJzI=",
        version = "v1.5.0",
    )
    go_repository(
        name = "com_google_cloud_go_retail",
        build_file_proto_mode = "disable",
        importpath = "cloud.google.com/go/retail",
        sum = "h1:1Dda2OpFNzIb4qWgFZjYlpP7sxX3aLeypKG6A3H4Yys=",
        version = "v1.12.0",
    )
    go_repository(
        name = "com_google_cloud_go_run",
        build_file_proto_mode = "disable",
        importpath = "cloud.google.com/go/run",
        sum = "h1:ydJQo+k+MShYnBfhaRHSZYeD/SQKZzZLAROyfpeD9zw=",
        version = "v0.9.0",
    )
    go_repository(
        name = "com_google_cloud_go_scheduler",
        build_file_proto_mode = "disable",
        importpath = "cloud.google.com/go/scheduler",
        sum = "h1:NpQAHtx3sulByTLe2dMwWmah8PWgeoieFPpJpArwFV0=",
        version = "v1.9.0",
    )
    go_repository(
        name = "com_google_cloud_go_secretmanager",
        build_file_proto_mode = "disable",
        importpath = "cloud.google.com/go/secretmanager",
        sum = "h1:pu03bha7ukxF8otyPKTFdDz+rr9sE3YauS5PliDXK60=",
        version = "v1.10.0",
    )
    go_repository(
        name = "com_google_cloud_go_security",
        build_file_proto_mode = "disable",
        importpath = "cloud.google.com/go/security",
        sum = "h1:PYvDxopRQBfYAXKAuDpFCKBvDOWPWzp9k/H5nB3ud3o=",
        version = "v1.13.0",
    )
    go_repository(
        name = "com_google_cloud_go_securitycenter",
        build_file_proto_mode = "disable",
        importpath = "cloud.google.com/go/securitycenter",
        sum = "h1:AF3c2s3awNTMoBtMX3oCUoOMmGlYxGOeuXSYHNBkf14=",
        version = "v1.19.0",
    )
    go_repository(
        name = "com_google_cloud_go_servicecontrol",
        build_file_proto_mode = "disable",
        importpath = "cloud.google.com/go/servicecontrol",
        sum = "h1:d0uV7Qegtfaa7Z2ClDzr9HJmnbJW7jn0WhZ7wOX6hLE=",
        version = "v1.11.1",
    )
    go_repository(
        name = "com_google_cloud_go_servicedirectory",
        build_file_proto_mode = "disable",
        importpath = "cloud.google.com/go/servicedirectory",
        sum = "h1:SJwk0XX2e26o25ObYUORXx6torSFiYgsGkWSkZgkoSU=",
        version = "v1.9.0",
    )
    go_repository(
        name = "com_google_cloud_go_servicemanagement",
        build_file_proto_mode = "disable",
        importpath = "cloud.google.com/go/servicemanagement",
        sum = "h1:fopAQI/IAzlxnVeiKn/8WiV6zKndjFkvi+gzu+NjywY=",
        version = "v1.8.0",
    )
    go_repository(
        name = "com_google_cloud_go_serviceusage",
        build_file_proto_mode = "disable",
        importpath = "cloud.google.com/go/serviceusage",
        sum = "h1:rXyq+0+RSIm3HFypctp7WoXxIA563rn206CfMWdqXX4=",
        version = "v1.6.0",
    )
    go_repository(
        name = "com_google_cloud_go_shell",
        build_file_proto_mode = "disable",
        importpath = "cloud.google.com/go/shell",
        sum = "h1:wT0Uw7ib7+AgZST9eCDygwTJn4+bHMDtZo5fh7kGWDU=",
        version = "v1.6.0",
    )
    go_repository(
        name = "com_google_cloud_go_spanner",
        build_file_proto_mode = "disable",
        importpath = "cloud.google.com/go/spanner",
        sum = "h1:7VdjZ8zj4sHbDw55atp5dfY6kn1j9sam9DRNpPQhqR4=",
        version = "v1.45.0",
    )
    go_repository(
        name = "com_google_cloud_go_speech",
        build_file_proto_mode = "disable",
        importpath = "cloud.google.com/go/speech",
        sum = "h1:JEVoWGNnTF128kNty7T4aG4eqv2z86yiMJPT9Zjp+iw=",
        version = "v1.15.0",
    )

    go_repository(
        name = "com_google_cloud_go_storage",
        build_file_proto_mode = "disable_global",
        importpath = "cloud.google.com/go/storage",
        sum = "h1:uOdMxAs8HExqBlnLtnQyP0YkvbiDpdGShGKtx6U/oNM=",
        version = "v1.30.1",
    )
    go_repository(
        name = "com_google_cloud_go_storagetransfer",
        build_file_proto_mode = "disable",
        importpath = "cloud.google.com/go/storagetransfer",
        sum = "h1:5T+PM+3ECU3EY2y9Brv0Sf3oka8pKmsCfpQ07+91G9o=",
        version = "v1.8.0",
    )
    go_repository(
        name = "com_google_cloud_go_talent",
        build_file_proto_mode = "disable",
        importpath = "cloud.google.com/go/talent",
        sum = "h1:nI9sVZPjMKiO2q3Uu0KhTDVov3Xrlpt63fghP9XjyEM=",
        version = "v1.5.0",
    )
    go_repository(
        name = "com_google_cloud_go_texttospeech",
        build_file_proto_mode = "disable",
        importpath = "cloud.google.com/go/texttospeech",
        sum = "h1:H4g1ULStsbVtalbZGktyzXzw6jP26RjVGYx9RaYjBzc=",
        version = "v1.6.0",
    )
    go_repository(
        name = "com_google_cloud_go_tpu",
        build_file_proto_mode = "disable",
        importpath = "cloud.google.com/go/tpu",
        sum = "h1:/34T6CbSi+kTv5E19Q9zbU/ix8IviInZpzwz3rsFE+A=",
        version = "v1.5.0",
    )
    go_repository(
        name = "com_google_cloud_go_trace",
        build_file_proto_mode = "disable",
        importpath = "cloud.google.com/go/trace",
        sum = "h1:olxC0QHC59zgJVALtgqfD9tGk0lfeCP5/AGXL3Px/no=",
        version = "v1.9.0",
    )
    go_repository(
        name = "com_google_cloud_go_translate",
        build_file_proto_mode = "disable",
        importpath = "cloud.google.com/go/translate",
        sum = "h1:GvLP4oQ4uPdChBmBaUSa/SaZxCdyWELtlAaKzpHsXdA=",
        version = "v1.7.0",
    )
    go_repository(
        name = "com_google_cloud_go_video",
        build_file_proto_mode = "disable",
        importpath = "cloud.google.com/go/video",
        sum = "h1:upIbnGI0ZgACm58HPjAeBMleW3sl5cT84AbYQ8PWOgM=",
        version = "v1.15.0",
    )
    go_repository(
        name = "com_google_cloud_go_videointelligence",
        build_file_proto_mode = "disable",
        importpath = "cloud.google.com/go/videointelligence",
        sum = "h1:Uh5BdoET8XXqXX2uXIahGb+wTKbLkGH7s4GXR58RrG8=",
        version = "v1.10.0",
    )
    go_repository(
        name = "com_google_cloud_go_vision",
        build_file_proto_mode = "disable",
        importpath = "cloud.google.com/go/vision",
        sum = "h1:/CsSTkbmO9HC8iQpxbK8ATms3OQaX3YQUeTMGCxlaK4=",
        version = "v1.2.0",
    )
    go_repository(
        name = "com_google_cloud_go_vision_v2",
        build_file_proto_mode = "disable",
        importpath = "cloud.google.com/go/vision/v2",
        sum = "h1:8C8RXUJoflCI4yVdqhTy9tRyygSHmp60aP363z23HKg=",
        version = "v2.7.0",
    )
    go_repository(
        name = "com_google_cloud_go_vmmigration",
        build_file_proto_mode = "disable",
        importpath = "cloud.google.com/go/vmmigration",
        sum = "h1:Azs5WKtfOC8pxvkyrDvt7J0/4DYBch0cVbuFfCCFt5k=",
        version = "v1.6.0",
    )
    go_repository(
        name = "com_google_cloud_go_vmwareengine",
        build_file_proto_mode = "disable",
        importpath = "cloud.google.com/go/vmwareengine",
        sum = "h1:b0NBu7S294l0gmtrT0nOJneMYgZapr5x9tVWvgDoVEM=",
        version = "v0.3.0",
    )

    go_repository(
        name = "com_google_cloud_go_vpcaccess",
        build_file_proto_mode = "disable",
        importpath = "cloud.google.com/go/vpcaccess",
        sum = "h1:FOe6CuiQD3BhHJWt7E8QlbBcaIzVRddupwJlp7eqmn4=",
        version = "v1.6.0",
    )
    go_repository(
        name = "com_google_cloud_go_webrisk",
        build_file_proto_mode = "disable",
        importpath = "cloud.google.com/go/webrisk",
        sum = "h1:IY+L2+UwxcVm2zayMAtBhZleecdIFLiC+QJMzgb0kT0=",
        version = "v1.8.0",
    )
    go_repository(
        name = "com_google_cloud_go_websecurityscanner",
        build_file_proto_mode = "disable",
        importpath = "cloud.google.com/go/websecurityscanner",
        sum = "h1:AHC1xmaNMOZtNqxI9Rmm87IJEyPaRkOxeI0gpAacXGk=",
        version = "v1.5.0",
    )
    go_repository(
        name = "com_google_cloud_go_workflows",
        build_file_proto_mode = "disable",
        importpath = "cloud.google.com/go/workflows",
        sum = "h1:FfGp9w0cYnaKZJhUOMqCOJCYT/WlvYBfTQhFWV3sRKI=",
        version = "v1.10.0",
    )

    go_repository(
        name = "com_shuralyov_dmitri_gpu_mtl",
        build_file_proto_mode = "disable_global",
        importpath = "dmitri.shuralyov.com/gpu/mtl",
        sum = "h1:VpgP7xuJadIUuKccphEpTJnWhS2jkQyMt6Y7pJCD7fY=",
        version = "v0.0.0-20190408044501-666a987793e9",
    )
    go_repository(
        name = "com_sourcegraph_sourcegraph_appdash",
        build_file_proto_mode = "disable_global",
        importpath = "sourcegraph.com/sourcegraph/appdash",
        sum = "h1:ucqkfpjg9WzSUubAO62csmucvxl4/JeW3F4I4909XkM=",
        version = "v0.0.0-20190731080439-ebfcffb1b5c0",
    )
    go_repository(
        name = "com_sourcegraph_sourcegraph_appdash_data",
        build_file_proto_mode = "disable_global",
        importpath = "sourcegraph.com/sourcegraph/appdash-data",
        sum = "h1:e1sMhtVq9AfcEy8AXNb8eSg6gbzfdpYhoNqnPJa+GzI=",
        version = "v0.0.0-20151005221446-73f23eafcf67",
    )
    go_repository(
        name = "com_stathat_c_consistent",
        build_file_proto_mode = "disable",
        importpath = "stathat.com/c/consistent",
        sum = "h1:ezyc51EGcRPJUxfHGSgJjWzJdj3NiMU9pNfLNGiXV0c=",
        version = "v1.0.0",
    )

    go_repository(
        name = "in_gopkg_alecthomas_kingpin_v2",
        build_file_proto_mode = "disable_global",
        importpath = "gopkg.in/alecthomas/kingpin.v2",
        sum = "h1:jMFz6MfLP0/4fUyZle81rXUoxOBFi19VUFKVDOQfozc=",
        version = "v2.2.6",
    )
    go_repository(
        name = "in_gopkg_check_v1",
        build_file_proto_mode = "disable_global",
        importpath = "gopkg.in/check.v1",
        sum = "h1:Hei/4ADfdWqJk1ZMxUNpqntNwaWcugrBjAiHlqqRiVk=",
        version = "v1.0.0-20201130134442-10cb98267c6c",
    )
    go_repository(
        name = "in_gopkg_errgo_v2",
        build_file_proto_mode = "disable_global",
        importpath = "gopkg.in/errgo.v2",
        sum = "h1:0vLT13EuvQ0hNvakwLuFZ/jYrLp5F3kcWHXdRggjCE8=",
        version = "v2.1.0",
    )
    go_repository(
        name = "in_gopkg_fsnotify_fsnotify_v1",
        build_file_proto_mode = "disable",
        importpath = "gopkg.in/fsnotify/fsnotify.v1",
        sum = "h1:2fkCHbPQZNYRAyRyIV9VX0bpRkxIorlQDiYRmufHnhA=",
        version = "v1.3.1",
    )

    go_repository(
        name = "in_gopkg_fsnotify_v1",
        build_file_proto_mode = "disable_global",
        importpath = "gopkg.in/fsnotify.v1",
        sum = "h1:xOHLXZwVvI9hhs+cLKq5+I5onOuwQLhQwiu63xxlHs4=",
        version = "v1.4.7",
    )
    go_repository(
        name = "in_gopkg_go_playground_assert_v1",
        build_file_proto_mode = "disable_global",
        importpath = "gopkg.in/go-playground/assert.v1",
        sum = "h1:xoYuJVE7KT85PYWrN730RguIQO0ePzVRfFMXadIrXTM=",
        version = "v1.2.1",
    )
    go_repository(
        name = "in_gopkg_go_playground_validator_v8",
        build_file_proto_mode = "disable_global",
        importpath = "gopkg.in/go-playground/validator.v8",
        sum = "h1:lFB4DoMU6B626w8ny76MV7VX6W2VHct2GVOI3xgiMrQ=",
        version = "v8.18.2",
    )
    go_repository(
        name = "in_gopkg_inf_v0",
        build_file_proto_mode = "disable",
        importpath = "gopkg.in/inf.v0",
        sum = "h1:73M5CoZyi3ZLMOyDlQh031Cx6N9NDJ2Vvfl76EDAgDc=",
        version = "v0.9.1",
    )

    go_repository(
        name = "in_gopkg_ini_v1",
        build_file_proto_mode = "disable_global",
        importpath = "gopkg.in/ini.v1",
        sum = "h1:Dgnx+6+nfE+IfzjUEISNeydPJh9AXNNsWbGP9KzCsOA=",
        version = "v1.67.0",
    )
    go_repository(
        name = "in_gopkg_jcmturner_aescts_v1",
        build_file_proto_mode = "disable_global",
        importpath = "gopkg.in/jcmturner/aescts.v1",
        sum = "h1:cVVZBK2b1zY26haWB4vbBiZrfFQnfbTVrE3xZq6hrEw=",
        version = "v1.0.1",
    )
    go_repository(
        name = "in_gopkg_jcmturner_dnsutils_v1",
        build_file_proto_mode = "disable_global",
        importpath = "gopkg.in/jcmturner/dnsutils.v1",
        sum = "h1:cIuC1OLRGZrld+16ZJvvZxVJeKPsvd5eUIvxfoN5hSM=",
        version = "v1.0.1",
    )
    go_repository(
        name = "in_gopkg_jcmturner_goidentity_v3",
        build_file_proto_mode = "disable_global",
        importpath = "gopkg.in/jcmturner/goidentity.v3",
        sum = "h1:1duIyWiTaYvVx3YX2CYtpJbUFd7/UuPYCfgXtQ3VTbI=",
        version = "v3.0.0",
    )
    go_repository(
        name = "in_gopkg_jcmturner_gokrb5_v7",
        build_file_proto_mode = "disable_global",
        importpath = "gopkg.in/jcmturner/gokrb5.v7",
        sum = "h1:0709Jtq/6QXEuWRfAm260XqlpcwL1vxtO1tUE2qK8Z4=",
        version = "v7.3.0",
    )
    go_repository(
        name = "in_gopkg_jcmturner_rpc_v1",
        build_file_proto_mode = "disable_global",
        importpath = "gopkg.in/jcmturner/rpc.v1",
        sum = "h1:QHIUxTX1ISuAv9dD2wJ9HWQVuWDX/Zc0PfeC2tjc4rU=",
        version = "v1.1.0",
    )
    go_repository(
        name = "in_gopkg_mgo_v2",
        build_file_proto_mode = "disable_global",
        importpath = "gopkg.in/mgo.v2",
        sum = "h1:xcEWjVhvbDy+nHP67nPDDpbYrY+ILlfndk4bRioVHaU=",
        version = "v2.0.0-20180705113604-9856a29383ce",
    )
    go_repository(
        name = "in_gopkg_natefinch_lumberjack_v2",
        build_file_proto_mode = "disable_global",
        importpath = "gopkg.in/natefinch/lumberjack.v2",
        sum = "h1:bBRl1b0OH9s/DuPhuXpNl+VtCaJXFZ5/uEFST95x9zc=",
        version = "v2.2.1",
    )
    go_repository(
        name = "in_gopkg_resty_v1",
        build_file_proto_mode = "disable_global",
        importpath = "gopkg.in/resty.v1",
        sum = "h1:CuXP0Pjfw9rOuY6EP+UvtNvt5DSqHpIxILZKT/quCZI=",
        version = "v1.12.0",
    )
    go_repository(
        name = "in_gopkg_tomb_v1",
        build_file_proto_mode = "disable_global",
        importpath = "gopkg.in/tomb.v1",
        sum = "h1:uRGJdciOHaEIrze2W8Q3AKkepLTh2hOroT7a+7czfdQ=",
        version = "v1.0.0-20141024135613-dd632973f1e7",
    )
    go_repository(
        name = "in_gopkg_yaml_v2",
        build_file_proto_mode = "disable_global",
        importpath = "gopkg.in/yaml.v2",
        sum = "h1:D8xgwECY7CYvx+Y2n4sBz93Jn9JRvxdiyyo8CTfuKaY=",
        version = "v2.4.0",
    )
    go_repository(
        name = "in_gopkg_yaml_v3",
        build_file_proto_mode = "disable_global",
        importpath = "gopkg.in/yaml.v3",
        sum = "h1:fxVm/GzAzEWqLHuvctI91KS9hhNmmWOoWu0XTYJS7CA=",
        version = "v3.0.1",
    )
    go_repository(
        name = "io_etcd_go_bbolt",
        build_file_proto_mode = "disable_global",
        importpath = "go.etcd.io/bbolt",
        sum = "h1:/ecaJf0sk1l4l6V4awd65v2C3ILy7MSj+s/x1ADCIMU=",
        version = "v1.3.6",
    )
    go_repository(
        name = "io_etcd_go_etcd",
        build_file_proto_mode = "disable",
        importpath = "go.etcd.io/etcd",
        sum = "h1:fqmtdYQlwZ/vKWSz5amW+a4cnjg23ojz5iL7rjf08Wg=",
        version = "v0.5.0-alpha.5.0.20220915004622-85b640cee793",
    )

    go_repository(
        name = "io_etcd_go_etcd_api_v3",
        build_file_proto_mode = "disable",
        importpath = "go.etcd.io/etcd/api/v3",
        patch_args = ["-p2"],
        patches = [
            "//build/patches:io_etcd_go_etcd_api_v3.patch",
        ],
        sum = "h1:tXok5yLlKyuQ/SXSjtqHc4uzNaMqZi2XsoSPr/LlJXI=",
        version = "v3.5.2",
    )
    go_repository(
        name = "io_etcd_go_etcd_client_pkg_v3",
        build_file_proto_mode = "disable_global",
        importpath = "go.etcd.io/etcd/client/pkg/v3",
        sum = "h1:4hzqQ6hIb3blLyQ8usCU4h3NghkqcsohEQ3o3VetYxE=",
        version = "v3.5.2",
    )
    go_repository(
        name = "io_etcd_go_etcd_client_v2",
        build_file_proto_mode = "disable_global",
        importpath = "go.etcd.io/etcd/client/v2",
        sum = "h1:ymrVwTkefuqA/rPkSW7/B4ApijbPVefRumkY+stNfS0=",
        version = "v2.305.2",
    )
    go_repository(
        name = "io_etcd_go_etcd_client_v3",
        build_file_proto_mode = "disable_global",
        importpath = "go.etcd.io/etcd/client/v3",
        sum = "h1:WdnejrUtQC4nCxK0/dLTMqKOB+U5TP/2Ya0BJL+1otA=",
        version = "v3.5.2",
    )
    go_repository(
        name = "io_etcd_go_etcd_etcdutl_v3",
        build_file_proto_mode = "disable_global",
        importpath = "go.etcd.io/etcd/etcdutl/v3",
        sum = "h1:XDNv2bGD6Ylz3Gb9lIGV/IYLk1bwTvyCIi1EI4hyyqo=",
        version = "v3.5.2",
    )
    go_repository(
        name = "io_etcd_go_etcd_pkg_v3",
        build_file_proto_mode = "disable_global",
        importpath = "go.etcd.io/etcd/pkg/v3",
        sum = "h1:YZUojdoPhOyl5QILYnR8LTUbbNefu/sV4ma+ZMr2tto=",
        version = "v3.5.2",
    )
    go_repository(
        name = "io_etcd_go_etcd_raft_v3",
        build_file_proto_mode = "disable_global",
        importpath = "go.etcd.io/etcd/raft/v3",
        sum = "h1:uCC37qOXqBvKqTGHGyhASsaCsnTuJugl1GvneJNwHWo=",
        version = "v3.5.2",
    )
    go_repository(
        name = "io_etcd_go_etcd_server_v3",
        build_file_proto_mode = "disable_global",
        importpath = "go.etcd.io/etcd/server/v3",
        sum = "h1:B6ytJvS4Fmt8nkjzS2/8POf4tuPhFMluE0lWd4dx/7U=",
        version = "v3.5.2",
    )
    go_repository(
        name = "io_etcd_go_etcd_tests_v3",
        build_file_proto_mode = "disable_global",
        importpath = "go.etcd.io/etcd/tests/v3",
        sum = "h1:uk7/uMGVebpBDl+roivowHt6gJ5Fnqwik3syDkoSKdo=",
        version = "v3.5.2",
    )
    go_repository(
        name = "io_gorm_driver_mysql",
        build_file_proto_mode = "disable",
        importpath = "gorm.io/driver/mysql",
        sum = "h1:mA0XRPjIKi4bkE9nv+NKs6qj6QWOchqUSdWOcpd3x1E=",
        version = "v1.0.6",
    )
    go_repository(
        name = "io_gorm_driver_sqlite",
        build_file_proto_mode = "disable",
        importpath = "gorm.io/driver/sqlite",
        sum = "h1:PDzwYE+sI6De2+mxAneV9Xs11+ZyKV6oxD3wDGkaNvM=",
        version = "v1.1.4",
    )
    go_repository(
        name = "io_gorm_gorm",
        build_file_proto_mode = "disable",
        importpath = "gorm.io/gorm",
        sum = "h1:INieZtn4P2Pw6xPJ8MzT0G4WUOsHq3RhfuDF1M6GW0E=",
        version = "v1.21.9",
    )

    go_repository(
        name = "io_k8s_api",
        build_file_proto_mode = "disable",
        importpath = "k8s.io/api",
        sum = "h1:+H17AJpUMvl+clT+BPnKf0E3ksMAzoBBg7CntpSuADo=",
        version = "v0.27.2",
    )
    go_repository(
        name = "io_k8s_apimachinery",
        build_file_proto_mode = "disable",
        importpath = "k8s.io/apimachinery",
        sum = "h1:vBjGaKKieaIreI+oQwELalVG4d8f3YAMNpWLzDXkxeg=",
        version = "v0.27.2",
    )
    go_repository(
        name = "io_k8s_client_go",
        build_file_proto_mode = "disable",
        importpath = "k8s.io/client-go",
        sum = "h1:U5Bt+dab9K8qaUmXINrkXO135kA11/i5Kg1RUydgaMQ=",
        version = "v11.0.1-0.20190409021438-1a26190bd76a+incompatible",
    )
    go_repository(
        name = "io_k8s_klog",
        build_file_proto_mode = "disable",
        importpath = "k8s.io/klog",
        sum = "h1:0VPpR+sizsiivjIfIAQH/rl8tan6jvWkS7lU+0di3lE=",
        version = "v0.3.0",
    )
    go_repository(
        name = "io_k8s_klog_v2",
        build_file_proto_mode = "disable",
        importpath = "k8s.io/klog/v2",
        sum = "h1:m4bYOKall2MmOiRaR1J+We67Do7vm9KiQVlT96lnHUw=",
        version = "v2.90.1",
    )

    go_repository(
        name = "io_k8s_kube_openapi",
        build_file_proto_mode = "disable",
        importpath = "k8s.io/kube-openapi",
        sum = "h1:2kWPakN3i/k81b0gvD5C5FJ2kxm1WrQFanWchyKuqGg=",
        version = "v0.0.0-20230501164219-8b0f38b5fd1f",
    )
    go_repository(
        name = "io_k8s_sigs_json",
        build_file_proto_mode = "disable",
        importpath = "sigs.k8s.io/json",
        sum = "h1:EDPBXCAspyGV4jQlpZSudPeMmr1bNJefnuqLsRAsHZo=",
        version = "v0.0.0-20221116044647-bc3834ca7abd",
    )
    go_repository(
        name = "io_k8s_sigs_structured_merge_diff_v4",
        build_file_proto_mode = "disable",
        importpath = "sigs.k8s.io/structured-merge-diff/v4",
        sum = "h1:PRbqxJClWWYMNV1dhaG4NsibJbArud9kFxnAMREiWFE=",
        version = "v4.2.3",
    )

    go_repository(
        name = "io_k8s_sigs_yaml",
        build_file_proto_mode = "disable_global",
        importpath = "sigs.k8s.io/yaml",
        sum = "h1:a2VclLzOGrwOHDiV8EfBGhvjHvP46CtW5j6POvhYGGo=",
        version = "v1.3.0",
    )
    go_repository(
        name = "io_k8s_utils",
        build_file_proto_mode = "disable",
        importpath = "k8s.io/utils",
        sum = "h1:r0BAOLElQnnFhE/ApUsg3iHdVYYPBjNSSOMowRZxxsY=",
        version = "v0.0.0-20230209194617-a36077c30491",
    )
    go_repository(
        name = "io_moul_zapgorm2",
        build_file_proto_mode = "disable",
        importpath = "moul.io/zapgorm2",
        sum = "h1:qwAlMBYf+qJkJ7PAzJl4oCe6eS6QGiKAXUPeis0+RBE=",
        version = "v1.1.0",
    )

    go_repository(
        name = "io_opencensus_go",
        build_file_proto_mode = "disable_global",
        importpath = "go.opencensus.io",
        replace = "go.opencensus.io",
        sum = "h1:+KpZCwn3HdqM4KgXC+ywfGPIC40XIwj6C5p+6mbC9a8=",
        version = "v0.23.1-0.20220331163232-052120675fac",
    )
    go_repository(
        name = "io_opencensus_go_contrib_exporter_ocagent",
        build_file_proto_mode = "disable",
        importpath = "contrib.go.opencensus.io/exporter/ocagent",
        sum = "h1:jGFvw3l57ViIVEPKKEUXPcLYIXJmQxLUh6ey1eJhwyc=",
        version = "v0.4.12",
    )

    go_repository(
        name = "io_opentelemetry_go_contrib",
        build_file_proto_mode = "disable_global",
        importpath = "go.opentelemetry.io/contrib",
        sum = "h1:ubFQUn0VCZ0gPwIoJfBJVpeBlyRMxu8Mm/huKWYd9p0=",
        version = "v0.20.0",
    )
    go_repository(
        name = "io_opentelemetry_go_contrib_instrumentation_google_golang_org_grpc_otelgrpc",
        build_file_proto_mode = "disable_global",
        importpath = "go.opentelemetry.io/contrib/instrumentation/google.golang.org/grpc/otelgrpc",
        sum = "h1:sO4WKdPAudZGKPcpZT4MJn6JaDmpyLrMPDGGyA1SttE=",
        version = "v0.20.0",
    )
    go_repository(
        name = "io_opentelemetry_go_otel",
        build_file_proto_mode = "disable_global",
        importpath = "go.opentelemetry.io/otel",
        sum = "h1:eaP0Fqu7SXHwvjiqDq83zImeehOHX8doTvU9AwXON8g=",
        version = "v0.20.0",
    )
    go_repository(
        name = "io_opentelemetry_go_otel_exporters_otlp",
        build_file_proto_mode = "disable_global",
        importpath = "go.opentelemetry.io/otel/exporters/otlp",
        sum = "h1:PTNgq9MRmQqqJY0REVbZFvwkYOA85vbdQU/nVfxDyqg=",
        version = "v0.20.0",
    )
    go_repository(
        name = "io_opentelemetry_go_otel_metric",
        build_file_proto_mode = "disable_global",
        importpath = "go.opentelemetry.io/otel/metric",
        sum = "h1:4kzhXFP+btKm4jwxpjIqjs41A7MakRFUS86bqLHTIw8=",
        version = "v0.20.0",
    )
    go_repository(
        name = "io_opentelemetry_go_otel_oteltest",
        build_file_proto_mode = "disable_global",
        importpath = "go.opentelemetry.io/otel/oteltest",
        sum = "h1:HiITxCawalo5vQzdHfKeZurV8x7ljcqAgiWzF6Vaeaw=",
        version = "v0.20.0",
    )
    go_repository(
        name = "io_opentelemetry_go_otel_sdk",
        build_file_proto_mode = "disable_global",
        importpath = "go.opentelemetry.io/otel/sdk",
        sum = "h1:JsxtGXd06J8jrnya7fdI/U/MR6yXA5DtbZy+qoHQlr8=",
        version = "v0.20.0",
    )
    go_repository(
        name = "io_opentelemetry_go_otel_sdk_export_metric",
        build_file_proto_mode = "disable_global",
        importpath = "go.opentelemetry.io/otel/sdk/export/metric",
        sum = "h1:c5VRjxCXdQlx1HjzwGdQHzZaVI82b5EbBgOu2ljD92g=",
        version = "v0.20.0",
    )
    go_repository(
        name = "io_opentelemetry_go_otel_sdk_metric",
        build_file_proto_mode = "disable_global",
        importpath = "go.opentelemetry.io/otel/sdk/metric",
        sum = "h1:7ao1wpzHRVKf0OQ7GIxiQJA6X7DLX9o14gmVon7mMK8=",
        version = "v0.20.0",
    )
    go_repository(
        name = "io_opentelemetry_go_otel_trace",
        build_file_proto_mode = "disable_global",
        importpath = "go.opentelemetry.io/otel/trace",
        sum = "h1:1DL6EXUdcg95gukhuRRvLDO/4X5THh/5dIV52lqtnbw=",
        version = "v0.20.0",
    )
    go_repository(
        name = "io_opentelemetry_go_proto_otlp",
        build_file_proto_mode = "disable_global",
        importpath = "go.opentelemetry.io/proto/otlp",
        sum = "h1:rwOQPCuKAKmwGKq2aVNnYIibI6wnV7EvzgfTCzcdGg8=",
        version = "v0.7.0",
    )
    go_repository(
        name = "io_rsc_binaryregexp",
        build_file_proto_mode = "disable_global",
        importpath = "rsc.io/binaryregexp",
        sum = "h1:HfqmD5MEmC0zvwBuF187nq9mdnXjXsSivRiXN7SmRkE=",
        version = "v0.2.0",
    )
    go_repository(
        name = "io_rsc_pdf",
        build_file_proto_mode = "disable_global",
        importpath = "rsc.io/pdf",
        sum = "h1:k1MczvYDUvJBe93bYd7wrZLLUEcLZAuF824/I4e5Xr4=",
        version = "v0.1.1",
    )
    go_repository(
        name = "io_rsc_quote_v3",
        build_file_proto_mode = "disable_global",
        importpath = "rsc.io/quote/v3",
        sum = "h1:9JKUTTIUgS6kzR9mK1YuGKv6Nl+DijDNIc0ghT58FaY=",
        version = "v3.1.0",
    )
    go_repository(
        name = "io_rsc_sampler",
        build_file_proto_mode = "disable_global",
        importpath = "rsc.io/sampler",
        sum = "h1:7uVkIFmeBqHfdjD+gZwtXXI+RODJ2Wc4O7MPEh/QiW4=",
        version = "v1.3.0",
    )
    go_repository(
        name = "net_starlark_go",
        build_file_proto_mode = "disable",
        importpath = "go.starlark.net",
        sum = "h1:xwwDQW5We85NaTk2APgoN9202w/l0DVGp+GZMfsrh7s=",
        version = "v0.0.0-20210223155950-e043a3d3c984",
    )

    go_repository(
        name = "org_golang_google_api",
        build_file_proto_mode = "disable_global",
        importpath = "google.golang.org/api",
        sum = "h1:1xQPji6cO2E2vLiI+C/XiFAnsn1WV3mjaEwGLhi3grE=",
        version = "v0.114.0",
    )
    go_repository(
        name = "org_golang_google_appengine",
        build_file_proto_mode = "disable_global",
        importpath = "google.golang.org/appengine",
        sum = "h1:FZR1q0exgwxzPzp/aF+VccGrSfxfPpkBqjIIEq3ru6c=",
        version = "v1.6.7",
    )
    go_repository(
        name = "org_golang_google_genproto",
        build_file_proto_mode = "disable_global",
        importpath = "google.golang.org/genproto",
        sum = "h1:KpwkzHKEF7B9Zxg18WzOa7djJ+Ha5DzthMyZYQfEn2A=",
        version = "v0.0.0-20230410155749-daa745c078e1",
    )
    go_repository(
        name = "org_golang_google_grpc",
        build_file_proto_mode = "disable_global",
        importpath = "google.golang.org/grpc",
        sum = "h1:EhTqbhiYeixwWQtAEZAxmV9MGqcjEU2mFx52xCzNyag=",
        version = "v1.54.0",
    )
    go_repository(
        name = "org_golang_google_grpc_cmd_protoc_gen_go_grpc",
        build_file_proto_mode = "disable_global",
        importpath = "google.golang.org/grpc/cmd/protoc-gen-go-grpc",
        sum = "h1:M1YKkFIboKNieVO5DLUEVzQfGwJD30Nv2jfUgzb5UcE=",
        version = "v1.1.0",
    )
    go_repository(
        name = "org_golang_google_protobuf",
        build_file_proto_mode = "disable_global",
        importpath = "google.golang.org/protobuf",
        sum = "h1:kPPoIgf3TsEvrm0PFe15JQ+570QVxYzEvvHqChK+cng=",
        version = "v1.30.0",
    )
    go_repository(
        name = "org_golang_x_crypto",
        build_file_proto_mode = "disable_global",
        importpath = "golang.org/x/crypto",
        sum = "h1:LF6fAI+IutBocDJ2OT0Q1g8plpYljMZ4+lty+dsqw3g=",
        version = "v0.9.0",
    )
    go_repository(
        name = "org_golang_x_exp",
        build_file_proto_mode = "disable_global",
        importpath = "golang.org/x/exp",
        sum = "h1:3xJIFvzUFbu4ls0BTBYcgbCGhA63eAOEMxIHugyXJqA=",
        version = "v0.0.0-20230519143937-03e91628a987",
    )
    go_repository(
        name = "org_golang_x_exp_typeparams",
        build_file_proto_mode = "disable",
        importpath = "golang.org/x/exp/typeparams",
        sum = "h1:J74nGeMgeFnYQJN59eFwh06jX/V8g0lB7LWpjSLxtgU=",
        version = "v0.0.0-20230224173230-c95f2b4c22f2",
    )

    go_repository(
        name = "org_golang_x_image",
        build_file_proto_mode = "disable_global",
        importpath = "golang.org/x/image",
        sum = "h1:+qEpEAPhDZ1o0x3tHzZTQDArnOixOzGD9HUJfcg0mb4=",
        version = "v0.0.0-20190802002840-cff245a6509b",
    )
    go_repository(
        name = "org_golang_x_lint",
        build_file_proto_mode = "disable_global",
        importpath = "golang.org/x/lint",
        sum = "h1:VLliZ0d+/avPrXXH+OakdXhpJuEoBZuwh1m2j7U6Iug=",
        version = "v0.0.0-20210508222113-6edffad5e616",
    )
    go_repository(
        name = "org_golang_x_mobile",
        build_file_proto_mode = "disable_global",
        importpath = "golang.org/x/mobile",
        sum = "h1:4+4C/Iv2U4fMZBiMCc98MG1In4gJY5YRhtpDNeDeHWs=",
        version = "v0.0.0-20190719004257-d2bd2a29d028",
    )
    go_repository(
        name = "org_golang_x_mod",
        build_file_proto_mode = "disable_global",
        importpath = "golang.org/x/mod",
        sum = "h1:lFO9qtOdlre5W1jxS3r/4szv2/6iXxScdzjoBMXNhYk=",
        version = "v0.10.0",
    )
    go_repository(
        name = "org_golang_x_net",
        build_file_proto_mode = "disable_global",
        importpath = "golang.org/x/net",
        sum = "h1:X2//UzNDwYmtCLn7To6G58Wr6f5ahEAQgKNzv9Y951M=",
        version = "v0.10.0",
    )
    go_repository(
        name = "org_golang_x_oauth2",
        build_file_proto_mode = "disable_global",
        importpath = "golang.org/x/oauth2",
        sum = "h1:6dkIjl3j3LtZ/O3sTgZTMsLKSftL/B8Zgq4huOIIUu8=",
        version = "v0.8.0",
    )
    go_repository(
        name = "org_golang_x_sync",
        build_file_proto_mode = "disable_global",
        importpath = "golang.org/x/sync",
        sum = "h1:PUR+T4wwASmuSTYdKjYHI5TD22Wy5ogLU5qZCOLxBrI=",
        version = "v0.2.0",
    )
    go_repository(
        name = "org_golang_x_sys",
        build_file_proto_mode = "disable_global",
        importpath = "golang.org/x/sys",
        sum = "h1:EBmGv8NaZBZTWvrbjNoL6HVt+IVy3QDQpJs7VRIw3tU=",
        version = "v0.8.0",
    )
    go_repository(
        name = "org_golang_x_term",
        build_file_proto_mode = "disable_global",
        importpath = "golang.org/x/term",
        sum = "h1:n5xxQn2i3PC0yLAbjTpNT85q/Kgzcr2gIoX9OrJUols=",
        version = "v0.8.0",
    )
    go_repository(
        name = "org_golang_x_text",
        build_file_proto_mode = "disable_global",
        importpath = "golang.org/x/text",
        sum = "h1:2sjJmO8cDvYveuX97RDLsxlyUxLl+GHoLxBiRdHllBE=",
        version = "v0.9.0",
    )
    go_repository(
        name = "org_golang_x_time",
        build_file_proto_mode = "disable_global",
        importpath = "golang.org/x/time",
        sum = "h1:rg5rLMjNzMS1RkNLzCG38eapWhnYLFYXDXj2gOlr8j4=",
        version = "v0.3.0",
    )
    go_repository(
        name = "org_golang_x_tools",
        build_file_proto_mode = "disable_global",
        importpath = "golang.org/x/tools",
        sum = "h1:8WMNJAz3zrtPmnYC7ISf5dEn3MT0gY7jBJfw27yrrLo=",
        version = "v0.9.1",
    )
    go_repository(
        name = "org_golang_x_xerrors",
        build_file_proto_mode = "disable_global",
        importpath = "golang.org/x/xerrors",
        sum = "h1:H2TDz8ibqkAF6YGhCdN3jS9O0/s90v0rJh3X/OLHEUk=",
        version = "v0.0.0-20220907171357-04be3eba64a2",
    )
    go_repository(
        name = "org_gonum_v1_gonum",
        build_file_proto_mode = "disable_global",
        importpath = "gonum.org/v1/gonum",
        sum = "h1:CCXrcPKiGGotvnN6jfUsKk4rRqm7q09/YbKb5xCEvtM=",
        version = "v0.8.2",
    )
    go_repository(
        name = "org_gonum_v1_netlib",
        build_file_proto_mode = "disable_global",
        importpath = "gonum.org/v1/netlib",
        sum = "h1:OE9mWmgKkjJyEmDAAtGMPjXu+YNeGvK9VTSHY6+Qihc=",
        version = "v0.0.0-20190313105609-8cb42192e0e0",
    )
    go_repository(
        name = "org_gonum_v1_plot",
        build_file_proto_mode = "disable_global",
        importpath = "gonum.org/v1/plot",
        sum = "h1:Qh4dB5D/WpoUUp3lSod7qgoyEHbDGPUWjIbnqdqqe1k=",
        version = "v0.0.0-20190515093506-e2840ee46a6b",
    )
    go_repository(
        name = "org_modernc_fileutil",
        build_file_proto_mode = "disable_global",
        importpath = "modernc.org/fileutil",
        sum = "h1:Z1AFLZwl6BO8A5NldQg/xTSjGLetp+1Ubvl4alfGx8w=",
        version = "v1.0.0",
    )
    go_repository(
        name = "org_modernc_golex",
        build_file_proto_mode = "disable_global",
        importpath = "modernc.org/golex",
        sum = "h1:M+4kIjbDMvKN4pAuh5gJBOfG7Emi9WXGpg2Eay1dlGI=",
        version = "v1.0.5",
    )
    go_repository(
        name = "org_modernc_lex",
        build_file_proto_mode = "disable_global",
        importpath = "modernc.org/lex",
        sum = "h1:w0dxp18i1q+aSE7GkepvwzvVWTLoCIQ2oDgTFAV2JZU=",
        version = "v1.0.0",
    )
    go_repository(
        name = "org_modernc_lexer",
        build_file_proto_mode = "disable_global",
        importpath = "modernc.org/lexer",
        sum = "h1:D2xE6YTaH7aiEC7o/+rbx6qTAEr1uY83peKwkamIdQ0=",
        version = "v1.0.0",
    )
    go_repository(
        name = "org_modernc_mathutil",
        build_file_proto_mode = "disable_global",
        importpath = "modernc.org/mathutil",
        sum = "h1:rV0Ko/6SfM+8G+yKiyI830l3Wuz1zRutdslNoQ0kfiQ=",
        version = "v1.5.0",
    )
    go_repository(
        name = "org_modernc_parser",
        build_file_proto_mode = "disable_global",
        importpath = "modernc.org/parser",
        sum = "h1:V3R87gpU97arcjGr2dR6w2qerBd/gV2VKFh3qFD7GpE=",
        version = "v1.0.7",
    )
    go_repository(
        name = "org_modernc_scanner",
        build_file_proto_mode = "disable_global",
        importpath = "modernc.org/scanner",
        sum = "h1:rmWBTztgQKLM2CYx0uTQGhAxgnrILDEOVXJsEq/I4Js=",
        version = "v1.0.1",
    )
    go_repository(
        name = "org_modernc_sortutil",
        build_file_proto_mode = "disable_global",
        importpath = "modernc.org/sortutil",
        sum = "h1:VQGxbQGcHaQeB/BX9TQjrHFmOA0bounO1X/jvOfRo6Q=",
        version = "v1.1.1",
    )
    go_repository(
        name = "org_modernc_strutil",
        build_file_proto_mode = "disable_global",
        importpath = "modernc.org/strutil",
        sum = "h1:fNMm+oJklMGYfU9Ylcywl0CO5O6nTfaowNsh2wpPjzY=",
        version = "v1.1.3",
    )
    go_repository(
        name = "org_modernc_y",
        build_file_proto_mode = "disable_global",
        importpath = "modernc.org/y",
        sum = "h1:U3EAg4VQmj2eoAUnMFcv+KXxVQFT19ZIA1mO1XX0b1s=",
        version = "v1.0.9",
    )
    go_repository(
        name = "org_uber_go_atomic",
        build_file_proto_mode = "disable_global",
        importpath = "go.uber.org/atomic",
        sum = "h1:ZvwS0R+56ePWxUNi+Atn9dWONBPp/AUETXlHW0DxSjE=",
        version = "v1.11.0",
    )
    go_repository(
        name = "org_uber_go_automaxprocs",
        build_file_proto_mode = "disable_global",
        importpath = "go.uber.org/automaxprocs",
        sum = "h1:2LxUOGiR3O6tw8ui5sZa2LAaHnsviZdVOUZw4fvbnME=",
        version = "v1.5.2",
    )
    go_repository(
        name = "org_uber_go_dig",
        build_file_proto_mode = "disable",
        importpath = "go.uber.org/dig",
        sum = "h1:pJTDXKEhRqBI8W7rU7kwT5EgyRZuSMVSFcZolOvKK9U=",
        version = "v1.9.0",
    )
    go_repository(
        name = "org_uber_go_fx",
        build_file_proto_mode = "disable",
        importpath = "go.uber.org/fx",
        sum = "h1:+1+3Cz9M0dFMPy9SW9XUIUHye8bnPUm7q7DroNGWYG4=",
        version = "v1.12.0",
    )

    go_repository(
        name = "org_uber_go_goleak",
        build_file_proto_mode = "disable_global",
        importpath = "go.uber.org/goleak",
        sum = "h1:NBol2c7O1ZokfZ0LEU9K6Whx/KnwvepVetCUhtKja4A=",
        version = "v1.2.1",
    )
    go_repository(
        name = "org_uber_go_multierr",
        build_file_proto_mode = "disable_global",
        importpath = "go.uber.org/multierr",
        sum = "h1:blXXJkSxSSfBVBlC76pxqeO+LN3aDfLQo+309xJstO0=",
        version = "v1.11.0",
    )
    go_repository(
        name = "org_uber_go_tools",
        build_file_proto_mode = "disable_global",
        importpath = "go.uber.org/tools",
        sum = "h1:0mgffUl7nfd+FpvXMVz4IDEaUSmT1ysygQC7qYo7sG4=",
        version = "v0.0.0-20190618225709-2cfd321de3ee",
    )
    go_repository(
        name = "org_uber_go_zap",
        build_file_proto_mode = "disable_global",
        importpath = "go.uber.org/zap",
        sum = "h1:FiJd5l1UOLj0wCgbSE0rwwXHzEdAZS6hiiSnxJN/D60=",
        version = "v1.24.0",
    )
    go_repository(
        name = "tools_gotest_gotestsum",
        build_file_proto_mode = "disable",
        importpath = "gotest.tools/gotestsum",
        sum = "h1:RwpqwwFKBAa2h+F6pMEGpE707Edld0etUD3GhqqhDNc=",
        version = "v1.7.0",
    )
    go_repository(
        name = "tools_gotest_v3",
        build_file_proto_mode = "disable",
        importpath = "gotest.tools/v3",
        sum = "h1:4AuOwCGf4lLR9u3YOe2awrHygurzhO/HeQ6laiA6Sx0=",
        version = "v3.0.3",
    )<|MERGE_RESOLUTION|>--- conflicted
+++ resolved
@@ -3421,13 +3421,8 @@
         name = "com_github_pingcap_kvproto",
         build_file_proto_mode = "disable_global",
         importpath = "github.com/pingcap/kvproto",
-<<<<<<< HEAD
         sum = "h1:GBlml2UIrI9IR3DdBnUWNeXizK4PwJhYPO7eWgCNErg=",
         version = "v0.0.0-20230530111525-e4919c190b46",
-=======
-        sum = "h1:iAIjJVgrPuXjpAiMDcJvz4Y4Qf4KypiCsqy3UVzU6FQ=",
-        version = "v0.0.0-20230523065550-8b641fa69bf3",
->>>>>>> e3776f3a
     )
     go_repository(
         name = "com_github_pingcap_log",
