load("@bazel_gazelle//:deps.bzl", "go_repository")

def go_deps():
    go_repository(
        name = "cc_mvdan_gofumpt",
        build_file_proto_mode = "disable",
        importpath = "mvdan.cc/gofumpt",
        sum = "h1:0EQ+Z56k8tXjj/6TQD25BFNKQXpCvT0rnansIc7Ug5E=",
        version = "v0.5.0",
    )
    go_repository(
        name = "cc_mvdan_interfacer",
        build_file_proto_mode = "disable",
        importpath = "mvdan.cc/interfacer",
        sum = "h1:WX1yoOaKQfddO/mLzdV4wptyWgoH/6hwLs7QHTixo0I=",
        version = "v0.0.0-20180901003855-c20040233aed",
    )
    go_repository(
        name = "cc_mvdan_lint",
        build_file_proto_mode = "disable",
        importpath = "mvdan.cc/lint",
        sum = "h1:DxJ5nJdkhDlLok9K6qO+5290kphDJbHOQO1DFFFTeBo=",
        version = "v0.0.0-20170908181259-adc824a0674b",
    )
    go_repository(
        name = "cc_mvdan_unparam",
        build_file_proto_mode = "disable",
        importpath = "mvdan.cc/unparam",
        sum = "h1:3rvTIIM22r9pvXk+q3swxUQAQOxksVMGK7sml4nG57w=",
        version = "v0.0.0-20221223090309-7455f1af531d",
    )

    go_repository(
        name = "co_honnef_go_tools",
        build_file_proto_mode = "disable_global",
        importpath = "honnef.co/go/tools",
        sum = "h1:o/n5/K5gXqk8Gozvs2cnL0F2S1/g1vcGCAx2vETjITw=",
        version = "v0.4.3",
    )
    go_repository(
        name = "com_4d63_gocheckcompilerdirectives",
        build_file_proto_mode = "disable",
        importpath = "4d63.com/gocheckcompilerdirectives",
        sum = "h1:AHcMYuw56NPjq/2y615IGg2kYkBdTvOaojYCBcRE7MA=",
        version = "v1.2.1",
    )

    go_repository(
        name = "com_4d63_gochecknoglobals",
        build_file_proto_mode = "disable",
        importpath = "4d63.com/gochecknoglobals",
        sum = "h1:1eiorGsgHOFOuoOiJDy2psSrQbRdIHrlge0IJIkUgDc=",
        version = "v0.2.1",
    )
    go_repository(
        name = "com_github_4meepo_tagalign",
        build_file_proto_mode = "disable",
        importpath = "github.com/4meepo/tagalign",
        sum = "h1:kQeUTkFTaBRtd/7jm8OKJl9iHk0gAO+TDFPHGSna0aw=",
        version = "v1.2.2",
    )

    go_repository(
        name = "com_github_abirdcfly_dupword",
        build_file_proto_mode = "disable",
        importpath = "github.com/Abirdcfly/dupword",
        sum = "h1:z6v8rMETchZXUIuHxYNmlUAuKuB21PeaSymTed16wgU=",
        version = "v0.0.11",
    )

    go_repository(
        name = "com_github_acarl005_stripansi",
        build_file_proto_mode = "disable",
        importpath = "github.com/acarl005/stripansi",
        sum = "h1:licZJFw2RwpHMqeKTCYkitsPqHNxTmd4SNR5r94FGM8=",
        version = "v0.0.0-20180116102854-5a71ef0e047d",
    )

    go_repository(
        name = "com_github_ajg_form",
        build_file_proto_mode = "disable_global",
        importpath = "github.com/ajg/form",
        sum = "h1:t9c7v8JUKu/XxOGBU0yjNpaMloxGEJhUkqFRq0ibGeU=",
        version = "v1.5.1",
    )
    go_repository(
        name = "com_github_ajstarks_svgo",
        build_file_proto_mode = "disable_global",
        importpath = "github.com/ajstarks/svgo",
        sum = "h1:wVe6/Ea46ZMeNkQjjBW6xcqyQA/j5e0D6GytH95g0gQ=",
        version = "v0.0.0-20180226025133-644b8db467af",
    )
    go_repository(
        name = "com_github_alecthomas_kingpin_v2",
        build_file_proto_mode = "disable",
        importpath = "github.com/alecthomas/kingpin/v2",
        sum = "h1:H0aULhgmSzN8xQ3nX1uxtdlTHYoPLu5AhHxWrKI6ocU=",
        version = "v2.3.2",
    )

    go_repository(
        name = "com_github_alecthomas_template",
        build_file_proto_mode = "disable_global",
        importpath = "github.com/alecthomas/template",
        sum = "h1:JYp7IbQjafoB+tBA3gMyHYHrpOtNuDiK/uB5uXxq5wM=",
        version = "v0.0.0-20190718012654-fb15b899a751",
    )
    go_repository(
        name = "com_github_alecthomas_units",
        build_file_proto_mode = "disable_global",
        importpath = "github.com/alecthomas/units",
        sum = "h1:s6gZFSlWYmbqAuRjVTiNNhvNRfY2Wxp9nhfyel4rklc=",
        version = "v0.0.0-20211218093645-b94a6e3cc137",
    )
    go_repository(
        name = "com_github_aleksi_gocov_xml",
        build_file_proto_mode = "disable",
        importpath = "github.com/AlekSi/gocov-xml",
        sum = "h1:4QctJBgXEkbzeKz6PJy6bt3JSPNSN4I2mITYW+eKUoQ=",
        version = "v1.0.0",
    )
    go_repository(
        name = "com_github_alexbrainman_sspi",
        build_file_proto_mode = "disable",
        importpath = "github.com/alexbrainman/sspi",
        sum = "h1:Kk6a4nehpJ3UuJRqlA3JxYxBZEqCeOmATOvrbT4p9RA=",
        version = "v0.0.0-20210105120005-909beea2cc74",
    )
    go_repository(
        name = "com_github_alexkohler_nakedret_v2",
        build_file_proto_mode = "disable",
        importpath = "github.com/alexkohler/nakedret/v2",
        sum = "h1:DLFVWaHbEntNHBYGhPX+AhCM1gCErTs35IFWPh6Bnn0=",
        version = "v2.0.1",
    )

    go_repository(
        name = "com_github_alexkohler_prealloc",
        build_file_proto_mode = "disable",
        importpath = "github.com/alexkohler/prealloc",
        sum = "h1:Hbq0/3fJPQhNkN0dR95AVrr6R7tou91y0uHG5pOcUuw=",
        version = "v1.0.0",
    )
    go_repository(
        name = "com_github_alingse_asasalint",
        build_file_proto_mode = "disable",
        importpath = "github.com/alingse/asasalint",
        sum = "h1:SFwnQXJ49Kx/1GghOFz1XGqHYKp21Kq1nHad/0WQRnw=",
        version = "v0.0.11",
    )

    go_repository(
        name = "com_github_aliyun_alibaba_cloud_sdk_go",
        build_file_proto_mode = "disable",
        importpath = "github.com/aliyun/alibaba-cloud-sdk-go",
        sum = "h1:Q/yk4z/cHUVZfgTqtD09qeYBxHwshQAjVRX73qs8UH0=",
        version = "v1.61.1581",
    )

    go_repository(
        name = "com_github_andreasbriese_bbloom",
        build_file_proto_mode = "disable_global",
        importpath = "github.com/AndreasBriese/bbloom",
        sum = "h1:HD8gA2tkByhMAwYaFAX9w2l7vxvBQ5NMoxDrkhqhtn4=",
        version = "v0.0.0-20190306092124-e2d15f34fcf9",
    )
    go_repository(
        name = "com_github_antihax_optional",
        build_file_proto_mode = "disable_global",
        importpath = "github.com/antihax/optional",
        sum = "h1:xK2lYat7ZLaVVcIuj82J8kIro4V6kDe0AUDFboUCwcg=",
        version = "v1.0.0",
    )
    go_repository(
        name = "com_github_antonboom_errname",
        build_file_proto_mode = "disable",
        importpath = "github.com/Antonboom/errname",
        sum = "h1:RZ7cYo/GuZqjr1nuJLNe8ZH+a+Jd9DaZzttWzak9Bls=",
        version = "v0.1.10",
    )
    go_repository(
        name = "com_github_antonboom_nilnil",
        build_file_proto_mode = "disable",
        importpath = "github.com/Antonboom/nilnil",
        sum = "h1:X2JAdEVcbPaOom2TUa1FxZ3uyuUlex0XMLGYMemu6l0=",
        version = "v0.1.5",
    )
    go_repository(
        name = "com_github_apache_skywalking_eyes",
        build_file_proto_mode = "disable",
        importpath = "github.com/apache/skywalking-eyes",
        sum = "h1:O13kdRU6FCEZevfD01mdhTgCZLLfPZIQ0GXZrLl7FpQ=",
        version = "v0.4.0",
    )

    go_repository(
        name = "com_github_apache_thrift",
        build_file_proto_mode = "disable_global",
        importpath = "github.com/apache/thrift",
        sum = "h1:Jz3KVLYY5+JO7rDiX0sAuRGtuv2vG01r17Y9nLMWNUw=",
        version = "v0.13.1-0.20201008052519-daf620915714",
    )
    go_repository(
        name = "com_github_armon_circbuf",
        build_file_proto_mode = "disable_global",
        importpath = "github.com/armon/circbuf",
        sum = "h1:QEF07wC0T1rKkctt1RINW/+RMTVmiwxETico2l3gxJA=",
        version = "v0.0.0-20150827004946-bbbad097214e",
    )
    go_repository(
        name = "com_github_armon_consul_api",
        build_file_proto_mode = "disable_global",
        importpath = "github.com/armon/consul-api",
        sum = "h1:G1bPvciwNyF7IUmKXNt9Ak3m6u9DE1rF+RmtIkBpVdA=",
        version = "v0.0.0-20180202201655-eb2c6b5be1b6",
    )
    go_repository(
        name = "com_github_armon_go_metrics",
        build_file_proto_mode = "disable_global",
        importpath = "github.com/armon/go-metrics",
        sum = "h1:8GUt8eRujhVEGZFFEjBj46YV4rDjvGrNxb0KMWYkL2I=",
        version = "v0.0.0-20180917152333-f0300d1749da",
    )
    go_repository(
        name = "com_github_armon_go_radix",
        build_file_proto_mode = "disable_global",
        importpath = "github.com/armon/go-radix",
        sum = "h1:BUAU3CGlLvorLI26FmByPp2eC2qla6E1Tw+scpcg/to=",
        version = "v0.0.0-20180808171621-7fddfc383310",
    )
    go_repository(
        name = "com_github_armon_go_socks5",
        build_file_proto_mode = "disable",
        importpath = "github.com/armon/go-socks5",
        sum = "h1:0CwZNZbxp69SHPdPJAN/hZIm0C4OItdklCFmMRWYpio=",
        version = "v0.0.0-20160902184237-e75332964ef5",
    )

    go_repository(
        name = "com_github_ashanbrown_forbidigo",
        build_file_proto_mode = "disable",
        importpath = "github.com/ashanbrown/forbidigo",
        sum = "h1:WXhzLjOlnuDYPYQo/eFlcFMi8X/kLfvWLYu6CSoebis=",
        version = "v1.5.1",
    )
    go_repository(
        name = "com_github_ashanbrown_makezero",
        build_file_proto_mode = "disable",
        importpath = "github.com/ashanbrown/makezero",
        sum = "h1:iCQ87C0V0vSyO+M9E/FZYbu65auqH0lnsOkf5FcB28s=",
        version = "v1.1.1",
    )

    go_repository(
        name = "com_github_aws_aws_sdk_go",
        build_file_proto_mode = "disable_global",
        importpath = "github.com/aws/aws-sdk-go",
        sum = "h1:7yDn1dcv4DZFMKpu+2exIH5O6ipNj9qXrKfdMUaIJwY=",
        version = "v1.44.259",
    )
    go_repository(
        name = "com_github_axw_gocov",
        build_file_proto_mode = "disable",
        importpath = "github.com/axw/gocov",
        sum = "h1:YsqYR66hUmilVr23tu8USgnJIJvnwh3n7j5zRn7x4LU=",
        version = "v1.0.0",
    )

    go_repository(
        name = "com_github_aymerick_raymond",
        build_file_proto_mode = "disable_global",
        importpath = "github.com/aymerick/raymond",
        sum = "h1:Ppm0npCCsmuR9oQaBtRuZcmILVE74aXE+AmrJj8L2ns=",
        version = "v2.0.3-0.20180322193309-b565731e1464+incompatible",
    )
    go_repository(
        name = "com_github_azure_azure_sdk_for_go",
        build_file_proto_mode = "disable",
        importpath = "github.com/Azure/azure-sdk-for-go",
        sum = "h1:bch1RS060vGpHpY3zvQDV4rOiRw25J1zmR/B9a76aSA=",
        version = "v23.2.0+incompatible",
    )

    go_repository(
        name = "com_github_azure_azure_sdk_for_go_sdk_azcore",
        build_file_proto_mode = "disable_global",
        importpath = "github.com/Azure/azure-sdk-for-go/sdk/azcore",
        sum = "h1:8kDqDngH+DmVBiCtIjCFTGa7MBnsIOkF9IccInFEbjk=",
        version = "v1.6.0",
    )
    go_repository(
        name = "com_github_azure_azure_sdk_for_go_sdk_azidentity",
        build_file_proto_mode = "disable_global",
        importpath = "github.com/Azure/azure-sdk-for-go/sdk/azidentity",
        sum = "h1:QkAcEIAKbNL4KoFr4SathZPhDhF4mVwpBMFlYjyAqy8=",
        version = "v1.1.0",
    )
    go_repository(
        name = "com_github_azure_azure_sdk_for_go_sdk_internal",
        build_file_proto_mode = "disable_global",
        importpath = "github.com/Azure/azure-sdk-for-go/sdk/internal",
        sum = "h1:sXr+ck84g/ZlZUOZiNELInmMgOsuGwdjjVkEIde0OtY=",
        version = "v1.3.0",
    )
    go_repository(
        name = "com_github_azure_azure_sdk_for_go_sdk_storage_azblob",
        build_file_proto_mode = "disable_global",
        importpath = "github.com/Azure/azure-sdk-for-go/sdk/storage/azblob",
        sum = "h1:u/LLAOFgsMv7HmNL4Qufg58y+qElGOt5qv0z1mURkRY=",
        version = "v1.0.0",
    )
    go_repository(
        name = "com_github_azure_go_autorest",
        build_file_proto_mode = "disable",
        importpath = "github.com/Azure/go-autorest",
        sum = "h1:Q2feRPMlcfVcqz3pF87PJzkm5lZrL+x6BDtzhODzNJM=",
        version = "v11.2.8+incompatible",
    )
    go_repository(
        name = "com_github_azure_go_ntlmssp",
        build_file_proto_mode = "disable",
        importpath = "github.com/Azure/go-ntlmssp",
        sum = "h1:mFRzDkZVAjdal+s7s0MwaRv9igoPqLRdzOLzw/8Xvq8=",
        version = "v0.0.0-20221128193559-754e69321358",
    )
    go_repository(
        name = "com_github_azuread_microsoft_authentication_library_for_go",
        build_file_proto_mode = "disable",
        importpath = "github.com/AzureAD/microsoft-authentication-library-for-go",
        sum = "h1:BWe8a+f/t+7KY7zH2mqygeUD0t8hNFXe08p1Pb3/jKE=",
        version = "v0.5.1",
    )

    go_repository(
        name = "com_github_bazelbuild_buildtools",
        build_file_proto_mode = "disable",
        importpath = "github.com/bazelbuild/buildtools",
        sum = "h1:XmPu4mXICgdGnC5dXGjUGbwUD/kUmS0l5Aop3LaevBM=",
        version = "v0.0.0-20230317132445-9c3c1fc0106e",
    )

    go_repository(
        name = "com_github_benbjohnson_clock",
        build_file_proto_mode = "disable_global",
        importpath = "github.com/benbjohnson/clock",
        sum = "h1:VvXlSJBzZpA/zum6Sj74hxwYI2DIxRWuNIoXAzHZz5o=",
        version = "v1.3.5",
    )
    go_repository(
        name = "com_github_beorn7_perks",
        build_file_proto_mode = "disable_global",
        importpath = "github.com/beorn7/perks",
        sum = "h1:VlbKKnNfV8bJzeqoa4cOKqO6bYr3WgKZxO8Z16+hsOM=",
        version = "v1.0.1",
    )
    go_repository(
        name = "com_github_bgentry_speakeasy",
        build_file_proto_mode = "disable_global",
        importpath = "github.com/bgentry/speakeasy",
        sum = "h1:ByYyxL9InA1OWqxJqqp2A5pYHUrCiAL6K3J+LKSsQkY=",
        version = "v0.1.0",
    )
    go_repository(
        name = "com_github_biogo_store",
        build_file_proto_mode = "disable",
        importpath = "github.com/biogo/store",
        sum = "h1:tYoz1OeRpx3dJZlh9T4dQt4kAndcmpl+VNdzbSgFC/0=",
        version = "v0.0.0-20160505134755-913427a1d5e8",
    )
    go_repository(
        name = "com_github_bitly_go_simplejson",
        build_file_proto_mode = "disable",
        importpath = "github.com/bitly/go-simplejson",
        sum = "h1:6IH+V8/tVMab511d5bn4M7EwGXZf9Hj6i2xSwkNEM+Y=",
        version = "v0.5.0",
    )

    go_repository(
        name = "com_github_bketelsen_crypt",
        build_file_proto_mode = "disable_global",
        importpath = "github.com/bketelsen/crypt",
        sum = "h1:+0HFd5KSZ/mm3JmhmrDukiId5iR6w4+BdFtfSy4yWIc=",
        version = "v0.0.3-0.20200106085610-5cbc8cc4026c",
    )
    go_repository(
        name = "com_github_bkielbasa_cyclop",
        build_file_proto_mode = "disable",
        importpath = "github.com/bkielbasa/cyclop",
        sum = "h1:7Jmnh0yL2DjKfw28p86YTd/B4lRGcNuu12sKE35sM7A=",
        version = "v1.2.0",
    )

    go_repository(
        name = "com_github_blacktear23_go_proxyprotocol",
        build_file_proto_mode = "disable_global",
        importpath = "github.com/blacktear23/go-proxyprotocol",
        sum = "h1:eTt6UMpEnq59NjON49b3Cay8Dm0sCs1nDliwgkyEsRM=",
        version = "v1.0.6",
    )
    go_repository(
        name = "com_github_blizzy78_varnamelen",
        build_file_proto_mode = "disable",
        importpath = "github.com/blizzy78/varnamelen",
        sum = "h1:oqSblyuQvFsW1hbBHh1zfwrKe3kcSj0rnXkKzsQ089M=",
        version = "v0.8.0",
    )
    go_repository(
        name = "com_github_bmatcuk_doublestar_v2",
        build_file_proto_mode = "disable",
        importpath = "github.com/bmatcuk/doublestar/v2",
        sum = "h1:6I6oUiT/sU27eE2OFcWqBhL1SwjyvQuOssxT4a1yidI=",
        version = "v2.0.4",
    )

    go_repository(
        name = "com_github_bombsimon_wsl_v3",
        build_file_proto_mode = "disable",
        importpath = "github.com/bombsimon/wsl/v3",
        sum = "h1:RkSxjT3tmlptwfgEgTgU+KYKLI35p/tviNXNXiL2aNU=",
        version = "v3.4.0",
    )
    go_repository(
        name = "com_github_breeswish_gin_jwt_v2",
        build_file_proto_mode = "disable",
        importpath = "github.com/breeswish/gin-jwt/v2",
        sum = "h1:KLE/YeX+9FNaGVW5MtImRVPhjDpfpgJhvkuYWBmOYbo=",
        version = "v2.6.4-jwt-patch",
    )

    go_repository(
        name = "com_github_breml_bidichk",
        build_file_proto_mode = "disable",
        importpath = "github.com/breml/bidichk",
        sum = "h1:i3yedFWWQ7YzjdZJHnPo9d/xURinSq3OM+gyM43K4/8=",
        version = "v0.2.4",
    )
    go_repository(
        name = "com_github_breml_errchkjson",
        build_file_proto_mode = "disable",
        importpath = "github.com/breml/errchkjson",
        sum = "h1:hlIeXuspTyt8Y/UmP5qy1JocGNR00KQHgfaNtRAjoxQ=",
        version = "v0.3.1",
    )

    go_repository(
        name = "com_github_burntsushi_toml",
        build_file_proto_mode = "disable_global",
        importpath = "github.com/BurntSushi/toml",
        sum = "h1:Ws8e5YmnrGEHzZEzg0YvK/7COGYtTC5PbaH9oSSbgfA=",
        version = "v1.3.0",
    )
    go_repository(
        name = "com_github_burntsushi_xgb",
        build_file_proto_mode = "disable_global",
        importpath = "github.com/BurntSushi/xgb",
        sum = "h1:1BDTz0u9nC3//pOCMdNH+CiXJVYJh5UQNCOBG7jbELc=",
        version = "v0.0.0-20160522181843-27f122750802",
    )
    go_repository(
        name = "com_github_butuzov_ireturn",
        build_file_proto_mode = "disable",
        importpath = "github.com/butuzov/ireturn",
        sum = "h1:kCHi+YzC150GE98WFuZQu9yrTn6GEydO2AuPLbTgnO4=",
        version = "v0.2.0",
    )
    go_repository(
        name = "com_github_butuzov_mirror",
        build_file_proto_mode = "disable",
        importpath = "github.com/butuzov/mirror",
        sum = "h1:ZqX54gBVMXu78QLoiqdwpl2mgmoOJTk7s4p4o+0avZI=",
        version = "v1.1.0",
    )

    go_repository(
        name = "com_github_cakturk_go_netstat",
        build_file_proto_mode = "disable",
        importpath = "github.com/cakturk/go-netstat",
        sum = "h1:BjkPE3785EwPhhyuFkbINB+2a1xATwk8SNDWnJiD41g=",
        version = "v0.0.0-20200220111822-e5b49efee7a5",
    )

    go_repository(
        name = "com_github_carlmjohnson_flagext",
        build_file_proto_mode = "disable_global",
        importpath = "github.com/carlmjohnson/flagext",
        sum = "h1:/c4uK3ie786Z7caXLcIMvePNSSiH3bQVGDvmGLMme60=",
        version = "v0.21.0",
    )
    go_repository(
        name = "com_github_cenk_backoff",
        build_file_proto_mode = "disable",
        importpath = "github.com/cenk/backoff",
        sum = "h1:7vXVw3g7XE+Vnj0A9TmFGtMeP4oZQ5ZzpPvKhLFa80E=",
        version = "v2.0.0+incompatible",
    )
    go_repository(
        name = "com_github_cenkalti_backoff_v4",
        build_file_proto_mode = "disable",
        importpath = "github.com/cenkalti/backoff/v4",
        sum = "h1:JIufpQLbh4DkbQoii76ItQIUFzevQSqOLZca4eamEDs=",
        version = "v4.0.2",
    )

    go_repository(
        name = "com_github_census_instrumentation_opencensus_proto",
        build_file_proto_mode = "disable_global",
        importpath = "github.com/census-instrumentation/opencensus-proto",
        sum = "h1:iKLQ0xPNFxR/2hzXZMrBo8f1j86j5WHzznCCQxV/b8g=",
        version = "v0.4.1",
    )
    go_repository(
        name = "com_github_certifi_gocertifi",
        build_file_proto_mode = "disable_global",
        importpath = "github.com/certifi/gocertifi",
        sum = "h1:uH66TXeswKn5PW5zdZ39xEwfS9an067BirqA+P4QaLI=",
        version = "v0.0.0-20200922220541-2c3bb06c6054",
    )
    go_repository(
        name = "com_github_cespare_xxhash",
        build_file_proto_mode = "disable_global",
        importpath = "github.com/cespare/xxhash",
        sum = "h1:a6HrQnmkObjyL+Gs60czilIUGqrzKutQD6XZog3p+ko=",
        version = "v1.1.0",
    )
    go_repository(
        name = "com_github_cespare_xxhash_v2",
        build_file_proto_mode = "disable_global",
        importpath = "github.com/cespare/xxhash/v2",
        sum = "h1:DC2CZ1Ep5Y4k3ZQ899DldepgrayRUGE6BBZ/cd9Cj44=",
        version = "v2.2.0",
    )
    go_repository(
        name = "com_github_charithe_durationcheck",
        build_file_proto_mode = "disable",
        importpath = "github.com/charithe/durationcheck",
        sum = "h1:wgw73BiocdBDQPik+zcEoBG/ob8uyBHf2iyoHGPf5w4=",
        version = "v0.0.10",
    )
    go_repository(
        name = "com_github_chavacava_garif",
        build_file_proto_mode = "disable",
        importpath = "github.com/chavacava/garif",
        sum = "h1:1uGdlpQT0irrGcFFOUuitqSCE6BjttfHd+k3k9OQ0fg=",
        version = "v0.0.0-20230519080132-4752330f72df",
    )

    go_repository(
        name = "com_github_cheggaaa_pb_v3",
        build_file_proto_mode = "disable_global",
        importpath = "github.com/cheggaaa/pb/v3",
        sum = "h1:bC8oemdChbke2FHIIGy9mn4DPJ2caZYQnfbRqwmdCoA=",
        version = "v3.0.8",
    )
    go_repository(
        name = "com_github_cheynewallace_tabby",
        build_file_proto_mode = "disable_global",
        importpath = "github.com/cheynewallace/tabby",
        sum = "h1:JvUR8waht4Y0S3JF17G6Vhyt+FRhnqVCkk8l4YrOU54=",
        version = "v1.1.1",
    )
    go_repository(
        name = "com_github_chzyer_logex",
        build_file_proto_mode = "disable_global",
        importpath = "github.com/chzyer/logex",
        sum = "h1:Swpa1K6QvQznwJRcfTfQJmTE72DqScAa40E+fbHEXEE=",
        version = "v1.1.10",
    )
    go_repository(
        name = "com_github_chzyer_readline",
        build_file_proto_mode = "disable_global",
        importpath = "github.com/chzyer/readline",
        sum = "h1:fY5BOSpyZCqRo5OhCuC+XN+r/bBCmeuuJtjz+bCNIf8=",
        version = "v0.0.0-20180603132655-2972be24d48e",
    )
    go_repository(
        name = "com_github_chzyer_test",
        build_file_proto_mode = "disable_global",
        importpath = "github.com/chzyer/test",
        sum = "h1:q763qf9huN11kDQavWsoZXJNW3xEE4JJyHa5Q25/sd8=",
        version = "v0.0.0-20180213035817-a1ea475d72b1",
    )
    go_repository(
        name = "com_github_client9_misspell",
        build_file_proto_mode = "disable_global",
        importpath = "github.com/client9/misspell",
        sum = "h1:ta993UF76GwbvJcIo3Y68y/M3WxlpEHPWIGDkJYwzJI=",
        version = "v0.3.4",
    )
    go_repository(
        name = "com_github_cloudfoundry_gosigar",
        build_file_proto_mode = "disable",
        importpath = "github.com/cloudfoundry/gosigar",
        sum = "h1:gIc08FbB3QPb+nAQhINIK/qhf5REKkY0FTGgRGXkcVc=",
        version = "v1.3.6",
    )

    go_repository(
        name = "com_github_cloudykit_fastprinter",
        build_file_proto_mode = "disable_global",
        importpath = "github.com/CloudyKit/fastprinter",
        sum = "h1:3SgJcK9l5uPdBC/X17wanyJAMxM33+4ZhEIV96MIH8U=",
        version = "v0.0.0-20170127035650-74b38d55f37a",
    )
    go_repository(
        name = "com_github_cloudykit_jet",
        build_file_proto_mode = "disable_global",
        importpath = "github.com/CloudyKit/jet",
        sum = "h1:rZgFj+Gtf3NMi/U5FvCvhzaxzW/TaPYgUYx3bAPz9DE=",
        version = "v2.1.3-0.20180809161101-62edd43e4f88+incompatible",
    )
    go_repository(
        name = "com_github_cncf_udpa_go",
        build_file_proto_mode = "disable_global",
        importpath = "github.com/cncf/udpa/go",
        sum = "h1:QQ3GSy+MqSHxm/d8nCtnAiZdYFd45cYZPs8vOOIYKfk=",
        version = "v0.0.0-20220112060539-c52dc94e7fbe",
    )
    go_repository(
        name = "com_github_cncf_xds_go",
        build_file_proto_mode = "disable_global",
        importpath = "github.com/cncf/xds/go",
        sum = "h1:ACGZRIr7HsgBKHsueQ1yM4WaVaXh21ynwqsF8M8tXhA=",
        version = "v0.0.0-20230105202645-06c439db220b",
    )
    go_repository(
        name = "com_github_cockroachdb_apd",
        build_file_proto_mode = "disable",
        importpath = "github.com/cockroachdb/apd",
        sum = "h1:3LFP3629v+1aKXU5Q37mxmRxX/pIu1nijXydLShEq5I=",
        version = "v1.1.0",
    )
    go_repository(
        name = "com_github_cockroachdb_cmux",
        build_file_proto_mode = "disable",
        importpath = "github.com/cockroachdb/cmux",
        sum = "h1:dzj1/xcivGjNPwwifh/dWTczkwcuqsXXFHY1X/TZMtw=",
        version = "v0.0.0-20170110192607-30d10be49292",
    )
    go_repository(
        name = "com_github_cockroachdb_cockroach",
        build_file_proto_mode = "disable",
        importpath = "github.com/cockroachdb/cockroach",
        sum = "h1:0FHGBrsIyDci8tF7zujQkHdMTJdCTSIV9esrni2fKQI=",
        version = "v0.0.0-20170608034007-84bc9597164f",
    )
    go_repository(
        name = "com_github_cockroachdb_cockroach_go",
        build_file_proto_mode = "disable",
        importpath = "github.com/cockroachdb/cockroach-go",
        sum = "h1:2zRrJWIt/f9c9HhNHAgrRgq0San5gRRUJTBXLkchal0=",
        version = "v0.0.0-20181001143604-e0a95dfd547c",
    )

    go_repository(
        name = "com_github_cockroachdb_datadriven",
        build_file_proto_mode = "disable_global",
        importpath = "github.com/cockroachdb/datadriven",
        sum = "h1:uhZrAfEayBecH2w2tZmhe20HJ7hDvrrA4x2Bg9YdZKM=",
        version = "v1.0.0",
    )
    go_repository(
        name = "com_github_cockroachdb_errors",
        build_file_proto_mode = "disable_global",
        importpath = "github.com/cockroachdb/errors",
        sum = "h1:A5+txlVZfOqFBDa4mGz2bUWSp0aHElvHX2bKkdbQu+Y=",
        version = "v1.8.1",
    )
    go_repository(
        name = "com_github_cockroachdb_logtags",
        build_file_proto_mode = "disable_global",
        importpath = "github.com/cockroachdb/logtags",
        sum = "h1:o/kfcElHqOiXqcou5a3rIlMc7oJbMQkeLk0VQJ7zgqY=",
        version = "v0.0.0-20190617123548-eb05cc24525f",
    )
    go_repository(
        name = "com_github_cockroachdb_pebble",
        build_file_proto_mode = "disable_global",
        importpath = "github.com/cockroachdb/pebble",
        sum = "h1:Igd6YmtOZ77EgLAIaE9+mHl7+sAKaZ5m4iMI0Dz/J2A=",
        version = "v0.0.0-20210719141320-8c3bd06debb5",
    )
    go_repository(
        name = "com_github_cockroachdb_redact",
        build_file_proto_mode = "disable_global",
        importpath = "github.com/cockroachdb/redact",
        sum = "h1:8QG/764wK+vmEYoOlfobpe12EQcS81ukx/a4hdVMxNw=",
        version = "v1.0.8",
    )
    go_repository(
        name = "com_github_cockroachdb_sentry_go",
        build_file_proto_mode = "disable_global",
        importpath = "github.com/cockroachdb/sentry-go",
        sum = "h1:IKgmqgMQlVJIZj19CdocBeSfSaiCbEBZGKODaixqtHM=",
        version = "v0.6.1-cockroachdb.2",
    )
    go_repository(
        name = "com_github_codahale_hdrhistogram",
        build_file_proto_mode = "disable_global",
        importpath = "github.com/codahale/hdrhistogram",
        sum = "h1:qMd81Ts1T2OTKmB4acZcyKaMtRnY5Y44NuXGX2GFJ1w=",
        version = "v0.0.0-20161010025455-3a0bb77429bd",
    )
    go_repository(
        name = "com_github_codegangsta_inject",
        build_file_proto_mode = "disable_global",
        importpath = "github.com/codegangsta/inject",
        sum = "h1:sDMmm+q/3+BukdIpxwO365v/Rbspp2Nt5XntgQRXq8Q=",
        version = "v0.0.0-20150114235600-33e0aa1cb7c0",
    )
    go_repository(
        name = "com_github_colinmarc_hdfs_v2",
        build_file_proto_mode = "disable_global",
        importpath = "github.com/colinmarc/hdfs/v2",
        sum = "h1:x0hw/m+o3UE20Scso/KCkvYNc9Di39TBlCfGMkJ1/a0=",
        version = "v2.1.1",
    )
    go_repository(
        name = "com_github_coocood_bbloom",
        build_file_proto_mode = "disable_global",
        importpath = "github.com/coocood/bbloom",
        sum = "h1:W1SHiII3e0jVwvaQFglwu3kS9NLxOeTpvik7MbKCyuQ=",
        version = "v0.0.0-20190830030839-58deb6228d64",
    )
    go_repository(
        name = "com_github_coocood_freecache",
        build_file_proto_mode = "disable_global",
        importpath = "github.com/coocood/freecache",
        sum = "h1:/v1CqMq45NFH9mp/Pt142reundeBM0dVUD3osQBeu/U=",
        version = "v1.2.1",
    )
    go_repository(
        name = "com_github_coocood_rtutil",
        build_file_proto_mode = "disable_global",
        importpath = "github.com/coocood/rtutil",
        sum = "h1:NnLfQ77q0G4k2Of2c1ceQ0ec6MkLQyDp+IGdVM0D8XM=",
        version = "v0.0.0-20190304133409-c84515f646f2",
    )
    go_repository(
        name = "com_github_coreos_bbolt",
        build_file_proto_mode = "disable_global",
        importpath = "github.com/coreos/bbolt",
        sum = "h1:wZwiHHUieZCquLkDL0B8UhzreNWsPHooDAG3q34zk0s=",
        version = "v1.3.2",
    )
    go_repository(
        name = "com_github_coreos_etcd",
        build_file_proto_mode = "disable_global",
        importpath = "github.com/coreos/etcd",
        sum = "h1:8F3hqu9fGYLBifCmRCJsicFqDx/D68Rt3q1JMazcgBQ=",
        version = "v3.3.13+incompatible",
    )
    go_repository(
        name = "com_github_coreos_go_etcd",
        build_file_proto_mode = "disable_global",
        importpath = "github.com/coreos/go-etcd",
        sum = "h1:bXhRBIXoTm9BYHS3gE0TtQuyNZyeEMux2sDi4oo5YOo=",
        version = "v2.0.0+incompatible",
    )
    go_repository(
        name = "com_github_coreos_go_semver",
        build_file_proto_mode = "disable_global",
        importpath = "github.com/coreos/go-semver",
        sum = "h1:wkHLiw0WNATZnSG7epLsujiMCgPAc9xhjJ4tgnAxmfM=",
        version = "v0.3.0",
    )
    go_repository(
        name = "com_github_coreos_go_systemd",
        build_file_proto_mode = "disable_global",
        importpath = "github.com/coreos/go-systemd",
        sum = "h1:Wf6HqHfScWJN9/ZjdUKyjop4mf3Qdd+1TvvltAvM3m8=",
        version = "v0.0.0-20190321100706-95778dfbb74e",
    )
    go_repository(
        name = "com_github_coreos_go_systemd_v22",
        build_file_proto_mode = "disable_global",
        importpath = "github.com/coreos/go-systemd/v22",
        sum = "h1:D9/bQk5vlXQFZ6Kwuu6zaiXJ9oTPe68++AzAJc1DzSI=",
        version = "v22.3.2",
    )
    go_repository(
        name = "com_github_coreos_pkg",
        build_file_proto_mode = "disable_global",
        importpath = "github.com/coreos/pkg",
        sum = "h1:lBNOc5arjvs8E5mO2tbpBpLoyyu8B6e44T7hJy6potg=",
        version = "v0.0.0-20180928190104-399ea9e2e55f",
    )
    go_repository(
        name = "com_github_cpuguy83_go_md2man",
        build_file_proto_mode = "disable_global",
        importpath = "github.com/cpuguy83/go-md2man",
        sum = "h1:BSKMNlYxDvnunlTymqtgONjNnaRV1sTpcovwwjF22jk=",
        version = "v1.0.10",
    )
    go_repository(
        name = "com_github_cpuguy83_go_md2man_v2",
        build_file_proto_mode = "disable_global",
        importpath = "github.com/cpuguy83/go-md2man/v2",
        sum = "h1:p1EgwI/C7NhT0JmVkwCD2ZBK8j4aeHQX2pMHHBfMQ6w=",
        version = "v2.0.2",
    )
    go_repository(
        name = "com_github_creack_pty",
        build_file_proto_mode = "disable_global",
        importpath = "github.com/creack/pty",
        sum = "h1:07n33Z8lZxZ2qwegKbObQohDhXDQxiMMz1NOUGYlesw=",
        version = "v1.1.11",
    )
    go_repository(
        name = "com_github_curioswitch_go_reassign",
        build_file_proto_mode = "disable",
        importpath = "github.com/curioswitch/go-reassign",
        sum = "h1:G9UZyOcpk/d7Gd6mqYgd8XYWFMw/znxwGDUstnC9DIo=",
        version = "v0.2.0",
    )

    go_repository(
        name = "com_github_cznic_mathutil",
        build_file_proto_mode = "disable_global",
        importpath = "github.com/cznic/mathutil",
        sum = "h1:iwZdTE0PVqJCos1vaoKsclOGD3ADKpshg3SRtYBbwso=",
        version = "v0.0.0-20181122101859-297441e03548",
    )
    go_repository(
        name = "com_github_cznic_sortutil",
        build_file_proto_mode = "disable_global",
        importpath = "github.com/cznic/sortutil",
        sum = "h1:LpMLYGyy67BoAFGda1NeOBQwqlv7nUXpm+rIVHGxZZ4=",
        version = "v0.0.0-20181122101858-f5f958428db8",
    )
    go_repository(
        name = "com_github_cznic_strutil",
        build_file_proto_mode = "disable_global",
        importpath = "github.com/cznic/strutil",
        sum = "h1:MZRmHqDBd0vxNwenEbKSQqRVT24d3C05ft8kduSwlqM=",
        version = "v0.0.0-20181122101858-275e90344537",
    )
    go_repository(
        name = "com_github_daixiang0_gci",
        build_file_proto_mode = "disable",
        importpath = "github.com/daixiang0/gci",
        sum = "h1:eheNA3ljF6SxnPD/vE4lCBusVHmV3Rs3dkKvFrJ7MR0=",
        version = "v0.10.1",
    )

    go_repository(
        name = "com_github_danjacques_gofslock",
        build_file_proto_mode = "disable_global",
        importpath = "github.com/danjacques/gofslock",
        sum = "h1:X6mKGhCFOxrKeeHAjv/3UvT6e5RRxW6wRdlqlV6/H4w=",
        version = "v0.0.0-20191023191349-0a45f885bc37",
    )
    go_repository(
        name = "com_github_data_dog_go_sqlmock",
        build_file_proto_mode = "disable_global",
        importpath = "github.com/DATA-DOG/go-sqlmock",
        sum = "h1:Shsta01QNfFxHCfpW6YH2STWB0MudeXXEWMr20OEh60=",
        version = "v1.5.0",
    )
    go_repository(
        name = "com_github_datadog_zstd",
        build_file_proto_mode = "disable_global",
        importpath = "github.com/DataDog/zstd",
        sum = "h1:EndNeuB0l9syBZhut0wns3gV1hL8zX8LIu6ZiVHWLIQ=",
        version = "v1.4.5",
    )
    go_repository(
        name = "com_github_davecgh_go_spew",
        build_file_proto_mode = "disable_global",
        importpath = "github.com/davecgh/go-spew",
        sum = "h1:vj9j/u1bqnvCEfJOwUhtlOARqs3+rkHYY13jYWTU97c=",
        version = "v1.1.1",
    )
    go_repository(
        name = "com_github_decred_dcrd_crypto_blake256",
        build_file_proto_mode = "disable",
        importpath = "github.com/decred/dcrd/crypto/blake256",
        sum = "h1:/8DMNYp9SGi5f0w7uCm6d6M4OU2rGFK09Y2A4Xv7EE0=",
        version = "v1.0.0",
    )
    go_repository(
        name = "com_github_decred_dcrd_dcrec_secp256k1_v4",
        build_file_proto_mode = "disable",
        importpath = "github.com/decred/dcrd/dcrec/secp256k1/v4",
        sum = "h1:HbphB4TFFXpv7MNrT52FGrrgVXF1owhMVTHFZIlnvd4=",
        version = "v4.1.0",
    )

    go_repository(
        name = "com_github_denis_tingaikin_go_header",
        build_file_proto_mode = "disable",
        importpath = "github.com/denis-tingaikin/go-header",
        sum = "h1:tEaZKAlqql6SKCY++utLmkPLd6K8IBM20Ha7UVm+mtU=",
        version = "v0.4.3",
    )

    go_repository(
        name = "com_github_dgraph_io_badger",
        build_file_proto_mode = "disable_global",
        importpath = "github.com/dgraph-io/badger",
        sum = "h1:DshxFxZWXUcO0xX476VJC07Xsr6ZCBVRHKZ93Oh7Evo=",
        version = "v1.6.0",
    )
    go_repository(
        name = "com_github_dgraph_io_ristretto",
        build_file_proto_mode = "disable_global",
        importpath = "github.com/dgraph-io/ristretto",
        sum = "h1:6CWw5tJNgpegArSHpNHJKldNeq03FQCwYvfMVWajOK8=",
        version = "v0.1.1",
    )
    go_repository(
        name = "com_github_dgrijalva_jwt_go",
        build_file_proto_mode = "disable_global",
        importpath = "github.com/dgrijalva/jwt-go",
        replace = "github.com/form3tech-oss/jwt-go",
        sum = "h1:0sWoh2EtO7UrQdNTAN+hnU3QXa4AoivplyPLLHkcrLk=",
        version = "v3.2.6-0.20210809144907-32ab6a8243d7+incompatible",
    )
    go_repository(
        name = "com_github_dgryski_go_farm",
        build_file_proto_mode = "disable_global",
        importpath = "github.com/dgryski/go-farm",
        sum = "h1:fAjc9m62+UWV/WAFKLNi6ZS0675eEUC9y3AlwSbQu1Y=",
        version = "v0.0.0-20200201041132-a6ae2369ad13",
    )
    go_repository(
        name = "com_github_dgryski_go_sip13",
        build_file_proto_mode = "disable_global",
        importpath = "github.com/dgryski/go-sip13",
        sum = "h1:RMLoZVzv4GliuWafOuPuQDKSm1SJph7uCRnnS61JAn4=",
        version = "v0.0.0-20181026042036-e10d5fee7954",
    )
    go_repository(
        name = "com_github_djarvur_go_err113",
        build_file_proto_mode = "disable",
        importpath = "github.com/Djarvur/go-err113",
        sum = "h1:sHglBQTwgx+rWPdisA5ynNEsoARbiCBOyGcJM4/OzsM=",
        version = "v0.0.0-20210108212216-aea10b59be24",
    )

    go_repository(
        name = "com_github_dnaeon_go_vcr",
        build_file_proto_mode = "disable_global",
        importpath = "github.com/dnaeon/go-vcr",
        sum = "h1:ReYa/UBrRyQdant9B4fNHGoCNKw6qh6P0fsdGmZpR7c=",
        version = "v1.1.0",
    )
    go_repository(
        name = "com_github_dnephin_pflag",
        build_file_proto_mode = "disable",
        importpath = "github.com/dnephin/pflag",
        sum = "h1:oxONGlWxhmUct0YzKTgrpQv9AUA1wtPBn7zuSjJqptk=",
        version = "v1.0.7",
    )

    go_repository(
        name = "com_github_docker_go_units",
        build_file_proto_mode = "disable_global",
        importpath = "github.com/docker/go-units",
        sum = "h1:3uh0PgVws3nIA0Q+MwDC8yjEPf9zjRfZZWXZYDct3Tw=",
        version = "v0.4.0",
    )
    go_repository(
        name = "com_github_dustin_go_humanize",
        build_file_proto_mode = "disable_global",
        importpath = "github.com/dustin/go-humanize",
        sum = "h1:VSnTsYCnlFHaM2/igO1h6X3HA71jcobQuxemgkq4zYo=",
        version = "v1.0.0",
    )
    go_repository(
        name = "com_github_eapache_go_resiliency",
        build_file_proto_mode = "disable_global",
        importpath = "github.com/eapache/go-resiliency",
        sum = "h1:v7g92e/KSN71Rq7vSThKaWIq68fL4YHvWyiUKorFR1Q=",
        version = "v1.2.0",
    )
    go_repository(
        name = "com_github_eapache_go_xerial_snappy",
        build_file_proto_mode = "disable_global",
        importpath = "github.com/eapache/go-xerial-snappy",
        sum = "h1:YEetp8/yCZMuEPMUDHG0CW/brkkEp8mzqk2+ODEitlw=",
        version = "v0.0.0-20180814174437-776d5712da21",
    )
    go_repository(
        name = "com_github_eapache_queue",
        build_file_proto_mode = "disable_global",
        importpath = "github.com/eapache/queue",
        sum = "h1:YOEu7KNc61ntiQlcEeUIoDTJ2o8mQznoNvUhiigpIqc=",
        version = "v1.1.0",
    )
    go_repository(
        name = "com_github_eknkc_amber",
        build_file_proto_mode = "disable_global",
        importpath = "github.com/eknkc/amber",
        sum = "h1:clC1lXBpe2kTj2VHdaIu9ajZQe4kcEY9j0NsnDDBZ3o=",
        version = "v0.0.0-20171010120322-cdade1c07385",
    )
    go_repository(
        name = "com_github_elastic_gosigar",
        build_file_proto_mode = "disable",
        importpath = "github.com/elastic/gosigar",
        sum = "h1:Dg80n8cr90OZ7x+bAax/QjoW/XqTI11RmA79ZwIm9/4=",
        version = "v0.14.2",
    )
    go_repository(
        name = "com_github_elazarl_go_bindata_assetfs",
        build_file_proto_mode = "disable",
        importpath = "github.com/elazarl/go-bindata-assetfs",
        sum = "h1:G/bYguwHIzWq9ZoyUQqrjTmJbbYn3j3CKKpKinvZLFk=",
        version = "v1.0.0",
    )
    go_repository(
        name = "com_github_elazarl_goproxy",
        build_file_proto_mode = "disable",
        importpath = "github.com/elazarl/goproxy",
        sum = "h1:yUdfgN0XgIJw7foRItutHYUIhlcKzcSf5vDpdhQAKTc=",
        version = "v0.0.0-20180725130230-947c36da3153",
    )
    go_repository(
        name = "com_github_elliotchance_pie_v2",
        build_file_proto_mode = "disable",
        importpath = "github.com/elliotchance/pie/v2",
        sum = "h1:KEVAAzxYxTyFs4hvebFZVzBdEo3YeMzl2HYDWn+P3F4=",
        version = "v2.1.0",
    )

    go_repository(
        name = "com_github_emirpasic_gods",
        build_file_proto_mode = "disable",
        importpath = "github.com/emirpasic/gods",
        sum = "h1:FXtiHYKDGKCW2KzwZKx0iC0PQmdlorYgdFG9jPXJ1Bc=",
        version = "v1.18.1",
    )

    go_repository(
        name = "com_github_envoyproxy_go_control_plane",
        build_file_proto_mode = "disable_global",
        importpath = "github.com/envoyproxy/go-control-plane",
        sum = "h1:xdCVXxEe0Y3FQith+0cj2irwZudqGYvecuLB1HtdexY=",
        version = "v0.10.3",
    )
    go_repository(
        name = "com_github_envoyproxy_protoc_gen_validate",
        build_file_proto_mode = "disable_global",
        importpath = "github.com/envoyproxy/protoc-gen-validate",
        sum = "h1:PS7VIOgmSVhWUEeZwTe7z7zouA22Cr590PzXKbZHOVY=",
        version = "v0.9.1",
    )
    go_repository(
        name = "com_github_esimonov_ifshort",
        build_file_proto_mode = "disable",
        importpath = "github.com/esimonov/ifshort",
        sum = "h1:6SID4yGWfRae/M7hkVDVVyppy8q/v9OuxNdmjLQStBA=",
        version = "v1.0.4",
    )

    go_repository(
        name = "com_github_etcd_io_bbolt",
        build_file_proto_mode = "disable_global",
        importpath = "github.com/etcd-io/bbolt",
        sum = "h1:gSJmxrs37LgTqR/oyJBWok6k6SvXEUerFTbltIhXkBM=",
        version = "v1.3.3",
    )
    go_repository(
        name = "com_github_etcd_io_gofail",
        build_file_proto_mode = "disable_global",
        importpath = "github.com/etcd-io/gofail",
        sum = "h1:Y2I0lxOttdUKz+hNaIdG3FtjuQrTmwXun1opRV65IZc=",
        version = "v0.0.0-20190801230047-ad7f989257ca",
    )
    go_repository(
        name = "com_github_ettle_strcase",
        build_file_proto_mode = "disable",
        importpath = "github.com/ettle/strcase",
        sum = "h1:htFueZyVeE1XNnMEfbqp5r67qAN/4r6ya1ysq8Q+Zcw=",
        version = "v0.1.1",
    )
    go_repository(
        name = "com_github_evanphx_json_patch",
        build_file_proto_mode = "disable",
        importpath = "github.com/evanphx/json-patch",
        sum = "h1:4onqiflcdA9EOZ4RxV643DvftH5pOlLGNtQ5lPWQu84=",
        version = "v4.12.0+incompatible",
    )
    go_repository(
        name = "com_github_facebookgo_clock",
        build_file_proto_mode = "disable",
        importpath = "github.com/facebookgo/clock",
        sum = "h1:yDWHCSQ40h88yih2JAcL6Ls/kVkSE8GFACTGVnMPruw=",
        version = "v0.0.0-20150410010913-600d898af40a",
    )

    go_repository(
        name = "com_github_fasthttp_contrib_websocket",
        build_file_proto_mode = "disable_global",
        importpath = "github.com/fasthttp-contrib/websocket",
        sum = "h1:DddqAaWDpywytcG8w/qoQ5sAN8X12d3Z3koB0C3Rxsc=",
        version = "v0.0.0-20160511215533-1f3b11f56072",
    )
    go_repository(
        name = "com_github_fatanugraha_noloopclosure",
        build_file_proto_mode = "disable",
        importpath = "github.com/fatanugraha/noloopclosure",
        sum = "h1:AhepjAikNpk50qTZoipHZqeZtnyKT/C2Tk5dGn7nC+A=",
        version = "v0.1.1",
    )

    go_repository(
        name = "com_github_fatih_color",
        build_file_proto_mode = "disable_global",
        importpath = "github.com/fatih/color",
        sum = "h1:kOqh6YHBtK8aywxGerMG2Eq3H6Qgoqeo13Bk2Mv/nBs=",
        version = "v1.15.0",
    )
    go_repository(
        name = "com_github_fatih_structs",
        build_file_proto_mode = "disable_global",
        importpath = "github.com/fatih/structs",
        sum = "h1:Q7juDM0QtcnhCpeyLGQKyg4TOIghuNXrkL32pHAUMxo=",
        version = "v1.1.0",
    )
    go_repository(
        name = "com_github_fatih_structtag",
        build_file_proto_mode = "disable",
        importpath = "github.com/fatih/structtag",
        sum = "h1:/OdNE99OxoI/PqaW/SuSK9uxxT3f/tcSZgon/ssNSx4=",
        version = "v1.2.0",
    )

    go_repository(
        name = "com_github_felixge_httpsnoop",
        build_file_proto_mode = "disable_global",
        importpath = "github.com/felixge/httpsnoop",
        sum = "h1:+nS9g82KMXccJ/wp0zyRW9ZBHFETmMGtkk+2CTTrW4o=",
        version = "v1.0.2",
    )
    go_repository(
        name = "com_github_firefart_nonamedreturns",
        build_file_proto_mode = "disable",
        importpath = "github.com/firefart/nonamedreturns",
        sum = "h1:abzI1p7mAEPYuR4A+VLKn4eNDOycjYo2phmY9sfv40Y=",
        version = "v1.0.4",
    )

    go_repository(
        name = "com_github_flosch_pongo2",
        build_file_proto_mode = "disable_global",
        importpath = "github.com/flosch/pongo2",
        sum = "h1:GY1+t5Dr9OKADM64SYnQjw/w99HMYvQ0A8/JoUkxVmc=",
        version = "v0.0.0-20190707114632-bbf5a6c351f4",
    )
    go_repository(
        name = "com_github_fogleman_gg",
        build_file_proto_mode = "disable_global",
        importpath = "github.com/fogleman/gg",
        sum = "h1:WXb3TSNmHp2vHoCroCIB1foO/yQ36swABL8aOVeDpgg=",
        version = "v1.2.1-0.20190220221249-0403632d5b90",
    )
    go_repository(
        name = "com_github_form3tech_oss_jwt_go",
        build_file_proto_mode = "disable_global",
        importpath = "github.com/form3tech-oss/jwt-go",
        sum = "h1:/l4kBbb4/vGSsdtB5nUe8L7B9mImVMaBPw9L/0TBHU8=",
        version = "v3.2.5+incompatible",
    )
    go_repository(
        name = "com_github_fortytw2_leaktest",
        build_file_proto_mode = "disable_global",
        importpath = "github.com/fortytw2/leaktest",
        sum = "h1:u8491cBMTQ8ft8aeV+adlcytMZylmA5nnwwkRZjI8vw=",
        version = "v1.3.0",
    )
    go_repository(
        name = "com_github_frankban_quicktest",
        build_file_proto_mode = "disable_global",
        importpath = "github.com/frankban/quicktest",
        sum = "h1:FJKSZTDHjyhriyC81FLQ0LY93eSai0ZyR/ZIkd3ZUKE=",
        version = "v1.14.3",
    )
    go_repository(
        name = "com_github_fsnotify_fsnotify",
        build_file_proto_mode = "disable_global",
        importpath = "github.com/fsnotify/fsnotify",
        sum = "h1:n+5WquG0fcWoWp6xPWfHdbskMCQaFnG6PfBrh1Ky4HY=",
        version = "v1.6.0",
    )
    go_repository(
        name = "com_github_fsouza_fake_gcs_server",
        build_file_proto_mode = "disable_global",
        importpath = "github.com/fsouza/fake-gcs-server",
        sum = "h1:Lw/mrvs45AfCUPVpry6qFkZnZPqe9thpLQHW+ZwHRLs=",
        version = "v1.44.0",
    )
    go_repository(
        name = "com_github_fzipp_gocyclo",
        build_file_proto_mode = "disable_global",
        importpath = "github.com/fzipp/gocyclo",
        sum = "h1:lsblElZG7d3ALtGMx9fmxeTKZaLLpU8mET09yN4BBLo=",
        version = "v0.6.0",
    )
    go_repository(
        name = "com_github_gaijinentertainment_go_exhaustruct_v2",
        build_file_proto_mode = "disable",
        importpath = "github.com/GaijinEntertainment/go-exhaustruct/v2",
        sum = "h1:+r1rSv4gvYn0wmRjC8X7IAzX8QezqtFV9m0MUHFJgts=",
        version = "v2.3.0",
    )

    go_repository(
        name = "com_github_gavv_httpexpect",
        build_file_proto_mode = "disable_global",
        importpath = "github.com/gavv/httpexpect",
        sum = "h1:1X9kcRshkSKEjNJJxX9Y9mQ5BRfbxU5kORdjhlA1yX8=",
        version = "v2.0.0+incompatible",
    )
    go_repository(
        name = "com_github_getsentry_raven_go",
        build_file_proto_mode = "disable_global",
        importpath = "github.com/getsentry/raven-go",
        sum = "h1:no+xWJRb5ZI7eE8TWgIq1jLulQiIoLG0IfYxv5JYMGs=",
        version = "v0.2.0",
    )
    go_repository(
        name = "com_github_ghemawat_stream",
        build_file_proto_mode = "disable_global",
        importpath = "github.com/ghemawat/stream",
        sum = "h1:r5GgOLGbza2wVHRzK7aAj6lWZjfbAwiu/RDCVOKjRyM=",
        version = "v0.0.0-20171120220530-696b145b53b9",
    )
    go_repository(
        name = "com_github_ghodss_yaml",
        build_file_proto_mode = "disable_global",
        importpath = "github.com/ghodss/yaml",
        sum = "h1:wQHKEahhL6wmXdzwWG11gIVCkOv05bNOh+Rxn0yngAk=",
        version = "v1.0.0",
    )
    go_repository(
        name = "com_github_gin_contrib_cors",
        build_file_proto_mode = "disable",
        importpath = "github.com/gin-contrib/cors",
        sum = "h1:oJ6gwtUl3lqV0WEIwM/LxPF1QZ5qe2lGWdY2+bz7y0g=",
        version = "v1.4.0",
    )
    go_repository(
        name = "com_github_gin_contrib_gzip",
        build_file_proto_mode = "disable",
        importpath = "github.com/gin-contrib/gzip",
        sum = "h1:ezvKOL6jH+jlzdHNE4h9h8q8uMpDQjyl0NN0Jd7jozc=",
        version = "v0.0.1",
    )

    go_repository(
        name = "com_github_gin_contrib_sse",
        build_file_proto_mode = "disable_global",
        importpath = "github.com/gin-contrib/sse",
        sum = "h1:t8FVkw33L+wilf2QiWkw0UV77qRpcH/JHPKGpKa2E8g=",
        version = "v0.0.0-20190301062529-5545eab6dad3",
    )
    go_repository(
        name = "com_github_gin_gonic_gin",
        build_file_proto_mode = "disable_global",
        importpath = "github.com/gin-gonic/gin",
        sum = "h1:3tMoCCfM7ppqsR0ptz/wi1impNpT7/9wQtMZ8lr1mCQ=",
        version = "v1.4.0",
    )
    go_repository(
        name = "com_github_go_asn1_ber_asn1_ber",
        build_file_proto_mode = "disable",
        importpath = "github.com/go-asn1-ber/asn1-ber",
        sum = "h1:vXT6d/FNDiELJnLb6hGNa309LMsrCoYFvpwHDF0+Y1A=",
        version = "v1.5.4",
    )

    go_repository(
        name = "com_github_go_check_check",
        build_file_proto_mode = "disable_global",
        importpath = "github.com/go-check/check",
        sum = "h1:0gkP6mzaMqkmpcJYCFOLkIBwI7xFExG03bbkOkCvUPI=",
        version = "v0.0.0-20180628173108-788fd7840127",
    )
    go_repository(
        name = "com_github_go_critic_go_critic",
        build_file_proto_mode = "disable",
        importpath = "github.com/go-critic/go-critic",
        sum = "h1:16omCF1gN3gTzt4j4J6fKI/HnRojhEp+Eks6EuKw3vw=",
        version = "v0.8.1",
    )
    go_repository(
        name = "com_github_go_echarts_go_echarts",
        build_file_proto_mode = "disable",
        importpath = "github.com/go-echarts/go-echarts",
        sum = "h1:n181E4iXwj4zrU9VYmdM2m8dyhERt2w9k9YhHqdp6A8=",
        version = "v1.0.0",
    )

    go_repository(
        name = "com_github_go_errors_errors",
        build_file_proto_mode = "disable_global",
        importpath = "github.com/go-errors/errors",
        sum = "h1:LUHzmkK3GUKUrL/1gfBUxAHzcev3apQlezX/+O7ma6w=",
        version = "v1.0.1",
    )
    go_repository(
        name = "com_github_go_gl_glfw",
        build_file_proto_mode = "disable_global",
        importpath = "github.com/go-gl/glfw",
        sum = "h1:QbL/5oDUmRBzO9/Z7Seo6zf912W/a6Sr4Eu0G/3Jho0=",
        version = "v0.0.0-20190409004039-e6da0acd62b1",
    )
    go_repository(
        name = "com_github_go_gl_glfw_v3_3_glfw",
        build_file_proto_mode = "disable_global",
        importpath = "github.com/go-gl/glfw/v3.3/glfw",
        sum = "h1:WtGNWLvXpe6ZudgnXrq0barxBImvnnJoMEhXAzcbM0I=",
        version = "v0.0.0-20200222043503-6f7a984d4dc4",
    )
    go_repository(
        name = "com_github_go_ini_ini",
        build_file_proto_mode = "disable",
        importpath = "github.com/go-ini/ini",
        sum = "h1:Mujh4R/dH6YL8bxuISne3xX2+qcQ9p0IxKAP6ExWoUo=",
        version = "v1.25.4",
    )

    go_repository(
        name = "com_github_go_kit_kit",
        build_file_proto_mode = "disable_global",
        importpath = "github.com/go-kit/kit",
        sum = "h1:wDJmvq38kDhkVxi50ni9ykkdUr1PKgqKOoi01fa0Mdk=",
        version = "v0.9.0",
    )
    go_repository(
        name = "com_github_go_kit_log",
        build_file_proto_mode = "disable_global",
        importpath = "github.com/go-kit/log",
        sum = "h1:MRVx0/zhvdseW+Gza6N9rVzU/IVzaeE1SFI4raAhmBU=",
        version = "v0.2.1",
    )
    go_repository(
        name = "com_github_go_ldap_ldap_v3",
        build_file_proto_mode = "disable",
        importpath = "github.com/go-ldap/ldap/v3",
        replace = "github.com/YangKeao/ldap/v3",
        sum = "h1:+OqGGFc2YHFd82aSHmjlILVt1t4JWJjrNIfV8cVEPow=",
        version = "v3.4.5-0.20230421065457-369a3bab1117",
    )

    go_repository(
        name = "com_github_go_logfmt_logfmt",
        build_file_proto_mode = "disable_global",
        importpath = "github.com/go-logfmt/logfmt",
        sum = "h1:otpy5pqBCBZ1ng9RQ0dPu4PN7ba75Y/aA+UpowDyNVA=",
        version = "v0.5.1",
    )
    go_repository(
        name = "com_github_go_logr_logr",
        build_file_proto_mode = "disable",
        importpath = "github.com/go-logr/logr",
        sum = "h1:2DntVwHkVopvECVRSlL5PSo9eG+cAkDCuckLubN+rq0=",
        version = "v1.2.3",
    )

    go_repository(
        name = "com_github_go_martini_martini",
        build_file_proto_mode = "disable_global",
        importpath = "github.com/go-martini/martini",
        sum = "h1:xveKWz2iaueeTaUgdetzel+U7exyigDYBryyVfV/rZk=",
        version = "v0.0.0-20170121215854-22fa46961aab",
    )
    go_repository(
        name = "com_github_go_ole_go_ole",
        build_file_proto_mode = "disable_global",
        importpath = "github.com/go-ole/go-ole",
        sum = "h1:/Fpf6oFPoeFik9ty7siob0G6Ke8QvQEuVcuChpwXzpY=",
        version = "v1.2.6",
    )
    go_repository(
        name = "com_github_go_openapi_jsonpointer",
        build_file_proto_mode = "disable",
        importpath = "github.com/go-openapi/jsonpointer",
        sum = "h1:eCs3fxoIi3Wh6vtgmLTOjdhSpiqphQ+DaPn38N2ZdrE=",
        version = "v0.19.6",
    )
    go_repository(
        name = "com_github_go_openapi_jsonreference",
        build_file_proto_mode = "disable",
        importpath = "github.com/go-openapi/jsonreference",
        sum = "h1:FBLnyygC4/IZZr893oiomc9XaghoveYTrLC1F86HID8=",
        version = "v0.20.1",
    )
    go_repository(
        name = "com_github_go_openapi_spec",
        build_file_proto_mode = "disable",
        importpath = "github.com/go-openapi/spec",
        sum = "h1:O8hJrt0UMnhHcluhIdUgCLRWyM2x7QkBXRvOs7m+O1M=",
        version = "v0.20.4",
    )
    go_repository(
        name = "com_github_go_openapi_swag",
        build_file_proto_mode = "disable",
        importpath = "github.com/go-openapi/swag",
        sum = "h1:yMBqmnQ0gyZvEb/+KzuWZOXgllrXT4SADYbvDaXHv/g=",
        version = "v0.22.3",
    )
    go_repository(
        name = "com_github_go_playground_locales",
        build_file_proto_mode = "disable",
        importpath = "github.com/go-playground/locales",
        sum = "h1:u50s323jtVGugKlcYeyzC0etD1HifMjqmJqb8WugfUU=",
        version = "v0.14.0",
    )
    go_repository(
        name = "com_github_go_playground_universal_translator",
        build_file_proto_mode = "disable",
        importpath = "github.com/go-playground/universal-translator",
        sum = "h1:82dyy6p4OuJq4/CByFNOn/jYrnRPArHwAcmLoJZxyho=",
        version = "v0.18.0",
    )
    go_repository(
        name = "com_github_go_playground_validator_v10",
        build_file_proto_mode = "disable",
        importpath = "github.com/go-playground/validator/v10",
        sum = "h1:I7mrTYv78z8k8VXa/qJlOlEXn/nBh+BF8dHX5nt/dr0=",
        version = "v10.10.0",
    )
    go_repository(
        name = "com_github_go_resty_resty_v2",
        build_file_proto_mode = "disable",
        importpath = "github.com/go-resty/resty/v2",
        sum = "h1:joIR5PNLM2EFqqESUjCMGXrWmXNHEU9CEiK813oKYS4=",
        version = "v2.6.0",
    )

    go_repository(
        name = "com_github_go_sql_driver_mysql",
        build_file_proto_mode = "disable_global",
        importpath = "github.com/go-sql-driver/mysql",
        sum = "h1:lUIinVbN1DY0xBg0eMOzmmtGoHwWBbvnWubQUrtU8EI=",
        version = "v1.7.1",
    )
    go_repository(
        name = "com_github_go_stack_stack",
        build_file_proto_mode = "disable_global",
        importpath = "github.com/go-stack/stack",
        sum = "h1:5SgMzNM5HxrEjV0ww2lTmX6E2Izsfxas4+YHWRs3Lsk=",
        version = "v1.8.0",
    )
    go_repository(
        name = "com_github_go_task_slim_sprig",
        build_file_proto_mode = "disable_global",
        importpath = "github.com/go-task/slim-sprig",
        sum = "h1:p104kn46Q8WdvHunIJ9dAyjPVtrBPhSr3KT2yUst43I=",
        version = "v0.0.0-20210107165309-348f09dbbbc0",
    )
    go_repository(
        name = "com_github_go_toolsmith_astcast",
        build_file_proto_mode = "disable",
        importpath = "github.com/go-toolsmith/astcast",
        sum = "h1:+JN9xZV1A+Re+95pgnMgDboWNVnIMMQXwfBwLRPgSC8=",
        version = "v1.1.0",
    )
    go_repository(
        name = "com_github_go_toolsmith_astcopy",
        build_file_proto_mode = "disable",
        importpath = "github.com/go-toolsmith/astcopy",
        sum = "h1:YGwBN0WM+ekI/6SS6+52zLDEf8Yvp3n2seZITCUBt5s=",
        version = "v1.1.0",
    )
    go_repository(
        name = "com_github_go_toolsmith_astequal",
        build_file_proto_mode = "disable",
        importpath = "github.com/go-toolsmith/astequal",
        sum = "h1:kHKm1AWqClYn15R0K1KKE4RG614D46n+nqUQ06E1dTw=",
        version = "v1.1.0",
    )
    go_repository(
        name = "com_github_go_toolsmith_astfmt",
        build_file_proto_mode = "disable",
        importpath = "github.com/go-toolsmith/astfmt",
        sum = "h1:iJVPDPp6/7AaeLJEruMsBUlOYCmvg0MoCfJprsOmcco=",
        version = "v1.1.0",
    )
    go_repository(
        name = "com_github_go_toolsmith_astp",
        build_file_proto_mode = "disable",
        importpath = "github.com/go-toolsmith/astp",
        sum = "h1:dXPuCl6u2llURjdPLLDxJeZInAeZ0/eZwFJmqZMnpQA=",
        version = "v1.1.0",
    )
    go_repository(
        name = "com_github_go_toolsmith_strparse",
        build_file_proto_mode = "disable",
        importpath = "github.com/go-toolsmith/strparse",
        sum = "h1:GAioeZUK9TGxnLS+qfdqNbA4z0SSm5zVNtCQiyP2Bvw=",
        version = "v1.1.0",
    )
    go_repository(
        name = "com_github_go_toolsmith_typep",
        build_file_proto_mode = "disable",
        importpath = "github.com/go-toolsmith/typep",
        sum = "h1:fIRYDyF+JywLfqzyhdiHzRop/GQDxxNhLGQ6gFUNHus=",
        version = "v1.1.0",
    )
    go_repository(
        name = "com_github_go_xmlfmt_xmlfmt",
        build_file_proto_mode = "disable",
        importpath = "github.com/go-xmlfmt/xmlfmt",
        sum = "h1:Nea7b4icn8s57fTx1M5AI4qQT5HEM3rVUO8MuE6g80U=",
        version = "v1.1.2",
    )
    go_repository(
        name = "com_github_gobwas_glob",
        build_file_proto_mode = "disable",
        importpath = "github.com/gobwas/glob",
        sum = "h1:A4xDbljILXROh+kObIiy5kIaPYD8e96x1tgBhUI5J+Y=",
        version = "v0.2.3",
    )

    go_repository(
        name = "com_github_gobwas_httphead",
        build_file_proto_mode = "disable_global",
        importpath = "github.com/gobwas/httphead",
        sum = "h1:s+21KNqlpePfkah2I+gwHF8xmJWRjooY+5248k6m4A0=",
        version = "v0.0.0-20180130184737-2c6c146eadee",
    )
    go_repository(
        name = "com_github_gobwas_pool",
        build_file_proto_mode = "disable_global",
        importpath = "github.com/gobwas/pool",
        sum = "h1:QEmUOlnSjWtnpRGHF3SauEiOsy82Cup83Vf2LcMlnc8=",
        version = "v0.2.0",
    )
    go_repository(
        name = "com_github_gobwas_ws",
        build_file_proto_mode = "disable_global",
        importpath = "github.com/gobwas/ws",
        sum = "h1:CoAavW/wd/kulfZmSIBt6p24n4j7tHgNVCjsfHVNUbo=",
        version = "v1.0.2",
    )
    go_repository(
        name = "com_github_goccy_go_graphviz",
        build_file_proto_mode = "disable",
        importpath = "github.com/goccy/go-graphviz",
        sum = "h1:s/FMMJ1Joj6La3S5ApO3Jk2cwM4LpXECC2muFx3IPQQ=",
        version = "v0.0.9",
    )

    go_repository(
        name = "com_github_goccy_go_json",
        build_file_proto_mode = "disable",
        importpath = "github.com/goccy/go-json",
        sum = "h1:/pAaQDLHEoCq/5FFmSKBswWmK6H0e8g4159Kc/X/nqk=",
        version = "v0.9.11",
    )

    go_repository(
        name = "com_github_godbus_dbus_v5",
        build_file_proto_mode = "disable_global",
        importpath = "github.com/godbus/dbus/v5",
        sum = "h1:9349emZab16e7zQvpmsbtjc18ykshndd8y2PG3sgJbA=",
        version = "v5.0.4",
    )
    go_repository(
        name = "com_github_gofrs_flock",
        build_file_proto_mode = "disable",
        importpath = "github.com/gofrs/flock",
        sum = "h1:+gYjHKf32LDeiEEFhQaotPbLuUXjY5ZqxKgXy7n59aw=",
        version = "v0.8.1",
    )

    go_repository(
        name = "com_github_gogo_googleapis",
        build_file_proto_mode = "disable_global",
        importpath = "github.com/gogo/googleapis",
        sum = "h1:dR8+Q0uO5S2ZBcs2IH6VBKYwSxPo2vYCYq0ot0mu7xA=",
        version = "v0.0.0-20180223154316-0cd9801be74a",
    )
    go_repository(
        name = "com_github_gogo_protobuf",
        build_file_proto_mode = "disable_global",
        importpath = "github.com/gogo/protobuf",
        sum = "h1:Ov1cvc58UF3b5XjBnZv7+opcTcQFZebYjWzi34vdm4Q=",
        version = "v1.3.2",
    )
    go_repository(
        name = "com_github_gogo_status",
        build_file_proto_mode = "disable_global",
        importpath = "github.com/gogo/status",
        sum = "h1:+eIkrewn5q6b30y+g/BJINVVdi2xH7je5MPJ3ZPK3JA=",
        version = "v1.1.0",
    )
    go_repository(
        name = "com_github_goji_httpauth",
        build_file_proto_mode = "disable",
        importpath = "github.com/goji/httpauth",
        sum = "h1:lBXNCxVENCipq4D1Is42JVOP4eQjlB8TQ6H69Yx5J9Q=",
        version = "v0.0.0-20160601135302-2da839ab0f4d",
    )

    go_repository(
        name = "com_github_golang_freetype",
        build_file_proto_mode = "disable_global",
        importpath = "github.com/golang/freetype",
        sum = "h1:DACJavvAHhabrF08vX0COfcOBJRhZ8lUbR+ZWIs0Y5g=",
        version = "v0.0.0-20170609003504-e2365dfdc4a0",
    )
    go_repository(
        name = "com_github_golang_glog",
        build_file_proto_mode = "disable_global",
        importpath = "github.com/golang/glog",
        sum = "h1:/d3pCKDPWNnvIWe0vVUpNP32qc8U3PDVxySP/y360qE=",
        version = "v1.1.0",
    )
    go_repository(
        name = "com_github_golang_groupcache",
        build_file_proto_mode = "disable_global",
        importpath = "github.com/golang/groupcache",
        sum = "h1:oI5xCqsCo564l8iNU+DwB5epxmsaqB+rhGL0m5jtYqE=",
        version = "v0.0.0-20210331224755-41bb18bfe9da",
    )
    go_repository(
        name = "com_github_golang_jwt_jwt",
        build_file_proto_mode = "disable",
        importpath = "github.com/golang-jwt/jwt",
        sum = "h1:73Z+4BJcrTC+KczS6WvTPvRGOp1WmfEP4Q1lOd9Z/+c=",
        version = "v3.2.1+incompatible",
    )
    go_repository(
        name = "com_github_golang_jwt_jwt_v4",
        build_file_proto_mode = "disable",
        importpath = "github.com/golang-jwt/jwt/v4",
        sum = "h1:besgBTC8w8HjP6NzQdxwKH9Z5oQMZ24ThTrHp3cZ8eU=",
        version = "v4.2.0",
    )

    go_repository(
        name = "com_github_golang_mock",
        build_file_proto_mode = "disable_global",
        importpath = "github.com/golang/mock",
        sum = "h1:ErTB+efbowRARo13NNdxyJji2egdxLGQhRaY+DUumQc=",
        version = "v1.6.0",
    )
    go_repository(
        name = "com_github_golang_protobuf",
        build_file_proto_mode = "disable_global",
        importpath = "github.com/golang/protobuf",
        patch_args = ["-p1"],
        patches = [
            "//build/patches:com_github_golang_protobuf.patch",
        ],
        sum = "h1:KhyjKVUg7Usr/dYsdSqoFveMYd5ko72D+zANwlG1mmg=",
        version = "v1.5.3",
    )
    go_repository(
        name = "com_github_golang_snappy",
        build_file_proto_mode = "disable_global",
        importpath = "github.com/golang/snappy",
        sum = "h1:yAGX7huGHXlcLOEtBnF4w7FQwA26wojNCwOYAEhLjQM=",
        version = "v0.0.4",
    )
    go_repository(
        name = "com_github_golangci_check",
        build_file_proto_mode = "disable",
        importpath = "github.com/golangci/check",
        sum = "h1:23T5iq8rbUYlhpt5DB4XJkc6BU31uODLD1o1gKvZmD0=",
        version = "v0.0.0-20180506172741-cfe4005ccda2",
    )
    go_repository(
        name = "com_github_golangci_dupl",
        build_file_proto_mode = "disable",
        importpath = "github.com/golangci/dupl",
        sum = "h1:w8hkcTqaFpzKqonE9uMCefW1WDie15eSP/4MssdenaM=",
        version = "v0.0.0-20180902072040-3e9179ac440a",
    )
    go_repository(
        name = "com_github_golangci_go_misc",
        build_file_proto_mode = "disable",
        importpath = "github.com/golangci/go-misc",
        sum = "h1:6RGUuS7EGotKx6J5HIP8ZtyMdiDscjMLfRBSPuzVVeo=",
        version = "v0.0.0-20220329215616-d24fe342adfe",
    )

    go_repository(
        name = "com_github_golangci_gofmt",
        build_file_proto_mode = "disable",
        importpath = "github.com/golangci/gofmt",
        sum = "h1:amWTbTGqOZ71ruzrdA+Nx5WA3tV1N0goTspwmKCQvBY=",
        version = "v0.0.0-20220901101216-f2edd75033f2",
    )
    go_repository(
        name = "com_github_golangci_golangci_lint",
        build_file_proto_mode = "disable",
        importpath = "github.com/golangci/golangci-lint",
        sum = "h1:52pgJKXiAuyfcOa8HJPIrZk1oMgpyXeN8TUxpcteweM=",
        version = "v1.53.2",
    )
    go_repository(
        name = "com_github_golangci_gosec",
        build_file_proto_mode = "disable",
        importpath = "github.com/golangci/gosec",
        sum = "h1:Bi7BYmZVg4C+mKGi8LeohcP2GGUl2XJD4xCkJoZSaYc=",
        version = "v0.0.0-20180901114220-8afd9cbb6cfb",
    )
    go_repository(
        name = "com_github_golangci_lint_1",
        build_file_proto_mode = "disable",
        importpath = "github.com/golangci/lint-1",
        sum = "h1:MfyDlzVjl1hoaPzPD4Gpb/QgoRfSBR0jdhwGyAWwMSA=",
        version = "v0.0.0-20191013205115-297bf364a8e0",
    )
    go_repository(
        name = "com_github_golangci_maligned",
        build_file_proto_mode = "disable",
        importpath = "github.com/golangci/maligned",
        sum = "h1:kNY3/svz5T29MYHubXix4aDDuE3RWHkPvopM/EDv/MA=",
        version = "v0.0.0-20180506175553-b1d89398deca",
    )

    go_repository(
        name = "com_github_golangci_misspell",
        build_file_proto_mode = "disable",
        importpath = "github.com/golangci/misspell",
        sum = "h1:KtVB/hTK4bbL/S6bs64rYyk8adjmh1BygbBiaAiX+a0=",
        version = "v0.4.0",
    )

    go_repository(
        name = "com_github_golangci_prealloc",
        build_file_proto_mode = "disable",
        importpath = "github.com/golangci/prealloc",
        sum = "h1:leSNB7iYzLYSSx3J/s5sVf4Drkc68W2wm4Ixh/mr0us=",
        version = "v0.0.0-20180630174525-215b22d4de21",
    )
    go_repository(
        name = "com_github_golangci_revgrep",
        build_file_proto_mode = "disable",
        importpath = "github.com/golangci/revgrep",
        sum = "h1:DIPQnGy2Gv2FSA4B/hh8Q7xx3B7AIDk3DAMeHclH1vQ=",
        version = "v0.0.0-20220804021717-745bb2f7c2e6",
    )
    go_repository(
        name = "com_github_golangci_unconvert",
        build_file_proto_mode = "disable",
        importpath = "github.com/golangci/unconvert",
        sum = "h1:zwtduBRr5SSWhqsYNgcuWO2kFlpdOZbP0+yRjmvPGys=",
        version = "v0.0.0-20180507085042-28b1c447d1f4",
    )

    go_repository(
        name = "com_github_gomodule_redigo",
        build_file_proto_mode = "disable_global",
        importpath = "github.com/gomodule/redigo",
        sum = "h1:y0Wmhvml7cGnzPa9nocn/fMraMH/lMDdeG+rkx4VgYY=",
        version = "v1.7.1-0.20190724094224-574c33c3df38",
    )
    go_repository(
        name = "com_github_google_btree",
        build_file_proto_mode = "disable_global",
        importpath = "github.com/google/btree",
        sum = "h1:xf4v41cLI2Z6FxbKm+8Bu+m8ifhj15JuZ9sa0jZCMUU=",
        version = "v1.1.2",
    )
    go_repository(
        name = "com_github_google_gnostic",
        build_file_proto_mode = "disable",
        importpath = "github.com/google/gnostic",
        sum = "h1:FhTMOKj2VhjpouxvWJAV1TL304uMlb9zcDqkl6cEI54=",
        version = "v0.5.7-v3refs",
    )

    go_repository(
        name = "com_github_google_go_cmp",
        build_file_proto_mode = "disable_global",
        importpath = "github.com/google/go-cmp",
        sum = "h1:O2Tfq5qg4qc4AmwVlvv0oLiVAGB7enBSJ2x2DqQFi38=",
        version = "v0.5.9",
    )
    go_repository(
        name = "com_github_google_go_github_v33",
        build_file_proto_mode = "disable",
        importpath = "github.com/google/go-github/v33",
        sum = "h1:qAf9yP0qc54ufQxzwv+u9H0tiVOnPJxo0lI/JXqw3ZM=",
        version = "v33.0.0",
    )

    go_repository(
        name = "com_github_google_go_querystring",
        build_file_proto_mode = "disable_global",
        importpath = "github.com/google/go-querystring",
        sum = "h1:AnCroh3fv4ZBgVIf1Iwtovgjaw/GiKJo8M8yD/fhyJ8=",
        version = "v1.1.0",
    )
    go_repository(
        name = "com_github_google_gofuzz",
        build_file_proto_mode = "disable_global",
        importpath = "github.com/google/gofuzz",
        sum = "h1:Hsa8mG0dQ46ij8Sl2AYJDUv1oA9/d6Vk+3LG99Oe02g=",
        version = "v1.1.0",
    )
    go_repository(
        name = "com_github_google_licensecheck",
        build_file_proto_mode = "disable",
        importpath = "github.com/google/licensecheck",
        sum = "h1:QoxgoDkaeC4nFrtGN1jV7IPmDCHFNIVh54e5hSt6sPs=",
        version = "v0.3.1",
    )

    go_repository(
        name = "com_github_google_martian",
        build_file_proto_mode = "disable_global",
        importpath = "github.com/google/martian",
        sum = "h1:/CP5g8u/VJHijgedC/Legn3BAbAaWPgecwXBIDzw5no=",
        version = "v2.1.0+incompatible",
    )
    go_repository(
        name = "com_github_google_martian_v3",
        build_file_proto_mode = "disable_global",
        importpath = "github.com/google/martian/v3",
        sum = "h1:IqNFLAmvJOgVlpdEBiQbDc2EwKW77amAycfTuWKdfvw=",
        version = "v3.3.2",
    )
    go_repository(
        name = "com_github_google_pprof",
        build_file_proto_mode = "disable_global",
        importpath = "github.com/google/pprof",
        sum = "h1:c8EUapQFi+kjzedr4c6WqbwMdmB95+oDBWZ5XFHFYxY=",
        version = "v0.0.0-20211122183932-1daafda22083",
    )
    go_repository(
        name = "com_github_google_renameio",
        build_file_proto_mode = "disable_global",
        importpath = "github.com/google/renameio",
        sum = "h1:GOZbcHa3HfsPKPlmyPyN2KEohoMXOhdMbHrvbpl2QaA=",
        version = "v0.1.0",
    )
    go_repository(
        name = "com_github_google_renameio_v2",
        build_file_proto_mode = "disable",
        importpath = "github.com/google/renameio/v2",
        sum = "h1:UifI23ZTGY8Tt29JbYFiuyIU3eX+RNFtUwefq9qAhxg=",
        version = "v2.0.0",
    )

    go_repository(
        name = "com_github_google_shlex",
        build_file_proto_mode = "disable",
        importpath = "github.com/google/shlex",
        sum = "h1:El6M4kTTCOh6aBiKaUGG7oYTSPP8MxqL4YI3kZKwcP4=",
        version = "v0.0.0-20191202100458-e7afc7fbc510",
    )

    go_repository(
        name = "com_github_google_uuid",
        build_file_proto_mode = "disable_global",
        importpath = "github.com/google/uuid",
        sum = "h1:t6JiXgmwXMjEs8VusXIJk2BXHsn+wx8BZdTaoZ5fu7I=",
        version = "v1.3.0",
    )
    go_repository(
        name = "com_github_googleapis_enterprise_certificate_proxy",
        build_file_proto_mode = "disable",
        importpath = "github.com/googleapis/enterprise-certificate-proxy",
        sum = "h1:yk9/cqRKtT9wXZSsRH9aurXEpJX+U6FLtpYTdC3R06k=",
        version = "v0.2.3",
    )

    go_repository(
        name = "com_github_googleapis_gax_go_v2",
        build_file_proto_mode = "disable_global",
        importpath = "github.com/googleapis/gax-go/v2",
        sum = "h1:gF4c0zjUP2H/s/hEGyLA3I0fA2ZWjzYiONAD6cvPr8A=",
        version = "v2.7.1",
    )
    go_repository(
        name = "com_github_googleapis_gnostic",
        build_file_proto_mode = "disable",
        importpath = "github.com/googleapis/gnostic",
        sum = "h1:l6N3VoaVzTncYYW+9yOz2LJJammFZGBO13sqgEhpy9g=",
        version = "v0.2.0",
    )
    go_repository(
        name = "com_github_googleapis_go_type_adapters",
        build_file_proto_mode = "disable",
        importpath = "github.com/googleapis/go-type-adapters",
        sum = "h1:9XdMn+d/G57qq1s8dNc5IesGCXHf6V2HZ2JwRxfA2tA=",
        version = "v1.0.0",
    )

    go_repository(
        name = "com_github_gophercloud_gophercloud",
        build_file_proto_mode = "disable",
        importpath = "github.com/gophercloud/gophercloud",
        sum = "h1:hQpY0g0UGsLKLDs8UJ6xpA2gNCkEdEbvxSPqLItXCpI=",
        version = "v0.0.0-20190301152420-fca40860790e",
    )

    go_repository(
        name = "com_github_gopherjs_gopherjs",
        build_file_proto_mode = "disable_global",
        importpath = "github.com/gopherjs/gopherjs",
        sum = "h1:EGx4pi6eqNxGaHF6qqu48+N2wcFQ5qg5FXgOdqsJ5d8=",
        version = "v0.0.0-20181017120253-0766667cb4d1",
    )
    go_repository(
        name = "com_github_gordonklaus_ineffassign",
        build_file_proto_mode = "disable",
        importpath = "github.com/gordonklaus/ineffassign",
        sum = "h1:9alfqbrhuD+9fLZ4iaAVwhlp5PEhmnBt7yvK2Oy5C1U=",
        version = "v0.0.0-20230107090616-13ace0543b28",
    )
    go_repository(
        name = "com_github_gorilla_context",
        build_file_proto_mode = "disable",
        importpath = "github.com/gorilla/context",
        sum = "h1:AWwleXJkX/nhcU9bZSnZoi3h/qGYqQAGhq6zZe/aQW8=",
        version = "v1.1.1",
    )

    go_repository(
        name = "com_github_gorilla_handlers",
        build_file_proto_mode = "disable_global",
        importpath = "github.com/gorilla/handlers",
        sum = "h1:9lRY6j8DEeeBT10CvO9hGW0gmky0BprnvDI5vfhUHH4=",
        version = "v1.5.1",
    )
    go_repository(
        name = "com_github_gorilla_mux",
        build_file_proto_mode = "disable_global",
        importpath = "github.com/gorilla/mux",
        sum = "h1:i40aqfkR1h2SlN9hojwV5ZA91wcXFOvkdNIeFDP5koI=",
        version = "v1.8.0",
    )
    go_repository(
        name = "com_github_gorilla_securecookie",
        build_file_proto_mode = "disable_global",
        importpath = "github.com/gorilla/securecookie",
        sum = "h1:miw7JPhV+b/lAHSXz4qd/nN9jRiAFV5FwjeKyCS8BvQ=",
        version = "v1.1.1",
    )
    go_repository(
        name = "com_github_gorilla_sessions",
        build_file_proto_mode = "disable_global",
        importpath = "github.com/gorilla/sessions",
        sum = "h1:DHd3rPN5lE3Ts3D8rKkQ8x/0kqfeNmBAaiSi+o7FsgI=",
        version = "v1.2.1",
    )
    go_repository(
        name = "com_github_gorilla_websocket",
        build_file_proto_mode = "disable_global",
        importpath = "github.com/gorilla/websocket",
        sum = "h1:+/TMaTYc4QFitKJxsQ7Yye35DkWvkdLcvGKqM+x0Ufc=",
        version = "v1.4.2",
    )
    go_repository(
        name = "com_github_gostaticanalysis_analysisutil",
        build_file_proto_mode = "disable",
        importpath = "github.com/gostaticanalysis/analysisutil",
        sum = "h1:ZMCjoue3DtDWQ5WyU16YbjbQEQ3VuzwxALrpYd+HeKk=",
        version = "v0.7.1",
    )
    go_repository(
        name = "com_github_gostaticanalysis_comment",
        build_file_proto_mode = "disable",
        importpath = "github.com/gostaticanalysis/comment",
        sum = "h1:hlnx5+S2fY9Zo9ePo4AhgYsYHbM2+eAv8m/s1JiCd6Q=",
        version = "v1.4.2",
    )
    go_repository(
        name = "com_github_gostaticanalysis_forcetypeassert",
        build_file_proto_mode = "disable",
        importpath = "github.com/gostaticanalysis/forcetypeassert",
        sum = "h1:6eUflI3DiGusXGK6X7cCcIgVCpZ2CiZ1Q7jl6ZxNV70=",
        version = "v0.1.0",
    )
    go_repository(
        name = "com_github_gostaticanalysis_nilerr",
        build_file_proto_mode = "disable",
        importpath = "github.com/gostaticanalysis/nilerr",
        sum = "h1:ThE+hJP0fEp4zWLkWHWcRyI2Od0p7DlgYG3Uqrmrcpk=",
        version = "v0.1.1",
    )
    go_repository(
        name = "com_github_gostaticanalysis_testutil",
        build_file_proto_mode = "disable",
        importpath = "github.com/gostaticanalysis/testutil",
        sum = "h1:nhdCmubdmDF6VEatUNjgUZBJKWRqugoISdUv3PPQgHY=",
        version = "v0.4.0",
    )

    go_repository(
        name = "com_github_grpc_ecosystem_go_grpc_middleware",
        build_file_proto_mode = "disable_global",
        importpath = "github.com/grpc-ecosystem/go-grpc-middleware",
        sum = "h1:+9834+KizmvFV7pXQGSXQTsaWhq2GjuNUt0aUU0YBYw=",
        version = "v1.3.0",
    )
    go_repository(
        name = "com_github_grpc_ecosystem_go_grpc_prometheus",
        build_file_proto_mode = "disable_global",
        importpath = "github.com/grpc-ecosystem/go-grpc-prometheus",
        sum = "h1:Ovs26xHkKqVztRpIrF/92BcuyuQ/YW4NSIpoGtfXNho=",
        version = "v1.2.0",
    )
    go_repository(
        name = "com_github_grpc_ecosystem_grpc_gateway",
        build_file_proto_mode = "disable_global",
        build_naming_convention = "go_default_library",
        importpath = "github.com/grpc-ecosystem/grpc-gateway",
        patch_args = ["-p1"],
        patches = [
            "//build/patches:com_github_grpc_ecosystem_grpc_gateway.patch",
        ],
        sum = "h1:gmcG1KaJ57LophUzW0Hy8NmPhnMZb4M0+kPpLofRdBo=",
        version = "v1.16.0",
    )
    go_repository(
        name = "com_github_grpc_ecosystem_grpc_opentracing",
        build_file_proto_mode = "disable",
        importpath = "github.com/grpc-ecosystem/grpc-opentracing",
        sum = "h1:MJG/KsmcqMwFAkh8mTnAwhyKoB+sTAnY4CACC110tbU=",
        version = "v0.0.0-20180507213350-8e809c8a8645",
    )
    go_repository(
        name = "com_github_gtank_cryptopasta",
        build_file_proto_mode = "disable",
        importpath = "github.com/gtank/cryptopasta",
        sum = "h1:7xsUJsB2NrdcttQPa7JLEaGzvdbk7KvfrjgHZXOQRo0=",
        version = "v0.0.0-20170601214702-1f550f6f2f69",
    )

    go_repository(
        name = "com_github_hashicorp_consul_api",
        build_file_proto_mode = "disable_global",
        importpath = "github.com/hashicorp/consul/api",
        sum = "h1:BNQPM9ytxj6jbjjdRPioQ94T6YXriSopn0i8COv6SRA=",
        version = "v1.1.0",
    )
    go_repository(
        name = "com_github_hashicorp_consul_sdk",
        build_file_proto_mode = "disable_global",
        importpath = "github.com/hashicorp/consul/sdk",
        sum = "h1:LnuDWGNsoajlhGyHJvuWW6FVqRl8JOTPqS6CPTsYjhY=",
        version = "v0.1.1",
    )
    go_repository(
        name = "com_github_hashicorp_errwrap",
        build_file_proto_mode = "disable_global",
        importpath = "github.com/hashicorp/errwrap",
        sum = "h1:hLrqtEDnRye3+sgx6z4qVLNuviH3MR5aQ0ykNJa/UYA=",
        version = "v1.0.0",
    )
    go_repository(
        name = "com_github_hashicorp_go_cleanhttp",
        build_file_proto_mode = "disable_global",
        importpath = "github.com/hashicorp/go-cleanhttp",
        sum = "h1:dH3aiDG9Jvb5r5+bYHsikaOUIpcM0xvgMXVoDkXMzJM=",
        version = "v0.5.1",
    )
    go_repository(
        name = "com_github_hashicorp_go_immutable_radix",
        build_file_proto_mode = "disable_global",
        importpath = "github.com/hashicorp/go-immutable-radix",
        sum = "h1:AKDB1HM5PWEA7i4nhcpwOrO2byshxBjXVn/J/3+z5/0=",
        version = "v1.0.0",
    )
    go_repository(
        name = "com_github_hashicorp_go_msgpack",
        build_file_proto_mode = "disable_global",
        importpath = "github.com/hashicorp/go-msgpack",
        sum = "h1:SFT72YqIkOcLdWJUYcriVX7hbrZpwc/f7h8aW2NUqrA=",
        version = "v0.5.4",
    )
    go_repository(
        name = "com_github_hashicorp_go_multierror",
        build_file_proto_mode = "disable_global",
        importpath = "github.com/hashicorp/go-multierror",
        sum = "h1:H5DkEtf6CXdFp0N0Em5UCwQpXMWke8IA0+lD48awMYo=",
        version = "v1.1.1",
    )
    go_repository(
        name = "com_github_hashicorp_go_net",
        build_file_proto_mode = "disable_global",
        importpath = "github.com/hashicorp/go.net",
        sum = "h1:sNCoNyDEvN1xa+X0baata4RdcpKwcMS6DH+xwfqPgjw=",
        version = "v0.0.1",
    )
    go_repository(
        name = "com_github_hashicorp_go_rootcerts",
        build_file_proto_mode = "disable_global",
        importpath = "github.com/hashicorp/go-rootcerts",
        sum = "h1:Rqb66Oo1X/eSV1x66xbDccZjhJigjg0+e82kpwzSwCI=",
        version = "v1.0.0",
    )
    go_repository(
        name = "com_github_hashicorp_go_sockaddr",
        build_file_proto_mode = "disable_global",
        importpath = "github.com/hashicorp/go-sockaddr",
        sum = "h1:ztczhD1jLxIRjVejw8gFomI1BQZOe2WoVOu0SyteCQc=",
        version = "v1.0.2",
    )
    go_repository(
        name = "com_github_hashicorp_go_syslog",
        build_file_proto_mode = "disable_global",
        importpath = "github.com/hashicorp/go-syslog",
        sum = "h1:KaodqZuhUoZereWVIYmpUgZysurB1kBLX2j0MwMrUAE=",
        version = "v1.0.0",
    )
    go_repository(
        name = "com_github_hashicorp_go_uuid",
        build_file_proto_mode = "disable_global",
        importpath = "github.com/hashicorp/go-uuid",
        sum = "h1:cfejS+Tpcp13yd5nYHWDI6qVCny6wyX2Mt5SGur2IGE=",
        version = "v1.0.2",
    )
    go_repository(
        name = "com_github_hashicorp_go_version",
        build_file_proto_mode = "disable_global",
        importpath = "github.com/hashicorp/go-version",
        sum = "h1:feTTfFNnjP967rlCxM/I9g701jU+RN74YKx2mOkIeek=",
        version = "v1.6.0",
    )
    go_repository(
        name = "com_github_hashicorp_golang_lru",
        build_file_proto_mode = "disable_global",
        importpath = "github.com/hashicorp/golang-lru",
        sum = "h1:0hERBMJE1eitiLkihrMvRVBYAkpHzc/J3QdDN+dAcgU=",
        version = "v0.5.1",
    )
    go_repository(
        name = "com_github_hashicorp_hcl",
        build_file_proto_mode = "disable_global",
        importpath = "github.com/hashicorp/hcl",
        sum = "h1:0Anlzjpi4vEasTeNFn2mLJgTSwt0+6sfsiTG8qcWGx4=",
        version = "v1.0.0",
    )
    go_repository(
        name = "com_github_hashicorp_logutils",
        build_file_proto_mode = "disable_global",
        importpath = "github.com/hashicorp/logutils",
        sum = "h1:dLEQVugN8vlakKOUE3ihGLTZJRB4j+M2cdTm/ORI65Y=",
        version = "v1.0.0",
    )
    go_repository(
        name = "com_github_hashicorp_mdns",
        build_file_proto_mode = "disable_global",
        importpath = "github.com/hashicorp/mdns",
        sum = "h1:WhIgCr5a7AaVH6jPUwjtRuuE7/RDufnUvzIr48smyxs=",
        version = "v1.0.0",
    )
    go_repository(
        name = "com_github_hashicorp_memberlist",
        build_file_proto_mode = "disable_global",
        importpath = "github.com/hashicorp/memberlist",
        sum = "h1:EmmoJme1matNzb+hMpDuR/0sbJSUisxyqBGG676r31M=",
        version = "v0.1.3",
    )
    go_repository(
        name = "com_github_hashicorp_serf",
        build_file_proto_mode = "disable_global",
        importpath = "github.com/hashicorp/serf",
        sum = "h1:YZ7UKsJv+hKjqGVUUbtE3HNj79Eln2oQ75tniF6iPt0=",
        version = "v0.8.2",
    )
    go_repository(
        name = "com_github_hdrhistogram_hdrhistogram_go",
        build_file_proto_mode = "disable_global",
        importpath = "github.com/HdrHistogram/hdrhistogram-go",
        sum = "h1:5IcZpTvzydCQeHzK4Ef/D5rrSqwxob0t8PQPMybUNFM=",
        version = "v1.1.2",
    )
    go_repository(
        name = "com_github_hexops_gotextdiff",
        build_file_proto_mode = "disable",
        importpath = "github.com/hexops/gotextdiff",
        sum = "h1:gitA9+qJrrTCsiCl7+kh75nPqQt1cx4ZkudSTLoUqJM=",
        version = "v1.0.3",
    )

    go_repository(
        name = "com_github_hpcloud_tail",
        build_file_proto_mode = "disable_global",
        importpath = "github.com/hpcloud/tail",
        sum = "h1:nfCOvKYfkgYP8hkirhJocXT2+zOD8yUNjXaWfTlyFKI=",
        version = "v1.0.0",
    )
    go_repository(
        name = "com_github_huandu_xstrings",
        build_file_proto_mode = "disable",
        importpath = "github.com/huandu/xstrings",
        sum = "h1:4jgBlKK6tLKFvO8u5pmYjG91cqytmDCDvGh7ECVFfFs=",
        version = "v1.3.1",
    )

    go_repository(
        name = "com_github_hydrogen18_memlistener",
        build_file_proto_mode = "disable_global",
        importpath = "github.com/hydrogen18/memlistener",
        sum = "h1:EPRgaDqXpLFUJLXZdGLnBTy1l6CLiNAPnvn2l+kHit0=",
        version = "v0.0.0-20141126152155-54553eb933fb",
    )
    go_repository(
        name = "com_github_iancoleman_strcase",
        build_file_proto_mode = "disable_global",
        importpath = "github.com/iancoleman/strcase",
        sum = "h1:05I4QRnGpI0m37iZQRuskXh+w77mr6Z41lwQzuHLwW0=",
        version = "v0.2.0",
    )
    go_repository(
        name = "com_github_ianlancetaylor_demangle",
        build_file_proto_mode = "disable_global",
        importpath = "github.com/ianlancetaylor/demangle",
        sum = "h1:uGg2frlt3IcT7kbV6LEp5ONv4vmoO2FW4qSO+my/aoM=",
        version = "v0.0.0-20210905161508-09a460cdf81d",
    )
    go_repository(
        name = "com_github_imdario_mergo",
        build_file_proto_mode = "disable",
        importpath = "github.com/imdario/mergo",
        sum = "h1:3tnifQM4i+fbajXKBHXWEH+KvNHqojZ778UH75j3bGA=",
        version = "v0.3.11",
    )

    go_repository(
        name = "com_github_imkira_go_interpol",
        build_file_proto_mode = "disable_global",
        importpath = "github.com/imkira/go-interpol",
        sum = "h1:KIiKr0VSG2CUW1hl1jpiyuzuJeKUUpC8iM1AIE7N1Vk=",
        version = "v1.1.0",
    )
    go_repository(
        name = "com_github_inconshreveable_mousetrap",
        build_file_proto_mode = "disable_global",
        importpath = "github.com/inconshreveable/mousetrap",
        sum = "h1:wN+x4NVGpMsO7ErUn/mUI3vEoE6Jt13X2s0bqwp9tc8=",
        version = "v1.1.0",
    )
    go_repository(
        name = "com_github_influxdata_influxdb",
        build_file_proto_mode = "disable",
        importpath = "github.com/influxdata/influxdb",
        sum = "h1:O08dwjOwv9CYlJJEUZKAazSoQDKlsN34Bq3dnhqhyVI=",
        version = "v0.0.0-20170331210902-15e594fc09f1",
    )
    go_repository(
        name = "com_github_influxdata_tdigest",
        build_file_proto_mode = "disable",
        importpath = "github.com/influxdata/tdigest",
        sum = "h1:XpFptwYmnEKUqmkcDjrzffswZ3nvNeevbUSLPP/ZzIY=",
        version = "v0.0.1",
    )

    go_repository(
        name = "com_github_iris_contrib_blackfriday",
        build_file_proto_mode = "disable_global",
        importpath = "github.com/iris-contrib/blackfriday",
        sum = "h1:o5sHQHHm0ToHUlAJSTjW9UWicjJSDDauOOQ2AHuIVp4=",
        version = "v2.0.0+incompatible",
    )
    go_repository(
        name = "com_github_iris_contrib_go_uuid",
        build_file_proto_mode = "disable_global",
        importpath = "github.com/iris-contrib/go.uuid",
        sum = "h1:XZubAYg61/JwnJNbZilGjf3b3pB80+OQg2qf6c8BfWE=",
        version = "v2.0.0+incompatible",
    )
    go_repository(
        name = "com_github_iris_contrib_i18n",
        build_file_proto_mode = "disable_global",
        importpath = "github.com/iris-contrib/i18n",
        sum = "h1:Kyp9KiXwsyZRTeoNjgVCrWks7D8ht9+kg6yCjh8K97o=",
        version = "v0.0.0-20171121225848-987a633949d0",
    )
    go_repository(
        name = "com_github_iris_contrib_schema",
        build_file_proto_mode = "disable_global",
        importpath = "github.com/iris-contrib/schema",
        sum = "h1:10g/WnoRR+U+XXHWKBHeNy/+tZmM2kcAVGLOsz+yaDA=",
        version = "v0.0.1",
    )
    go_repository(
        name = "com_github_jackc_fake",
        build_file_proto_mode = "disable",
        importpath = "github.com/jackc/fake",
        sum = "h1:vr3AYkKovP8uR8AvSGGUK1IDqRa5lAAvEkZG1LKaCRc=",
        version = "v0.0.0-20150926172116-812a484cc733",
    )
    go_repository(
        name = "com_github_jackc_pgx",
        build_file_proto_mode = "disable",
        importpath = "github.com/jackc/pgx",
        sum = "h1:0Vihzu20St42/UDsvZGdNE6jak7oi/UOeMzwMPHkgFY=",
        version = "v3.2.0+incompatible",
    )

    go_repository(
        name = "com_github_jcmturner_aescts_v2",
        build_file_proto_mode = "disable_global",
        importpath = "github.com/jcmturner/aescts/v2",
        sum = "h1:9YKLH6ey7H4eDBXW8khjYslgyqG2xZikXP0EQFKrle8=",
        version = "v2.0.0",
    )
    go_repository(
        name = "com_github_jcmturner_dnsutils_v2",
        build_file_proto_mode = "disable_global",
        importpath = "github.com/jcmturner/dnsutils/v2",
        sum = "h1:lltnkeZGL0wILNvrNiVCR6Ro5PGU/SeBvVO/8c/iPbo=",
        version = "v2.0.0",
    )
    go_repository(
        name = "com_github_jcmturner_gofork",
        build_file_proto_mode = "disable_global",
        importpath = "github.com/jcmturner/gofork",
        sum = "h1:J7uCkflzTEhUZ64xqKnkDxq3kzc96ajM1Gli5ktUem8=",
        version = "v1.0.0",
    )
    go_repository(
        name = "com_github_jcmturner_goidentity_v6",
        build_file_proto_mode = "disable_global",
        importpath = "github.com/jcmturner/goidentity/v6",
        sum = "h1:VKnZd2oEIMorCTsFBnJWbExfNN7yZr3EhJAxwOkZg6o=",
        version = "v6.0.1",
    )
    go_repository(
        name = "com_github_jcmturner_gokrb5_v8",
        build_file_proto_mode = "disable_global",
        importpath = "github.com/jcmturner/gokrb5/v8",
        sum = "h1:6ZIM6b/JJN0X8UM43ZOM6Z4SJzla+a/u7scXFJzodkA=",
        version = "v8.4.2",
    )
    go_repository(
        name = "com_github_jcmturner_rpc_v2",
        build_file_proto_mode = "disable_global",
        importpath = "github.com/jcmturner/rpc/v2",
        sum = "h1:7FXXj8Ti1IaVFpSAziCZWNzbNuZmnvw/i6CqLNdWfZY=",
        version = "v2.0.3",
    )
    go_repository(
        name = "com_github_jedib0t_go_pretty_v6",
        build_file_proto_mode = "disable_global",
        importpath = "github.com/jedib0t/go-pretty/v6",
        sum = "h1:o3McN0rQ4X+IU+HduppSp9TwRdGLRW2rhJXy9CJaCRw=",
        version = "v6.2.2",
    )
    go_repository(
        name = "com_github_jeffail_gabs_v2",
        build_file_proto_mode = "disable_global",
        importpath = "github.com/Jeffail/gabs/v2",
        sum = "h1:ANfZYjpMlfTTKebycu4X1AgkVWumFVDYQl7JwOr4mDk=",
        version = "v2.5.1",
    )
    go_repository(
        name = "com_github_jgautheron_goconst",
        build_file_proto_mode = "disable",
        importpath = "github.com/jgautheron/goconst",
        sum = "h1:HxVbL1MhydKs8R8n/HE5NPvzfaYmQJA3o879lE4+WcM=",
        version = "v1.5.1",
    )
    go_repository(
        name = "com_github_jingyugao_rowserrcheck",
        build_file_proto_mode = "disable",
        importpath = "github.com/jingyugao/rowserrcheck",
        sum = "h1:zibz55j/MJtLsjP1OF4bSdgXxwL1b+Vn7Tjzq7gFzUs=",
        version = "v1.1.1",
    )
    go_repository(
        name = "com_github_jinzhu_inflection",
        build_file_proto_mode = "disable",
        importpath = "github.com/jinzhu/inflection",
        sum = "h1:K317FqzuhWc8YvSVlFMCCUb36O/S9MCKRDI7QkRKD/E=",
        version = "v1.0.0",
    )
    go_repository(
        name = "com_github_jinzhu_now",
        build_file_proto_mode = "disable",
        importpath = "github.com/jinzhu/now",
        sum = "h1:eVKgfIdy9b6zbWBMgFpfDPoAMifwSZagU9HmEU6zgiI=",
        version = "v1.1.2",
    )

    go_repository(
        name = "com_github_jirfag_go_printf_func_name",
        build_file_proto_mode = "disable",
        importpath = "github.com/jirfag/go-printf-func-name",
        sum = "h1:KA9BjwUk7KlCh6S9EAGWBt1oExIUv9WyNCiRz5amv48=",
        version = "v0.0.0-20200119135958-7558a9eaa5af",
    )

    go_repository(
        name = "com_github_jmespath_go_jmespath",
        build_file_proto_mode = "disable_global",
        importpath = "github.com/jmespath/go-jmespath",
        sum = "h1:BEgLn5cpjn8UN1mAw4NjwDrS35OdebyEtFe+9YPoQUg=",
        version = "v0.4.0",
    )
    go_repository(
        name = "com_github_jmespath_go_jmespath_internal_testify",
        build_file_proto_mode = "disable_global",
        importpath = "github.com/jmespath/go-jmespath/internal/testify",
        sum = "h1:shLQSRRSCCPj3f2gpwzGwWFoC7ycTf1rcQZHOlsJ6N8=",
        version = "v1.5.1",
    )
    go_repository(
        name = "com_github_joho_godotenv",
        build_file_proto_mode = "disable",
        importpath = "github.com/joho/godotenv",
        sum = "h1:3l4+N6zfMWnkbPEXKng2o2/MR5mSwTrBih4ZEkkz1lg=",
        version = "v1.4.0",
    )

    go_repository(
        name = "com_github_joho_sqltocsv",
        build_file_proto_mode = "disable_global",
        importpath = "github.com/joho/sqltocsv",
        sum = "h1:Zrb0IbuLOGHL7nrO2WrcuNWgDTlzFv3zY69QMx4ggQE=",
        version = "v0.0.0-20210428211105-a6d6801d59df",
    )
    go_repository(
        name = "com_github_joker_hpp",
        build_file_proto_mode = "disable_global",
        importpath = "github.com/Joker/hpp",
        sum = "h1:65+iuJYdRXv/XyN62C1uEmmOx3432rNG/rKlX6V7Kkc=",
        version = "v1.0.0",
    )
    go_repository(
        name = "com_github_joker_jade",
        build_file_proto_mode = "disable_global",
        importpath = "github.com/Joker/jade",
        sum = "h1:mreN1m/5VJ/Zc3b4pzj9qU6D9SRQ6Vm+3KfI328t3S8=",
        version = "v1.0.1-0.20190614124447-d475f43051e7",
    )
    go_repository(
        name = "com_github_jonboulle_clockwork",
        build_file_proto_mode = "disable_global",
        importpath = "github.com/jonboulle/clockwork",
        sum = "h1:UOGuzwb1PwsrDAObMuhUnj0p5ULPj8V/xJ7Kx9qUBdQ=",
        version = "v0.2.2",
    )
    go_repository(
        name = "com_github_joomcode_errorx",
        build_file_proto_mode = "disable",
        importpath = "github.com/joomcode/errorx",
        sum = "h1:CalpDWz14ZHd68fIqluJasJosAewpz2TFaJALrUxjrk=",
        version = "v1.0.1",
    )
    go_repository(
        name = "com_github_josharian_intern",
        build_file_proto_mode = "disable",
        importpath = "github.com/josharian/intern",
        sum = "h1:vlS4z54oSdjm0bgjRigI+G1HpF+tI+9rE5LLzOg8HmY=",
        version = "v1.0.0",
    )

    go_repository(
        name = "com_github_jpillora_backoff",
        build_file_proto_mode = "disable_global",
        importpath = "github.com/jpillora/backoff",
        sum = "h1:uvFg412JmmHBHw7iwprIxkPMI+sGQ4kzOWsMeHnm2EA=",
        version = "v1.0.0",
    )
    go_repository(
        name = "com_github_json_iterator_go",
        build_file_proto_mode = "disable_global",
        importpath = "github.com/json-iterator/go",
        sum = "h1:PV8peI4a0ysnczrg+LtxykD8LfKY9ML6u2jnxaEnrnM=",
        version = "v1.1.12",
    )
    go_repository(
        name = "com_github_jstemmer_go_junit_report",
        build_file_proto_mode = "disable_global",
        importpath = "github.com/jstemmer/go-junit-report",
        sum = "h1:6QPYqodiu3GuPL+7mfx+NwDdp2eTkp9IfEUpgAwUN0o=",
        version = "v0.9.1",
    )
    go_repository(
        name = "com_github_jtolds_gls",
        build_file_proto_mode = "disable_global",
        importpath = "github.com/jtolds/gls",
        sum = "h1:xdiiI2gbIgH/gLH7ADydsJ1uDOEzR8yvV7C0MuV77Wo=",
        version = "v4.20.0+incompatible",
    )
    go_repository(
        name = "com_github_juju_errors",
        build_file_proto_mode = "disable_global",
        importpath = "github.com/juju/errors",
        sum = "h1:rhqTjzJlm7EbkELJDKMTU7udov+Se0xZkWmugr6zGok=",
        version = "v0.0.0-20181118221551-089d3ea4e4d5",
    )
    go_repository(
        name = "com_github_juju_loggo",
        build_file_proto_mode = "disable_global",
        importpath = "github.com/juju/loggo",
        sum = "h1:MK144iBQF9hTSwBW/9eJm034bVoG30IshVm688T2hi8=",
        version = "v0.0.0-20180524022052-584905176618",
    )
    go_repository(
        name = "com_github_juju_testing",
        build_file_proto_mode = "disable_global",
        importpath = "github.com/juju/testing",
        sum = "h1:WQM1NildKThwdP7qWrNAFGzp4ijNLw8RlgENkaI4MJs=",
        version = "v0.0.0-20180920084828-472a3e8b2073",
    )
    go_repository(
        name = "com_github_julienschmidt_httprouter",
        build_file_proto_mode = "disable_global",
        importpath = "github.com/julienschmidt/httprouter",
        sum = "h1:U0609e9tgbseu3rBINet9P48AI/D3oJs4dN7jwJOQ1U=",
        version = "v1.3.0",
    )
    go_repository(
        name = "com_github_julz_importas",
        build_file_proto_mode = "disable",
        importpath = "github.com/julz/importas",
        sum = "h1:F78HnrsjY3cR7j0etXy5+TU1Zuy7Xt08X/1aJnH5xXY=",
        version = "v0.1.0",
    )

    go_repository(
        name = "com_github_jung_kurt_gofpdf",
        build_file_proto_mode = "disable_global",
        importpath = "github.com/jung-kurt/gofpdf",
        sum = "h1:PJr+ZMXIecYc1Ey2zucXdR73SMBtgjPgwa31099IMv0=",
        version = "v1.0.3-0.20190309125859-24315acbbda5",
    )
    go_repository(
        name = "com_github_junk1tm_musttag",
        build_file_proto_mode = "disable",
        importpath = "github.com/junk1tm/musttag",
        sum = "h1:bV1DTdi38Hi4pG4OVWa7Kap0hi0o7EczuK6wQt9zPOM=",
        version = "v0.5.0",
    )

    go_repository(
        name = "com_github_k0kubun_colorstring",
        build_file_proto_mode = "disable_global",
        importpath = "github.com/k0kubun/colorstring",
        sum = "h1:uC1QfSlInpQF+M0ao65imhwqKnz3Q2z/d8PWZRMQvDM=",
        version = "v0.0.0-20150214042306-9440f1994b88",
    )
    go_repository(
        name = "com_github_kataras_golog",
        build_file_proto_mode = "disable_global",
        importpath = "github.com/kataras/golog",
        sum = "h1:J7Dl82843nbKQDrQM/abbNJZvQjS6PfmkkffhOTXEpM=",
        version = "v0.0.9",
    )
    go_repository(
        name = "com_github_kataras_iris_v12",
        build_file_proto_mode = "disable_global",
        importpath = "github.com/kataras/iris/v12",
        sum = "h1:Wo5S7GMWv5OAzJmvFTvss/C4TS1W0uo6LkDlSymT4rM=",
        version = "v12.0.1",
    )
    go_repository(
        name = "com_github_kataras_neffos",
        build_file_proto_mode = "disable_global",
        importpath = "github.com/kataras/neffos",
        sum = "h1:O06dvQlxjdWvzWbm2Bq+Si6psUhvSmEctAMk9Xujqms=",
        version = "v0.0.10",
    )
    go_repository(
        name = "com_github_kataras_pio",
        build_file_proto_mode = "disable_global",
        importpath = "github.com/kataras/pio",
        sum = "h1:V5Rs9ztEWdp58oayPq/ulmlqJJZeJP6pP79uP3qjcao=",
        version = "v0.0.0-20190103105442-ea782b38602d",
    )
    go_repository(
        name = "com_github_kisielk_errcheck",
        build_file_proto_mode = "disable_global",
        importpath = "github.com/kisielk/errcheck",
        patch_args = ["-p1"],
        patches = [
            "//build/patches:com_github_kisielk_errcheck.patch",
        ],
        sum = "h1:dEKh+GLHcWm2oN34nMvDzn1sqI0i0WxPvrgiJA5JuM8=",
        version = "v1.6.3",
    )
    go_repository(
        name = "com_github_kisielk_gotool",
        build_file_proto_mode = "disable_global",
        importpath = "github.com/kisielk/gotool",
        sum = "h1:AV2c/EiW3KqPNT9ZKl07ehoAGi4C5/01Cfbblndcapg=",
        version = "v1.0.0",
    )
    go_repository(
        name = "com_github_kkhaike_contextcheck",
        build_file_proto_mode = "disable",
        importpath = "github.com/kkHAIKE/contextcheck",
        sum = "h1:B6zAaLhOEEcjvUgIYEqystmnFk1Oemn8bvJhbt0GMb8=",
        version = "v1.1.4",
    )

    go_repository(
        name = "com_github_klauspost_compress",
        build_file_proto_mode = "disable_global",
        importpath = "github.com/klauspost/compress",
        sum = "h1:IFV2oUNUzZaz+XyusxpLzpzS8Pt5rh0Z16For/djlyI=",
        version = "v1.16.5",
    )
    go_repository(
        name = "com_github_klauspost_cpuid",
        build_file_proto_mode = "disable_global",
        importpath = "github.com/klauspost/cpuid",
        sum = "h1:5JNjFYYQrZeKRJ0734q51WCEEn2huer72Dc7K+R/b6s=",
        version = "v1.3.1",
    )
    go_repository(
        name = "com_github_knz_strtime",
        build_file_proto_mode = "disable",
        importpath = "github.com/knz/strtime",
        sum = "h1:45aLE1GlZRKxNfTMkok85BUKAJNLdHr5GAm3h8Fqoww=",
        version = "v0.0.0-20181018220328-af2256ee352c",
    )

    go_repository(
        name = "com_github_konsorten_go_windows_terminal_sequences",
        build_file_proto_mode = "disable_global",
        importpath = "github.com/konsorten/go-windows-terminal-sequences",
        sum = "h1:CE8S1cTafDpPvMhIxNJKvHsGVBgn1xWYf1NbHQhywc8=",
        version = "v1.0.3",
    )
    go_repository(
        name = "com_github_kr_logfmt",
        build_file_proto_mode = "disable_global",
        importpath = "github.com/kr/logfmt",
        sum = "h1:T+h1c/A9Gawja4Y9mFVWj2vyii2bbUNDw3kt9VxK2EY=",
        version = "v0.0.0-20140226030751-b84e30acd515",
    )
    go_repository(
        name = "com_github_kr_pretty",
        build_file_proto_mode = "disable_global",
        importpath = "github.com/kr/pretty",
        sum = "h1:flRD4NNwYAUpkphVc1HcthR4KEIFJ65n8Mw5qdRn3LE=",
        version = "v0.3.1",
    )
    go_repository(
        name = "com_github_kr_pty",
        build_file_proto_mode = "disable_global",
        importpath = "github.com/kr/pty",
        sum = "h1:VkoXIwSboBpnk99O/KFauAEILuNHv5DVFKZMBN/gUgw=",
        version = "v1.1.1",
    )
    go_repository(
        name = "com_github_kr_text",
        build_file_proto_mode = "disable_global",
        importpath = "github.com/kr/text",
        sum = "h1:5Nx0Ya0ZqY2ygV366QzturHI13Jq95ApcVaJBhpS+AY=",
        version = "v0.2.0",
    )
    go_repository(
        name = "com_github_kulti_thelper",
        build_file_proto_mode = "disable",
        importpath = "github.com/kulti/thelper",
        sum = "h1:ElhKf+AlItIu+xGnI990no4cE2+XaSu1ULymV2Yulxs=",
        version = "v0.6.3",
    )
    go_repository(
        name = "com_github_kunwardeep_paralleltest",
        build_file_proto_mode = "disable",
        importpath = "github.com/kunwardeep/paralleltest",
        sum = "h1:2uCk94js0+nVNQoHZNLBkAR1DQJrVzw6T0RMzJn55dQ=",
        version = "v1.0.7",
    )
    go_repository(
        name = "com_github_kylebanks_depth",
        build_file_proto_mode = "disable",
        importpath = "github.com/KyleBanks/depth",
        sum = "h1:5h8fQADFrWtarTdtDudMmGsC7GPbOAu6RVB3ffsVFHc=",
        version = "v1.2.1",
    )
    go_repository(
        name = "com_github_kylelemons_godebug",
        build_file_proto_mode = "disable",
        importpath = "github.com/kylelemons/godebug",
        sum = "h1:RPNrshWIDI6G2gRW9EHilWtl7Z6Sb1BR0xunSBf0SNc=",
        version = "v1.1.0",
    )

    go_repository(
        name = "com_github_kyoh86_exportloopref",
        build_file_proto_mode = "disable",
        importpath = "github.com/kyoh86/exportloopref",
        sum = "h1:1Z0bcmTypkL3Q4k+IDHMWTcnCliEZcaPiIe0/ymEyhQ=",
        version = "v0.1.11",
    )

    go_repository(
        name = "com_github_labstack_echo_v4",
        build_file_proto_mode = "disable_global",
        importpath = "github.com/labstack/echo/v4",
        sum = "h1:z0BZoArY4FqdpUEl+wlHp4hnr/oSR6MTmQmv8OHSoww=",
        version = "v4.1.11",
    )
    go_repository(
        name = "com_github_labstack_gommon",
        build_file_proto_mode = "disable_global",
        importpath = "github.com/labstack/gommon",
        sum = "h1:JEeO0bvc78PKdyHxloTKiF8BD5iGrH8T6MSeGvSgob0=",
        version = "v0.3.0",
    )
    go_repository(
        name = "com_github_ldez_gomoddirectives",
        build_file_proto_mode = "disable",
        importpath = "github.com/ldez/gomoddirectives",
        sum = "h1:y7MBaisZVDYmKvt9/l1mjNCiSA1BVn34U0ObUcJwlhA=",
        version = "v0.2.3",
    )
    go_repository(
        name = "com_github_ldez_tagliatelle",
        build_file_proto_mode = "disable",
        importpath = "github.com/ldez/tagliatelle",
        sum = "h1:epgfuYt9v0CG3fms0pEgIMNPuFf/LpPIfjk4kyqSioo=",
        version = "v0.5.0",
    )
    go_repository(
        name = "com_github_leodido_go_urn",
        build_file_proto_mode = "disable",
        importpath = "github.com/leodido/go-urn",
        sum = "h1:BqpAaACuzVSgi/VLzGZIobT2z4v53pjosyNd9Yv6n/w=",
        version = "v1.2.1",
    )

    go_repository(
        name = "com_github_leonklingele_grouper",
        build_file_proto_mode = "disable",
        importpath = "github.com/leonklingele/grouper",
        sum = "h1:suWXRU57D4/Enn6pXR0QVqqWWrnJ9Osrz+5rjt8ivzU=",
        version = "v1.1.1",
    )
    go_repository(
        name = "com_github_lestrrat_go_blackmagic",
        build_file_proto_mode = "disable",
        importpath = "github.com/lestrrat-go/blackmagic",
        sum = "h1:lS5Zts+5HIC/8og6cGHb0uCcNCa3OUt1ygh3Qz2Fe80=",
        version = "v1.0.1",
    )
    go_repository(
        name = "com_github_lestrrat_go_httpcc",
        build_file_proto_mode = "disable",
        importpath = "github.com/lestrrat-go/httpcc",
        sum = "h1:ydWCStUeJLkpYyjLDHihupbn2tYmZ7m22BGkcvZZrIE=",
        version = "v1.0.1",
    )
    go_repository(
        name = "com_github_lestrrat_go_httprc",
        build_file_proto_mode = "disable",
        importpath = "github.com/lestrrat-go/httprc",
        sum = "h1:bAZymwoZQb+Oq8MEbyipag7iSq6YIga8Wj6GOiJGdI8=",
        version = "v1.0.4",
    )
    go_repository(
        name = "com_github_lestrrat_go_iter",
        build_file_proto_mode = "disable",
        importpath = "github.com/lestrrat-go/iter",
        sum = "h1:gMXo1q4c2pHmC3dn8LzRhJfP1ceCbgSiT9lUydIzltI=",
        version = "v1.0.2",
    )
    go_repository(
        name = "com_github_lestrrat_go_jwx_v2",
        build_file_proto_mode = "disable",
        importpath = "github.com/lestrrat-go/jwx/v2",
        sum = "h1:RlyYNLV892Ed7+FTfj1ROoF6x7WxL965PGTHso/60G0=",
        version = "v2.0.6",
    )
    go_repository(
        name = "com_github_lestrrat_go_option",
        build_file_proto_mode = "disable",
        importpath = "github.com/lestrrat-go/option",
        sum = "h1:WqAWL8kh8VcSoD6xjSH34/1m8yxluXQbDeKNfvFeEO4=",
        version = "v1.0.0",
    )

    go_repository(
        name = "com_github_lib_pq",
        build_file_proto_mode = "disable",
        importpath = "github.com/lib/pq",
        sum = "h1:X5PMW56eZitiTeO7tKzZxFCSpbFZJtkMMooicw2us9A=",
        version = "v1.0.0",
    )
    go_repository(
        name = "com_github_lightstep_lightstep_tracer_go",
        build_file_proto_mode = "disable",
        importpath = "github.com/lightstep/lightstep-tracer-go",
        sum = "h1:D0GGa7afJ7GcQvu5as6ssLEEKYXvRgKI5d5cevtz8r4=",
        version = "v0.15.6",
    )

    go_repository(
        name = "com_github_lufeee_execinquery",
        build_file_proto_mode = "disable",
        importpath = "github.com/lufeee/execinquery",
        sum = "h1:hf0Ems4SHcUGBxpGN7Jz78z1ppVkP/837ZlETPCEtOM=",
        version = "v1.2.1",
    )

    go_repository(
        name = "com_github_lufia_plan9stats",
        build_file_proto_mode = "disable_global",
        importpath = "github.com/lufia/plan9stats",
        sum = "h1:N9zuLhTvBSRt0gWSiJswwQ2HqDmtX/ZCDJURnKUt1Ik=",
        version = "v0.0.0-20230326075908-cb1d2100619a",
    )
    go_repository(
        name = "com_github_magiconair_properties",
        build_file_proto_mode = "disable_global",
        importpath = "github.com/magiconair/properties",
        sum = "h1:5ibWZ6iY0NctNGWo87LalDlEZ6R41TqbbDamhfG/Qzo=",
        version = "v1.8.6",
    )
    go_repository(
        name = "com_github_mailru_easyjson",
        build_file_proto_mode = "disable",
        importpath = "github.com/mailru/easyjson",
        sum = "h1:UGYAvKxe3sBsEDzO8ZeWOSlIQfWFlxbzLZe7hwFURr0=",
        version = "v0.7.7",
    )

    go_repository(
        name = "com_github_maratori_testableexamples",
        build_file_proto_mode = "disable",
        importpath = "github.com/maratori/testableexamples",
        sum = "h1:dU5alXRrD8WKSjOUnmJZuzdxWOEQ57+7s93SLMxb2vI=",
        version = "v1.0.0",
    )

    go_repository(
        name = "com_github_maratori_testpackage",
        build_file_proto_mode = "disable",
        importpath = "github.com/maratori/testpackage",
        sum = "h1:S58XVV5AD7HADMmD0fNnziNHqKvSdDuEKdPD1rNTU04=",
        version = "v1.1.1",
    )
    go_repository(
        name = "com_github_masterminds_goutils",
        build_file_proto_mode = "disable",
        importpath = "github.com/Masterminds/goutils",
        sum = "h1:5nUrii3FMTL5diU80unEVvNevw1nH4+ZV4DSLVJLSYI=",
        version = "v1.1.1",
    )

    go_repository(
        name = "com_github_masterminds_semver",
        build_file_proto_mode = "disable",
        importpath = "github.com/Masterminds/semver",
        sum = "h1:H65muMkzWKEuNDnfl9d70GUjFniHKHRbFPGBuZ3QEww=",
        version = "v1.5.0",
    )
    go_repository(
        name = "com_github_masterminds_semver_v3",
        build_file_proto_mode = "disable",
        importpath = "github.com/Masterminds/semver/v3",
        sum = "h1:hLg3sBzpNErnxhQtUy/mmLR2I9foDujNK030IGemrRc=",
        version = "v3.1.1",
    )
    go_repository(
        name = "com_github_masterminds_sprig_v3",
        build_file_proto_mode = "disable",
        importpath = "github.com/Masterminds/sprig/v3",
        sum = "h1:17jRggJu518dr3QaafizSXOjKYp94wKfABxUmyxvxX8=",
        version = "v3.2.2",
    )

    go_repository(
        name = "com_github_matoous_godox",
        build_file_proto_mode = "disable",
        importpath = "github.com/matoous/godox",
        sum = "h1:gWg6ZQ4JhDfJPqlo2srm/LN17lpybq15AryXIRcWYLE=",
        version = "v0.0.0-20230222163458-006bad1f9d26",
    )

    go_repository(
        name = "com_github_mattn_go_colorable",
        build_file_proto_mode = "disable_global",
        importpath = "github.com/mattn/go-colorable",
        sum = "h1:fFA4WZxdEF4tXPZVKMLwD8oUnCTTo08duU7wxecdEvA=",
        version = "v0.1.13",
    )
    go_repository(
        name = "com_github_mattn_go_isatty",
        build_file_proto_mode = "disable_global",
        importpath = "github.com/mattn/go-isatty",
        sum = "h1:DOKFKCQ7FNG2L1rbrmstDN4QVRdS89Nkh85u68Uwp98=",
        version = "v0.0.18",
    )
    go_repository(
        name = "com_github_mattn_go_runewidth",
        build_file_proto_mode = "disable",
        importpath = "github.com/mattn/go-runewidth",
        sum = "h1:+xnbZSEeDbOIg5/mE6JF0w6n9duR1l3/WmbinWVwUuU=",
        version = "v0.0.14",
    )
    go_repository(
        name = "com_github_mattn_go_shellwords",
        build_file_proto_mode = "disable",
        importpath = "github.com/mattn/go-shellwords",
        sum = "h1:M2zGm7EW6UQJvDeQxo4T51eKPurbeFbe8WtebGE2xrk=",
        version = "v1.0.12",
    )
    go_repository(
        name = "com_github_mattn_go_sqlite3",
        build_file_proto_mode = "disable",
        importpath = "github.com/mattn/go-sqlite3",
        sum = "h1:10HX2Td0ocZpYEjhilsuo6WWtUqttj2Kb0KtD86/KYA=",
        version = "v1.14.9",
    )

    go_repository(
        name = "com_github_mattn_goveralls",
        build_file_proto_mode = "disable_global",
        importpath = "github.com/mattn/goveralls",
        sum = "h1:7eJB6EqsPhRVxvwEXGnqdO2sJI0PTsrWoTMXEk9/OQc=",
        version = "v0.0.2",
    )
    go_repository(
        name = "com_github_matttproud_golang_protobuf_extensions",
        build_file_proto_mode = "disable_global",
        importpath = "github.com/matttproud/golang_protobuf_extensions",
        sum = "h1:mmDVorXM7PCGKw94cs5zkfA9PSy5pEvNWRP0ET0TIVo=",
        version = "v1.0.4",
    )
    go_repository(
        name = "com_github_maxatome_go_testdeep",
        build_file_proto_mode = "disable",
        importpath = "github.com/maxatome/go-testdeep",
        sum = "h1:Tgh5efyCYyJFGUYiT0qxBSIDeXw0F5zSoatlou685kk=",
        version = "v1.11.0",
    )

    go_repository(
        name = "com_github_mbilski_exhaustivestruct",
        build_file_proto_mode = "disable",
        importpath = "github.com/mbilski/exhaustivestruct",
        sum = "h1:wCBmUnSYufAHO6J4AVWY6ff+oxWxsVFrwgOdMUQePUo=",
        version = "v1.2.0",
    )

    go_repository(
        name = "com_github_mediocregopher_mediocre_go_lib",
        build_file_proto_mode = "disable_global",
        importpath = "github.com/mediocregopher/mediocre-go-lib",
        sum = "h1:3dQJqqDouawQgl3gBE1PNHKFkJYGEuFb1DbSlaxdosE=",
        version = "v0.0.0-20181029021733-cb65787f37ed",
    )
    go_repository(
        name = "com_github_mediocregopher_radix_v3",
        build_file_proto_mode = "disable_global",
        importpath = "github.com/mediocregopher/radix/v3",
        sum = "h1:oacPXPKHJg0hcngVVrdtTnfGJiS+PtwoQwTBZGFlV4k=",
        version = "v3.3.0",
    )
    go_repository(
        name = "com_github_mgechev_dots",
        build_file_proto_mode = "disable",
        importpath = "github.com/mgechev/dots",
        sum = "h1:zpIH83+oKzcpryru8ceC6BxnoG8TBrhgAvRg8obzup0=",
        version = "v0.0.0-20210922191527-e955255bf517",
    )

    go_repository(
        name = "com_github_mgechev_revive",
        build_file_proto_mode = "disable",
        importpath = "github.com/mgechev/revive",
        sum = "h1:Wb8NQKBaALBJ3xrrj4zpwJwqwNA6nDpyJSEQWcCka6U=",
        version = "v1.3.2",
    )

    go_repository(
        name = "com_github_microcosm_cc_bluemonday",
        build_file_proto_mode = "disable_global",
        importpath = "github.com/microcosm-cc/bluemonday",
        sum = "h1:5lPfLTTAvAbtS0VqT+94yOtFnGfUWYyx0+iToC3Os3s=",
        version = "v1.0.2",
    )
    go_repository(
        name = "com_github_miekg_dns",
        build_file_proto_mode = "disable_global",
        importpath = "github.com/miekg/dns",
        sum = "h1:oN9gL93BkuPrer2rehDbDx86k4zbYJEnMP6Krh82nh0=",
        version = "v1.1.10",
    )
    go_repository(
        name = "com_github_minio_sio",
        build_file_proto_mode = "disable",
        importpath = "github.com/minio/sio",
        sum = "h1:syEFBewzOMOYVzSTFpp1MqpSZk8rUNbz8VIIc+PNzus=",
        version = "v0.3.0",
    )

    go_repository(
        name = "com_github_mitchellh_cli",
        build_file_proto_mode = "disable_global",
        importpath = "github.com/mitchellh/cli",
        sum = "h1:iGBIsUe3+HZ/AD/Vd7DErOt5sU9fa8Uj7A2s1aggv1Y=",
        version = "v1.0.0",
    )
    go_repository(
        name = "com_github_mitchellh_copystructure",
        build_file_proto_mode = "disable",
        importpath = "github.com/mitchellh/copystructure",
        sum = "h1:Laisrj+bAB6b/yJwB5Bt3ITZhGJdqmxquMKeZ+mmkFQ=",
        version = "v1.0.0",
    )

    go_repository(
        name = "com_github_mitchellh_go_homedir",
        build_file_proto_mode = "disable_global",
        importpath = "github.com/mitchellh/go-homedir",
        sum = "h1:lukF9ziXFxDFPkA1vsr5zpc1XuPDn/wFntq5mG+4E0Y=",
        version = "v1.1.0",
    )
    go_repository(
        name = "com_github_mitchellh_go_ps",
        build_file_proto_mode = "disable",
        importpath = "github.com/mitchellh/go-ps",
        sum = "h1:i6ampVEEF4wQFF+bkYfwYgY+F/uYJDktmvLPf7qIgjc=",
        version = "v1.0.0",
    )

    go_repository(
        name = "com_github_mitchellh_go_testing_interface",
        build_file_proto_mode = "disable_global",
        importpath = "github.com/mitchellh/go-testing-interface",
        sum = "h1:fzU/JVNcaqHQEcVFAKeR41fkiLdIPrefOvVG1VZ96U0=",
        version = "v1.0.0",
    )
    go_repository(
        name = "com_github_mitchellh_go_wordwrap",
        build_file_proto_mode = "disable",
        importpath = "github.com/mitchellh/go-wordwrap",
        sum = "h1:6GlHJ/LTGMrIJbwgdqdl2eEH8o+Exx/0m8ir9Gns0u4=",
        version = "v1.0.0",
    )

    go_repository(
        name = "com_github_mitchellh_gox",
        build_file_proto_mode = "disable_global",
        importpath = "github.com/mitchellh/gox",
        sum = "h1:lfGJxY7ToLJQjHHwi0EX6uYBdK78egf954SQl13PQJc=",
        version = "v0.4.0",
    )
    go_repository(
        name = "com_github_mitchellh_iochan",
        build_file_proto_mode = "disable_global",
        importpath = "github.com/mitchellh/iochan",
        sum = "h1:C+X3KsSTLFVBr/tK1eYN/vs4rJcvsiLU338UhYPJWeY=",
        version = "v1.0.0",
    )
    go_repository(
        name = "com_github_mitchellh_mapstructure",
        build_file_proto_mode = "disable_global",
        importpath = "github.com/mitchellh/mapstructure",
        sum = "h1:jeMsZIYE/09sWLaz43PL7Gy6RuMjD2eJVyuac5Z2hdY=",
        version = "v1.5.0",
    )
    go_repository(
        name = "com_github_mitchellh_reflectwalk",
        build_file_proto_mode = "disable",
        importpath = "github.com/mitchellh/reflectwalk",
        sum = "h1:FVzMWA5RllMAKIdUSC8mdWo3XtwoecrH79BY70sEEpE=",
        version = "v1.0.1",
    )
    go_repository(
        name = "com_github_moby_spdystream",
        build_file_proto_mode = "disable",
        importpath = "github.com/moby/spdystream",
        sum = "h1:cjW1zVyyoiM0T7b6UoySUFqzXMoqRckQtXwGPiBhOM8=",
        version = "v0.2.0",
    )

    go_repository(
        name = "com_github_modern_go_concurrent",
        build_file_proto_mode = "disable_global",
        importpath = "github.com/modern-go/concurrent",
        sum = "h1:TRLaZ9cD/w8PVh93nsPXa1VrQ6jlwL5oN8l14QlcNfg=",
        version = "v0.0.0-20180306012644-bacd9c7ef1dd",
    )
    go_repository(
        name = "com_github_modern_go_reflect2",
        build_file_proto_mode = "disable_global",
        importpath = "github.com/modern-go/reflect2",
        sum = "h1:xBagoLtFs94CBntxluKeaWgTMpvLxC4ur3nMaC9Gz0M=",
        version = "v1.0.2",
    )
    go_repository(
        name = "com_github_modocache_gover",
        build_file_proto_mode = "disable_global",
        importpath = "github.com/modocache/gover",
        sum = "h1:8Q0qkMVC/MmWkpIdlvZgcv2o2jrlF6zqVOh7W5YHdMA=",
        version = "v0.0.0-20171022184752-b58185e213c5",
    )
    go_repository(
        name = "com_github_montanaflynn_stats",
        build_file_proto_mode = "disable",
        importpath = "github.com/montanaflynn/stats",
        sum = "h1:Duep6KMIDpY4Yo11iFsvyqJDyfzLF9+sndUKT+v64GQ=",
        version = "v0.6.6",
    )

    go_repository(
        name = "com_github_moricho_tparallel",
        build_file_proto_mode = "disable",
        importpath = "github.com/moricho/tparallel",
        sum = "h1:fQKD4U1wRMAYNngDonW5XupoB/ZGJHdpzrWqgyg9krA=",
        version = "v0.3.1",
    )

    go_repository(
        name = "com_github_moul_http2curl",
        build_file_proto_mode = "disable_global",
        importpath = "github.com/moul/http2curl",
        sum = "h1:dRMWoAtb+ePxMlLkrCbAqh4TlPHXvoGUSQ323/9Zahs=",
        version = "v1.0.0",
    )
    go_repository(
        name = "com_github_mwitkow_go_conntrack",
        build_file_proto_mode = "disable_global",
        importpath = "github.com/mwitkow/go-conntrack",
        sum = "h1:KUppIJq7/+SVif2QVs3tOP0zanoHgBEVAwHxUSIzRqU=",
        version = "v0.0.0-20190716064945-2f068394615f",
    )
    go_repository(
        name = "com_github_mxk_go_flowrate",
        build_file_proto_mode = "disable",
        importpath = "github.com/mxk/go-flowrate",
        sum = "h1:y5//uYreIhSUg3J1GEMiLbxo1LJaP8RfCpH6pymGZus=",
        version = "v0.0.0-20140419014527-cca7078d478f",
    )

    go_repository(
        name = "com_github_nakabonne_nestif",
        build_file_proto_mode = "disable",
        importpath = "github.com/nakabonne/nestif",
        sum = "h1:wm28nZjhQY5HyYPx+weN3Q65k6ilSBxDb8v5S81B81U=",
        version = "v0.3.1",
    )

    go_repository(
        name = "com_github_nats_io_nats_go",
        build_file_proto_mode = "disable_global",
        importpath = "github.com/nats-io/nats.go",
        sum = "h1:6lF/f1/NN6kzUDBz6pyvQDEXO39jqXcWRLu/tKjtOUQ=",
        version = "v1.8.1",
    )
    go_repository(
        name = "com_github_nats_io_nkeys",
        build_file_proto_mode = "disable_global",
        importpath = "github.com/nats-io/nkeys",
        sum = "h1:+qM7QpgXnvDDixitZtQUBDY9w/s9mu1ghS+JIbsrx6M=",
        version = "v0.0.2",
    )
    go_repository(
        name = "com_github_nats_io_nuid",
        build_file_proto_mode = "disable_global",
        importpath = "github.com/nats-io/nuid",
        sum = "h1:5iA8DT8V7q8WK2EScv2padNa/rTESc1KdnPw4TC2paw=",
        version = "v1.0.1",
    )
    go_repository(
        name = "com_github_nbutton23_zxcvbn_go",
        build_file_proto_mode = "disable",
        importpath = "github.com/nbutton23/zxcvbn-go",
        sum = "h1:4kuARK6Y6FxaNu/BnU2OAaLF86eTVhP2hjTB6iMvItA=",
        version = "v0.0.0-20210217022336-fa2cb2858354",
    )

    go_repository(
        name = "com_github_ncw_directio",
        build_file_proto_mode = "disable_global",
        importpath = "github.com/ncw/directio",
        sum = "h1:JSUBhdjEvVaJvOoyPAbcW0fnd0tvRXD76wEfZ1KcQz4=",
        version = "v1.0.5",
    )
    go_repository(
        name = "com_github_ngaut_pools",
        build_file_proto_mode = "disable_global",
        importpath = "github.com/ngaut/pools",
        sum = "h1:7KAv7KMGTTqSmYZtNdcNTgsos+vFzULLwyElndwn+5c=",
        version = "v0.0.0-20180318154953-b7bc8c42aac7",
    )
    go_repository(
        name = "com_github_ngaut_sync2",
        build_file_proto_mode = "disable_global",
        importpath = "github.com/ngaut/sync2",
        sum = "h1:K0Fn+DoFqNqktdZtdV3bPQ/0cuYh2H4rkg0tytX/07k=",
        version = "v0.0.0-20141008032647-7a24ed77b2ef",
    )
    go_repository(
        name = "com_github_niemeyer_pretty",
        build_file_proto_mode = "disable_global",
        importpath = "github.com/niemeyer/pretty",
        sum = "h1:fD57ERR4JtEqsWbfPhv4DMiApHyliiK5xCTNVSPiaAs=",
        version = "v0.0.0-20200227124842-a10e7caefd8e",
    )
    go_repository(
        name = "com_github_nishanths_exhaustive",
        build_file_proto_mode = "disable",
        importpath = "github.com/nishanths/exhaustive",
        sum = "h1:BMznKAcVa9WOoLq/kTGp4NJOJSMwEpcpjFNAVRfPlSo=",
        version = "v0.10.0",
    )

    go_repository(
        name = "com_github_nishanths_predeclared",
        build_file_proto_mode = "disable",
        importpath = "github.com/nishanths/predeclared",
        sum = "h1:V2EPdZPliZymNAn79T8RkNApBjMmVKh5XRpLm/w98Vk=",
        version = "v0.2.2",
    )
    go_repository(
        name = "com_github_nunnatsa_ginkgolinter",
        build_file_proto_mode = "disable",
        importpath = "github.com/nunnatsa/ginkgolinter",
        sum = "h1:seZo112n+lt0gdLJ/Jh70mzvrqbABWFpXd1bZTLTByM=",
        version = "v0.12.0",
    )

    go_repository(
        name = "com_github_nxadm_tail",
        build_file_proto_mode = "disable_global",
        importpath = "github.com/nxadm/tail",
        sum = "h1:nPr65rt6Y5JFSKQO7qToXr7pePgD6Gwiw05lkbyAQTE=",
        version = "v1.4.8",
    )
    go_repository(
        name = "com_github_oklog_run",
        build_file_proto_mode = "disable",
        importpath = "github.com/oklog/run",
        sum = "h1:Ru7dDtJNOyC66gQ5dQmaCa0qIsAUFY3sFpK1Xk8igrw=",
        version = "v1.0.0",
    )

    go_repository(
        name = "com_github_oklog_ulid",
        build_file_proto_mode = "disable_global",
        importpath = "github.com/oklog/ulid",
        sum = "h1:EGfNDEx6MqHz8B3uNV6QAib1UR2Lm97sHi3ocA6ESJ4=",
        version = "v1.3.1",
    )
    go_repository(
        name = "com_github_oleiade_reflections",
        build_file_proto_mode = "disable",
        importpath = "github.com/oleiade/reflections",
        sum = "h1:D1XO3LVEYroYskEsoSiGItp9RUxG6jWnCVvrqH0HHQM=",
        version = "v1.0.1",
    )

    go_repository(
        name = "com_github_olekukonko_tablewriter",
        build_file_proto_mode = "disable_global",
        importpath = "github.com/olekukonko/tablewriter",
        sum = "h1:P2Ga83D34wi1o9J6Wh1mRuqd4mF/x/lgBS7N7AbDhec=",
        version = "v0.0.5",
    )
    go_repository(
        name = "com_github_oneofone_xxhash",
        build_file_proto_mode = "disable_global",
        importpath = "github.com/OneOfOne/xxhash",
        sum = "h1:zl/OfRA6nftbBK9qTohYBJ5xvw6C/oNKizR7cZGl3cI=",
        version = "v1.2.5",
    )
    go_repository(
        name = "com_github_onsi_ginkgo",
        build_file_proto_mode = "disable_global",
        importpath = "github.com/onsi/ginkgo",
        sum = "h1:8xi0RTUf59SOSfEtZMvwTvXYMzG4gV23XVHOZiXNtnE=",
        version = "v1.16.5",
    )
    go_repository(
        name = "com_github_onsi_ginkgo_v2",
        build_file_proto_mode = "disable_global",
        importpath = "github.com/onsi/ginkgo/v2",
        sum = "h1:zie5Ly042PD3bsCvsSOPvRnFwyo3rKe64TJlD6nu0mk=",
        version = "v2.9.1",
    )
    go_repository(
        name = "com_github_onsi_gomega",
        build_file_proto_mode = "disable_global",
        importpath = "github.com/onsi/gomega",
        sum = "h1:Z2AnStgsdSayCMDiCU42qIz+HLqEPcgiOCXjAU/w+8E=",
        version = "v1.27.4",
    )
    go_repository(
        name = "com_github_openpeedeep_depguard",
        build_file_proto_mode = "disable",
        importpath = "github.com/OpenPeeDeeP/depguard",
        sum = "h1:TSUznLjvp/4IUP+OQ0t/4jF4QUyxIcVX8YnghZdunyA=",
        version = "v1.1.1",
    )
    go_repository(
        name = "com_github_openpeedeep_depguard_v2",
        build_file_proto_mode = "disable",
        importpath = "github.com/OpenPeeDeeP/depguard/v2",
        sum = "h1:aQl70G173h/GZYhWf36aE5H0KaujXfVMnn/f1kSDVYY=",
        version = "v2.1.0",
    )

    go_repository(
        name = "com_github_opentracing_basictracer_go",
        build_file_proto_mode = "disable_global",
        importpath = "github.com/opentracing/basictracer-go",
        sum = "h1:YyUAhaEfjoWXclZVJ9sGoNct7j4TVk7lZWlQw5UXuoo=",
        version = "v1.0.0",
    )
    go_repository(
        name = "com_github_opentracing_contrib_go_stdlib",
        build_file_proto_mode = "disable",
        importpath = "github.com/opentracing-contrib/go-stdlib",
        sum = "h1:8KbikWulLUcMM96hBxjgoo6gTmCkG6HYSDohv/WygYU=",
        version = "v0.0.0-20170113013457-1de4cc2120e7",
    )

    go_repository(
        name = "com_github_opentracing_opentracing_go",
        build_file_proto_mode = "disable_global",
        importpath = "github.com/opentracing/opentracing-go",
        sum = "h1:uEJPy/1a5RIPAJ0Ov+OIO8OxWu77jEv+1B0VhjKrZUs=",
        version = "v1.2.0",
    )
    go_repository(
        name = "com_github_openzipkin_zipkin_go",
        build_file_proto_mode = "disable",
        importpath = "github.com/openzipkin/zipkin-go",
        sum = "h1:yXiysv1CSK7Q5yjGy1710zZGnsbMUIjluWBxtLXHPBo=",
        version = "v0.1.6",
    )
    go_repository(
        name = "com_github_otiai10_copy",
        build_file_proto_mode = "disable",
        importpath = "github.com/otiai10/copy",
        sum = "h1:HvG945u96iNadPoG2/Ja2+AUJeW5YuFQMixq9yirC+k=",
        version = "v1.2.0",
    )
    go_repository(
        name = "com_github_otiai10_curr",
        build_file_proto_mode = "disable",
        importpath = "github.com/otiai10/curr",
        sum = "h1:TJIWdbX0B+kpNagQrjgq8bCMrbhiuX73M2XwgtDMoOI=",
        version = "v1.0.0",
    )
    go_repository(
        name = "com_github_otiai10_mint",
        build_file_proto_mode = "disable",
        importpath = "github.com/otiai10/mint",
        sum = "h1:BCmzIS3n71sGfHB5NMNDB3lHYPz8fWSkCAErHed//qc=",
        version = "v1.3.1",
    )

    go_repository(
        name = "com_github_pascaldekloe_goe",
        build_file_proto_mode = "disable_global",
        importpath = "github.com/pascaldekloe/goe",
        sum = "h1:Lgl0gzECD8GnQ5QCWA8o6BtfL6mDH5rQgM4/fX3avOs=",
        version = "v0.0.0-20180627143212-57f6aae5913c",
    )
    go_repository(
        name = "com_github_pborman_getopt",
        build_file_proto_mode = "disable_global",
        importpath = "github.com/pborman/getopt",
        sum = "h1:7822vZ646Atgxkp3tqrSufChvAAYgIy+iFEGpQntwlI=",
        version = "v0.0.0-20180729010549-6fdd0a2c7117",
    )
    go_repository(
        name = "com_github_pelletier_go_toml",
        build_file_proto_mode = "disable_global",
        importpath = "github.com/pelletier/go-toml",
        sum = "h1:4yBQzkHv+7BHq2PQUZF3Mx0IYxG7LsP222s7Agd3ve8=",
        version = "v1.9.5",
    )
    go_repository(
        name = "com_github_pelletier_go_toml_v2",
        build_file_proto_mode = "disable",
        importpath = "github.com/pelletier/go-toml/v2",
        sum = "h1:ipoSadvV8oGUjnUbMub59IDPPwfxF694nG/jwbMiyQg=",
        version = "v2.0.5",
    )
    go_repository(
        name = "com_github_peterbourgon_g2s",
        build_file_proto_mode = "disable",
        importpath = "github.com/peterbourgon/g2s",
        sum = "h1:sKwxy1H95npauwu8vtF95vG/syrL0p8fSZo/XlDg5gk=",
        version = "v0.0.0-20170223122336-d4e7ad98afea",
    )
    go_repository(
        name = "com_github_petermattis_goid",
        build_file_proto_mode = "disable",
        importpath = "github.com/petermattis/goid",
        sum = "h1:64bxqeTEN0/xoEqhKGowgihNuzISS9rEG6YUMU4bzJo=",
        version = "v0.0.0-20211229010228-4d14c490ee36",
    )

    go_repository(
        name = "com_github_phayes_checkstyle",
        build_file_proto_mode = "disable",
        importpath = "github.com/phayes/checkstyle",
        sum = "h1:CdDQnGF8Nq9ocOS/xlSptM1N3BbrA6/kmaep5ggwaIA=",
        version = "v0.0.0-20170904204023-bfd46e6a821d",
    )

    go_repository(
        name = "com_github_phayes_freeport",
        build_file_proto_mode = "disable_global",
        importpath = "github.com/phayes/freeport",
        sum = "h1:JhzVVoYvbOACxoUmOs6V/G4D5nPVUW73rKvXxP4XUJc=",
        version = "v0.0.0-20180830031419-95f893ade6f2",
    )
    go_repository(
        name = "com_github_phf_go_queue",
        build_file_proto_mode = "disable",
        importpath = "github.com/phf/go-queue",
        sum = "h1:U+PMnTlV2tu7RuMK5etusZG3Cf+rpow5hqQByeCzJ2g=",
        version = "v0.0.0-20170504031614-9abe38d0371d",
    )

    go_repository(
        name = "com_github_pierrec_lz4",
        build_file_proto_mode = "disable_global",
        importpath = "github.com/pierrec/lz4",
        sum = "h1:9UY3+iC23yxF0UfGaYrGplQ+79Rg+h/q9FV9ix19jjM=",
        version = "v2.6.1+incompatible",
    )
    go_repository(
        name = "com_github_pingcap_badger",
        build_file_proto_mode = "disable_global",
        importpath = "github.com/pingcap/badger",
        sum = "h1:AEcvKyVM8CUII3bYzgz8haFXtGiqcrtXW1csu/5UELY=",
        version = "v1.5.1-0.20230103063557-828f39b09b6d",
    )
    go_repository(
        name = "com_github_pingcap_check",
        build_file_proto_mode = "disable_global",
        importpath = "github.com/pingcap/check",
        sum = "h1:R8gStypOBmpnHEx1qi//SaqxJVI4inOqljg/Aj5/390=",
        version = "v0.0.0-20200212061837-5e12011dc712",
    )
    go_repository(
        name = "com_github_pingcap_errcode",
        build_file_proto_mode = "disable",
        importpath = "github.com/pingcap/errcode",
        sum = "h1:IF6LC/4+b1KNwrMlr2rBTUrojFPMexXBcDWZSpNwxjg=",
        version = "v0.3.0",
    )

    go_repository(
        name = "com_github_pingcap_errors",
        build_file_proto_mode = "disable_global",
        importpath = "github.com/pingcap/errors",
        sum = "h1:m5ZsBa5o/0CkzZXfXLaThzKuR85SnHHetqBCpzQ30h8=",
        version = "v0.11.5-0.20221009092201-b66cddb77c32",
    )
    go_repository(
        name = "com_github_pingcap_failpoint",
        build_file_proto_mode = "disable_global",
        importpath = "github.com/pingcap/failpoint",
        sum = "h1:CgbKAHto5CQgWM9fSBIvaxsJHuGP0uM74HXtv3MyyGQ=",
        version = "v0.0.0-20220801062533-2eaa32854a6c",
    )
    go_repository(
        name = "com_github_pingcap_fn",
        build_file_proto_mode = "disable_global",
        importpath = "github.com/pingcap/fn",
        sum = "h1:Pe2LbxRmbTfAoKJ65bZLmhahmvHm7n9DUxGRQT00208=",
        version = "v0.0.0-20200306044125-d5540d389059",
    )
    go_repository(
        name = "com_github_pingcap_goleveldb",
        build_file_proto_mode = "disable_global",
        importpath = "github.com/pingcap/goleveldb",
        sum = "h1:surzm05a8C9dN8dIUmo4Be2+pMRb6f55i+UIYrluu2E=",
        version = "v0.0.0-20191226122134-f82aafb29989",
    )
    go_repository(
        name = "com_github_pingcap_kvproto",
        build_file_proto_mode = "disable_global",
        importpath = "github.com/pingcap/kvproto",
        sum = "h1:ruBY/Ea07iozAm0iapRtzSK4/UjNujSoilV/rMHQTsQ=",
        version = "v0.0.0-20230601080418-b8e6dcdd1030",
    )
    go_repository(
        name = "com_github_pingcap_log",
        build_file_proto_mode = "disable_global",
        importpath = "github.com/pingcap/log",
        sum = "h1:2SOzvGvE8beiC1Y4g9Onkvu6UmuBBOeWRGQEjJaT/JY=",
        version = "v1.1.1-0.20230317032135-a0d097d16e22",
    )
    go_repository(
        name = "com_github_pingcap_sysutil",
        build_file_proto_mode = "disable_global",
        importpath = "github.com/pingcap/sysutil",
        sum = "h1:QV6jqlfOkh8hqvEAgwBZa+4bSgO0EeKC7s5c6Luam2I=",
        version = "v1.0.1-0.20230407040306-fb007c5aff21",
    )
    go_repository(
        name = "com_github_pingcap_tidb_dashboard",
        build_file_proto_mode = "disable",
        importpath = "github.com/pingcap/tidb-dashboard",
        sum = "h1:FUdoQ6zWktVjIWLokNeulEcqIzGn6TnoOjdS9bQcFUo=",
        version = "v0.0.0-20221201151320-ea3ee6971f2e",
    )

    go_repository(
        name = "com_github_pingcap_tipb",
        build_file_proto_mode = "disable_global",
        importpath = "github.com/pingcap/tipb",
        sum = "h1:J2HQyR5v1AcoBzx5/AYJW9XFSIl6si6YoC6yGI1W89c=",
        version = "v0.0.0-20230602100112-acb7942db1ca",
    )
    go_repository(
        name = "com_github_pkg_browser",
        build_file_proto_mode = "disable_global",
        importpath = "github.com/pkg/browser",
        sum = "h1:Qj1ukM4GlMWXNdMBuXcXfz/Kw9s1qm0CLY32QxuSImI=",
        version = "v0.0.0-20210115035449-ce105d075bb4",
    )
    go_repository(
        name = "com_github_pkg_diff",
        build_file_proto_mode = "disable",
        importpath = "github.com/pkg/diff",
        sum = "h1:aoZm08cpOy4WuID//EZDgcC4zIxODThtZNPirFr42+A=",
        version = "v0.0.0-20210226163009-20ebb0f2a09e",
    )

    go_repository(
        name = "com_github_pkg_errors",
        build_file_proto_mode = "disable_global",
        importpath = "github.com/pkg/errors",
        sum = "h1:FEBLx1zS214owpjy7qsBeixbURkuhQAwrK5UwLGTwt4=",
        version = "v0.9.1",
    )
    go_repository(
        name = "com_github_pkg_profile",
        build_file_proto_mode = "disable_global",
        importpath = "github.com/pkg/profile",
        sum = "h1:F++O52m40owAmADcojzM+9gyjmMOY/T4oYJkgFDH8RE=",
        version = "v1.2.1",
    )
    go_repository(
        name = "com_github_pkg_xattr",
        build_file_proto_mode = "disable",
        importpath = "github.com/pkg/xattr",
        sum = "h1:5883YPCtkSd8LFbs13nXplj9g9tlrwoJRjgpgMu1/fE=",
        version = "v0.4.9",
    )

    go_repository(
        name = "com_github_pmezard_go_difflib",
        build_file_proto_mode = "disable_global",
        importpath = "github.com/pmezard/go-difflib",
        sum = "h1:4DBwDE0NGyQoBHbLQYPwSUPoCMWR5BEzIk/f1lZbAQM=",
        version = "v1.0.0",
    )
    go_repository(
        name = "com_github_polyfloyd_go_errorlint",
        build_file_proto_mode = "disable",
        importpath = "github.com/polyfloyd/go-errorlint",
        sum = "h1:CU+O4181IxFDdPH6t/HT7IiDj1I7zxNi1RIUxYwn8d0=",
        version = "v1.4.2",
    )

    go_repository(
        name = "com_github_posener_complete",
        build_file_proto_mode = "disable_global",
        importpath = "github.com/posener/complete",
        sum = "h1:ccV59UEOTzVDnDUEFdT95ZzHVZ+5+158q8+SJb2QV5w=",
        version = "v1.1.1",
    )
    go_repository(
        name = "com_github_power_devops_perfstat",
        build_file_proto_mode = "disable_global",
        importpath = "github.com/power-devops/perfstat",
        sum = "h1:0LFwY6Q3gMACTjAbMZBjXAqTOzOwFaj2Ld6cjeQ7Rig=",
        version = "v0.0.0-20221212215047-62379fc7944b",
    )
    go_repository(
        name = "com_github_prashantv_gostub",
        build_file_proto_mode = "disable",
        importpath = "github.com/prashantv/gostub",
        sum = "h1:BTyx3RfQjRHnUWaGF9oQos79AlQ5k8WNktv7VGvVH4g=",
        version = "v1.1.0",
    )

    go_repository(
        name = "com_github_prometheus_client_golang",
        build_file_proto_mode = "disable_global",
        importpath = "github.com/prometheus/client_golang",
        sum = "h1:8tXpTmJbyH5lydzFPoxSIJ0J46jdh3tylbvM1xCv0LI=",
        version = "v1.15.1",
    )
    go_repository(
        name = "com_github_prometheus_client_model",
        build_file_proto_mode = "disable_global",
        importpath = "github.com/prometheus/client_model",
        sum = "h1:5lQXD3cAg1OXBf4Wq03gTrXHeaV0TQvGfUooCfx1yqY=",
        version = "v0.4.0",
    )
    go_repository(
        name = "com_github_prometheus_common",
        build_file_proto_mode = "disable_global",
        importpath = "github.com/prometheus/common",
        sum = "h1:+5BrQJwiBB9xsMygAB3TNvpQKOwlkc25LbISbrdOOfY=",
        version = "v0.44.0",
    )
    go_repository(
        name = "com_github_prometheus_procfs",
        build_file_proto_mode = "disable_global",
        importpath = "github.com/prometheus/procfs",
        sum = "h1:kYK1Va/YMlutzCGazswoHKo//tZVlFpKYh+PymziUAg=",
        version = "v0.10.1",
    )
    go_repository(
        name = "com_github_prometheus_prometheus",
        build_file_proto_mode = "disable",
        importpath = "github.com/prometheus/prometheus",
        sum = "h1:3DyLm+sTAJkfLyR/1pJ3L+fU2lFufWbpcgMFlGtqeyA=",
        version = "v0.0.0-20190525122359-d20e84d0fb64",
    )

    go_repository(
        name = "com_github_prometheus_tsdb",
        build_file_proto_mode = "disable_global",
        importpath = "github.com/prometheus/tsdb",
        sum = "h1:If5rVCMTp6W2SiRAQFlbpJNgVlgMEd+U2GZckwK38ic=",
        version = "v0.10.0",
    )
    go_repository(
        name = "com_github_puerkitobio_purell",
        build_file_proto_mode = "disable",
        importpath = "github.com/PuerkitoBio/purell",
        sum = "h1:WEQqlqaGbrPkxLJWfBwQmfEAE1Z7ONdDLqrN38tNFfI=",
        version = "v1.1.1",
    )
    go_repository(
        name = "com_github_puerkitobio_urlesc",
        build_file_proto_mode = "disable",
        importpath = "github.com/PuerkitoBio/urlesc",
        sum = "h1:d+Bc7a5rLufV/sSk/8dngufqelfh6jnri85riMAaF/M=",
        version = "v0.0.0-20170810143723-de5bf2ad4578",
    )

    go_repository(
        name = "com_github_quasilyte_go_ruleguard",
        build_file_proto_mode = "disable",
        importpath = "github.com/quasilyte/go-ruleguard",
        sum = "h1:tfMnabXle/HzOb5Xe9CUZYWXKfkS1KwRmZyPmD9nVcc=",
        version = "v0.3.19",
    )
    go_repository(
        name = "com_github_quasilyte_go_ruleguard_dsl",
        build_file_proto_mode = "disable",
        importpath = "github.com/quasilyte/go-ruleguard/dsl",
        sum = "h1:wd8zkOhSNr+I+8Qeciml08ivDt1pSXe60+5DqOpCjPE=",
        version = "v0.3.22",
    )
    go_repository(
        name = "com_github_quasilyte_gogrep",
        build_file_proto_mode = "disable",
        importpath = "github.com/quasilyte/gogrep",
        sum = "h1:eTKODPXbI8ffJMN+W2aE0+oL0z/nh8/5eNdiO34SOAo=",
        version = "v0.5.0",
    )
    go_repository(
        name = "com_github_quasilyte_regex_syntax",
        build_file_proto_mode = "disable",
        importpath = "github.com/quasilyte/regex/syntax",
        sum = "h1:TCg2WBOl980XxGFEZSS6KlBGIV0diGdySzxATTWoqaU=",
        version = "v0.0.0-20210819130434-b3f0c404a727",
    )
    go_repository(
        name = "com_github_quasilyte_stdinfo",
        build_file_proto_mode = "disable",
        importpath = "github.com/quasilyte/stdinfo",
        sum = "h1:M8mH9eK4OUR4lu7Gd+PU1fV2/qnDNfzT635KRSObncs=",
        version = "v0.0.0-20220114132959-f7386bf02567",
    )

    go_repository(
        name = "com_github_rcrowley_go_metrics",
        build_file_proto_mode = "disable_global",
        importpath = "github.com/rcrowley/go-metrics",
        sum = "h1:N/ElC8H3+5XpJzTSTfLsJV/mx9Q9g7kxmchpfZyxgzM=",
        version = "v0.0.0-20201227073835-cf1acfcdf475",
    )
    go_repository(
        name = "com_github_remyoudompheng_bigfft",
        build_file_proto_mode = "disable_global",
        importpath = "github.com/remyoudompheng/bigfft",
        sum = "h1:W09IVJc94icq4NjY3clb7Lk8O1qJ8BdBEF8z0ibU0rE=",
        version = "v0.0.0-20230129092748-24d4a6f8daec",
    )
    go_repository(
        name = "com_github_renekroon_ttlcache_v2",
        build_file_proto_mode = "disable",
        importpath = "github.com/ReneKroon/ttlcache/v2",
        sum = "h1:qZnUjRKIrbKHH6vF5T7Y9Izn5ObfTZfyYpGhvz2BKPo=",
        version = "v2.3.0",
    )

    go_repository(
        name = "com_github_rivo_uniseg",
        build_file_proto_mode = "disable_global",
        importpath = "github.com/rivo/uniseg",
        sum = "h1:8TfxU8dW6PdqD27gjM8MVNuicgxIjxpm4K7x4jp8sis=",
        version = "v0.4.4",
    )
    go_repository(
        name = "com_github_rlmcpherson_s3gof3r",
        build_file_proto_mode = "disable",
        importpath = "github.com/rlmcpherson/s3gof3r",
        sum = "h1:1izOJpTiohSibfOHuNyEA/yQnAirh05enzEdmhez43k=",
        version = "v0.5.0",
    )

    go_repository(
        name = "com_github_rogpeppe_fastuuid",
        build_file_proto_mode = "disable_global",
        importpath = "github.com/rogpeppe/fastuuid",
        sum = "h1:Ppwyp6VYCF1nvBTXL3trRso7mXMlRrw9ooo375wvi2s=",
        version = "v1.2.0",
    )
    go_repository(
        name = "com_github_rogpeppe_go_internal",
        build_file_proto_mode = "disable_global",
        importpath = "github.com/rogpeppe/go-internal",
        sum = "h1:TMyTOH3F/DB16zRVcYyreMH6GnZZrwQVAoYjRBZyWFQ=",
        version = "v1.10.0",
    )
    go_repository(
        name = "com_github_rs_cors",
        build_file_proto_mode = "disable",
        importpath = "github.com/rs/cors",
        sum = "h1:+88SsELBHx5r+hZ8TCkggzSstaWNbDvThkVK8H6f9ik=",
        version = "v1.7.0",
    )

    go_repository(
        name = "com_github_rubyist_circuitbreaker",
        build_file_proto_mode = "disable",
        importpath = "github.com/rubyist/circuitbreaker",
        sum = "h1:KUKd/pV8Geg77+8LNDwdow6rVCAYOp8+kHUyFvL6Mhk=",
        version = "v2.2.1+incompatible",
    )

    go_repository(
        name = "com_github_russross_blackfriday",
        build_file_proto_mode = "disable_global",
        importpath = "github.com/russross/blackfriday",
        sum = "h1:HyvC0ARfnZBqnXwABFeSZHpKvJHJJfPz81GNueLj0oo=",
        version = "v1.5.2",
    )
    go_repository(
        name = "com_github_russross_blackfriday_v2",
        build_file_proto_mode = "disable_global",
        importpath = "github.com/russross/blackfriday/v2",
        sum = "h1:JIOH55/0cWyOuilr9/qlrm0BSXldqnqwMsf35Ld67mk=",
        version = "v2.1.0",
    )
    go_repository(
        name = "com_github_ryancurrah_gomodguard",
        build_file_proto_mode = "disable",
        importpath = "github.com/ryancurrah/gomodguard",
        sum = "h1:q15RT/pd6UggBXVBuLps8BXRvl5GPBcwVA7BJHMLuTw=",
        version = "v1.3.0",
    )
    go_repository(
        name = "com_github_ryanrolds_sqlclosecheck",
        build_file_proto_mode = "disable",
        importpath = "github.com/ryanrolds/sqlclosecheck",
        sum = "h1:i8SX60Rppc1wRuyQjMciLqIzV3xnoHB7/tXbr6RGYNI=",
        version = "v0.4.0",
    )

    go_repository(
        name = "com_github_ryanuber_columnize",
        build_file_proto_mode = "disable_global",
        importpath = "github.com/ryanuber/columnize",
        sum = "h1:j1Wcmh8OrK4Q7GXY+V7SVSY8nUWQxHW5TkBe7YUl+2s=",
        version = "v2.1.0+incompatible",
    )
    go_repository(
        name = "com_github_samuel_go_zookeeper",
        build_file_proto_mode = "disable",
        importpath = "github.com/samuel/go-zookeeper",
        sum = "h1:4AQBn5RJY4WH8t8TLEMZUsWeXHAUcoao42TCAfpEJJE=",
        version = "v0.0.0-20161028232340-1d7be4effb13",
    )

    go_repository(
        name = "com_github_sanposhiho_wastedassign_v2",
        build_file_proto_mode = "disable",
        importpath = "github.com/sanposhiho/wastedassign/v2",
        sum = "h1:J+6nrY4VW+gC9xFzUc+XjPD3g3wF3je/NsJFwFK7Uxc=",
        version = "v2.0.7",
    )
    go_repository(
        name = "com_github_sasha_s_go_deadlock",
        build_file_proto_mode = "disable",
        importpath = "github.com/sasha-s/go-deadlock",
        sum = "h1:lMqc+fUb7RrFS3gQLtoQsJ7/6TV/pAIFvBsqX73DK8Y=",
        version = "v0.2.0",
    )
    go_repository(
        name = "com_github_sashamelentyev_interfacebloat",
        build_file_proto_mode = "disable",
        importpath = "github.com/sashamelentyev/interfacebloat",
        sum = "h1:xdRdJp0irL086OyW1H/RTZTr1h/tMEOsumirXcOJqAw=",
        version = "v1.1.0",
    )
    go_repository(
        name = "com_github_sashamelentyev_usestdlibvars",
        build_file_proto_mode = "disable",
        importpath = "github.com/sashamelentyev/usestdlibvars",
        sum = "h1:01h+/2Kd+NblNItNeux0veSL5cBF1jbEOPrEhDzGYq0=",
        version = "v1.23.0",
    )

    go_repository(
        name = "com_github_satori_go_uuid",
        build_file_proto_mode = "disable",
        importpath = "github.com/satori/go.uuid",
        sum = "h1:0uYX9dsZ2yD7q2RtLRtPSdGDWzjeM3TbMJP9utgA0ww=",
        version = "v1.2.0",
    )

    go_repository(
        name = "com_github_sclevine_agouti",
        build_file_proto_mode = "disable_global",
        importpath = "github.com/sclevine/agouti",
        sum = "h1:8IBJS6PWz3uTlMP3YBIR5f+KAldcGuOeFkFbUWfBgK4=",
        version = "v3.0.0+incompatible",
    )
    go_repository(
        name = "com_github_sean_seed",
        build_file_proto_mode = "disable_global",
        importpath = "github.com/sean-/seed",
        sum = "h1:nn5Wsu0esKSJiIVhscUtVbo7ada43DJhG55ua/hjS5I=",
        version = "v0.0.0-20170313163322-e2103e2c3529",
    )
    go_repository(
        name = "com_github_securego_gosec_v2",
        build_file_proto_mode = "disable",
        importpath = "github.com/securego/gosec/v2",
        sum = "h1:Pi0JKoasQQ3NnoRao/ww/N/XdynIB9NRYYZT5CyOs5U=",
        version = "v2.16.0",
    )

    go_repository(
        name = "com_github_sergi_go_diff",
        build_file_proto_mode = "disable_global",
        importpath = "github.com/sergi/go-diff",
        sum = "h1:we8PVUC3FE2uYfodKH/nBHMSetSfHDR6scGdBi+erh0=",
        version = "v1.1.0",
    )
    go_repository(
        name = "com_github_shazow_go_diff",
        build_file_proto_mode = "disable",
        importpath = "github.com/shazow/go-diff",
        sum = "h1:W65qqJCIOVP4jpqPQ0YvHYKwcMEMVWIzWC5iNQQfBTU=",
        version = "v0.0.0-20160112020656-b6b7b6733b8c",
    )
    go_repository(
        name = "com_github_shirou_gopsutil",
        build_file_proto_mode = "disable",
        importpath = "github.com/shirou/gopsutil",
        sum = "h1:uenXGGa8ESCQq+dbgtl916dmg6PSAz2cXov0uORQ9v8=",
        version = "v3.21.3+incompatible",
    )

    go_repository(
        name = "com_github_shirou_gopsutil_v3",
        build_file_proto_mode = "disable_global",
        importpath = "github.com/shirou/gopsutil/v3",
        sum = "h1:5SgDCeQ0KW0S4N0znjeM/eFHXXOKyv2dVNgRq/c9P6Y=",
        version = "v3.23.5",
    )
    go_repository(
        name = "com_github_shoenig_go_m1cpu",
        build_file_proto_mode = "disable",
        importpath = "github.com/shoenig/go-m1cpu",
        sum = "h1:nxdKQNcEB6vzgA2E2bvzKIYRuNj7XNJ4S/aRSwKzFtM=",
        version = "v0.1.6",
    )
    go_repository(
        name = "com_github_shoenig_test",
        build_file_proto_mode = "disable",
        importpath = "github.com/shoenig/test",
        sum = "h1:kVTaSd7WLz5WZ2IaoM0RSzRsUD+m8wRR+5qvntpn4LU=",
        version = "v0.6.4",
    )

    go_repository(
        name = "com_github_shopify_goreferrer",
        build_file_proto_mode = "disable_global",
        importpath = "github.com/Shopify/goreferrer",
        sum = "h1:WDC6ySpJzbxGWFh4aMxFFC28wwGp5pEuoTtvA4q/qQ4=",
        version = "v0.0.0-20181106222321-ec9c9a553398",
    )
    go_repository(
        name = "com_github_shopify_sarama",
        build_file_proto_mode = "disable_global",
        importpath = "github.com/Shopify/sarama",
        sum = "h1:ARid8o8oieau9XrHI55f/L3EoRAhm9px6sonbD7yuUE=",
        version = "v1.29.0",
    )
    go_repository(
        name = "com_github_shopify_toxiproxy",
        build_file_proto_mode = "disable_global",
        importpath = "github.com/Shopify/toxiproxy",
        sum = "h1:TKdv8HiTLgE5wdJuEML90aBgNWsokNbMijUGhmcoBJc=",
        version = "v2.1.4+incompatible",
    )
    go_repository(
        name = "com_github_shopspring_decimal",
        build_file_proto_mode = "disable",
        importpath = "github.com/shopspring/decimal",
        sum = "h1:abSATXmQEYyShuxI4/vyW3tV1MrKAJzCZ/0zLUXYbsQ=",
        version = "v1.2.0",
    )

    go_repository(
        name = "com_github_shurcool_httpfs",
        build_file_proto_mode = "disable_global",
        importpath = "github.com/shurcooL/httpfs",
        sum = "h1:bUGsEnyNbVPw06Bs80sCeARAlK8lhwqGyi6UT8ymuGk=",
        version = "v0.0.0-20190707220628-8d4bc4ba7749",
    )
    go_repository(
        name = "com_github_shurcool_httpgzip",
        build_file_proto_mode = "disable_global",
        importpath = "github.com/shurcooL/httpgzip",
        sum = "h1:mj/nMDAwTBiaCqMEs4cYCqF7pO6Np7vhy1D1wcQGz+E=",
        version = "v0.0.0-20190720172056-320755c1c1b0",
    )
    go_repository(
        name = "com_github_shurcool_sanitized_anchor_name",
        build_file_proto_mode = "disable_global",
        importpath = "github.com/shurcooL/sanitized_anchor_name",
        sum = "h1:PdmoCO6wvbs+7yrJyMORt4/BmY5IYyJwS/kOiWx8mHo=",
        version = "v1.0.0",
    )
    go_repository(
        name = "com_github_shurcool_vfsgen",
        build_file_proto_mode = "disable_global",
        importpath = "github.com/shurcooL/vfsgen",
        sum = "h1:ug7PpSOB5RBPK1Kg6qskGBoP3Vnj/aNYFTznWvlkGo0=",
        version = "v0.0.0-20181202132449-6a9ea43bcacd",
    )
    go_repository(
        name = "com_github_sirupsen_logrus",
        build_file_proto_mode = "disable_global",
        importpath = "github.com/sirupsen/logrus",
        sum = "h1:oxx1eChJGI6Uks2ZC4W1zpLlVgqB8ner4EuQwV4Ik1Y=",
        version = "v1.9.2",
    )
    go_repository(
        name = "com_github_sivchari_containedctx",
        build_file_proto_mode = "disable",
        importpath = "github.com/sivchari/containedctx",
        sum = "h1:x+etemjbsh2fB5ewm5FeLNi5bUjK0V8n0RB+Wwfd0XE=",
        version = "v1.0.3",
    )
    go_repository(
        name = "com_github_sivchari_nosnakecase",
        build_file_proto_mode = "disable",
        importpath = "github.com/sivchari/nosnakecase",
        sum = "h1:7QkpWIRMe8x25gckkFd2A5Pi6Ymo0qgr4JrhGt95do8=",
        version = "v1.7.0",
    )

    go_repository(
        name = "com_github_sivchari_tenv",
        build_file_proto_mode = "disable",
        importpath = "github.com/sivchari/tenv",
        sum = "h1:PSpuD4bu6fSmtWMxSGWcvqUUgIn7k3yOJhOIzVWn8Ak=",
        version = "v1.7.1",
    )
    go_repository(
        name = "com_github_smallnest_chanx",
        build_file_proto_mode = "disable",
        importpath = "github.com/smallnest/chanx",
        sum = "h1:Txo4SXVJq/OgEjwgkWoxkMoTjGlcrgsQE/XSghjmu0w=",
        version = "v0.0.0-20221229104322-eb4c998d2072",
    )

    go_repository(
        name = "com_github_smartystreets_assertions",
        build_file_proto_mode = "disable_global",
        importpath = "github.com/smartystreets/assertions",
        sum = "h1:zE9ykElWQ6/NYmHa3jpm/yHnI4xSofP+UP6SpjHcSeM=",
        version = "v0.0.0-20180927180507-b2de0cb4f26d",
    )
    go_repository(
        name = "com_github_smartystreets_goconvey",
        build_file_proto_mode = "disable_global",
        importpath = "github.com/smartystreets/goconvey",
        sum = "h1:fv0U8FUIMPNf1L9lnHLvLhgicrIVChEkdzIKYqbNC9s=",
        version = "v1.6.4",
    )
    go_repository(
        name = "com_github_soheilhy_cmux",
        build_file_proto_mode = "disable_global",
        importpath = "github.com/soheilhy/cmux",
        sum = "h1:jjzc5WVemNEDTLwv9tlmemhC73tI08BNOIGwBOo10Js=",
        version = "v0.1.5",
    )
    go_repository(
        name = "com_github_sonatard_noctx",
        build_file_proto_mode = "disable",
        importpath = "github.com/sonatard/noctx",
        sum = "h1:L7Dz4De2zDQhW8S0t+KUjY0MAQJd6SgVwhzNIc4ok00=",
        version = "v0.0.2",
    )
    go_repository(
        name = "com_github_sourcegraph_go_diff",
        build_file_proto_mode = "disable",
        importpath = "github.com/sourcegraph/go-diff",
        sum = "h1:9uLlrd5T46OXs5qpp8L/MTltk0zikUGi0sNNyCpA8G0=",
        version = "v0.7.0",
    )

    go_repository(
        name = "com_github_spaolacci_murmur3",
        build_file_proto_mode = "disable_global",
        importpath = "github.com/spaolacci/murmur3",
        sum = "h1:7c1g84S4BPRrfL5Xrdp6fOJ206sU9y293DDHaoy0bLI=",
        version = "v1.1.0",
    )
    go_repository(
        name = "com_github_spf13_afero",
        build_file_proto_mode = "disable_global",
        importpath = "github.com/spf13/afero",
        sum = "h1:xehSyVa0YnHWsJ49JFljMpg1HX19V6NDZ1fkm1Xznbo=",
        version = "v1.8.2",
    )
    go_repository(
        name = "com_github_spf13_cast",
        build_file_proto_mode = "disable_global",
        importpath = "github.com/spf13/cast",
        sum = "h1:rj3WzYc11XZaIZMPKmwP96zkFEnnAmV8s6XbB2aY32w=",
        version = "v1.5.0",
    )
    go_repository(
        name = "com_github_spf13_cobra",
        build_file_proto_mode = "disable_global",
        importpath = "github.com/spf13/cobra",
        sum = "h1:hyqWnYt1ZQShIddO5kBpj3vu05/++x6tJ6dg8EC572I=",
        version = "v1.7.0",
    )
    go_repository(
        name = "com_github_spf13_jwalterweatherman",
        build_file_proto_mode = "disable_global",
        importpath = "github.com/spf13/jwalterweatherman",
        sum = "h1:ue6voC5bR5F8YxI5S67j9i582FU4Qvo2bmqnqMYADFk=",
        version = "v1.1.0",
    )
    go_repository(
        name = "com_github_spf13_pflag",
        build_file_proto_mode = "disable_global",
        importpath = "github.com/spf13/pflag",
        sum = "h1:iy+VFUOCP1a+8yFto/drg2CJ5u0yRoB7fZw3DKv/JXA=",
        version = "v1.0.5",
    )
    go_repository(
        name = "com_github_spf13_viper",
        build_file_proto_mode = "disable_global",
        importpath = "github.com/spf13/viper",
        sum = "h1:CZ7eSOd3kZoaYDLbXnmzgQI5RlciuXBMA+18HwHRfZQ=",
        version = "v1.12.0",
    )
    go_repository(
        name = "com_github_spkg_bom",
        build_file_proto_mode = "disable",
        importpath = "github.com/spkg/bom",
        sum = "h1:S939THe0ukL5WcTGiGqkgtaW5JW+O6ITaIlpJXTYY64=",
        version = "v1.0.0",
    )

    go_repository(
        name = "com_github_ssgreg_nlreturn_v2",
        build_file_proto_mode = "disable",
        importpath = "github.com/ssgreg/nlreturn/v2",
        sum = "h1:X4XDI7jstt3ySqGU86YGAURbxw3oTDPK9sPEi6YEwQ0=",
        version = "v2.2.1",
    )
    go_repository(
        name = "com_github_stackexchange_wmi",
        build_file_proto_mode = "disable",
        importpath = "github.com/StackExchange/wmi",
        sum = "h1:5ZfJxyXo8KyX8DgGXC5B7ILL8y51fci/qYz2B4j8iLY=",
        version = "v0.0.0-20180725035823-b12b22c5341f",
    )

    go_repository(
        name = "com_github_stathat_consistent",
        build_file_proto_mode = "disable",
        importpath = "github.com/stathat/consistent",
        sum = "h1:ZFJ1QTRn8npNBKW065raSZ8xfOqhpb8vLOkfp4CcL/U=",
        version = "v1.0.0",
    )
    go_repository(
        name = "com_github_stbenjam_no_sprintf_host_port",
        build_file_proto_mode = "disable",
        importpath = "github.com/stbenjam/no-sprintf-host-port",
        sum = "h1:tYugd/yrm1O0dV+ThCbaKZh195Dfm07ysF0U6JQXczc=",
        version = "v0.1.1",
    )

    go_repository(
        name = "com_github_stretchr_objx",
        build_file_proto_mode = "disable_global",
        importpath = "github.com/stretchr/objx",
        sum = "h1:1zr/of2m5FGMsad5YfcqgdqdWrIhu+EBEJRhR1U7z/c=",
        version = "v0.5.0",
    )
    go_repository(
        name = "com_github_stretchr_testify",
        build_file_proto_mode = "disable_global",
        importpath = "github.com/stretchr/testify",
        sum = "h1:CcVxjf3Q8PM0mHUKJCdn+eZZtm5yQwehR5yeSVQQcUk=",
        version = "v1.8.4",
    )
    go_repository(
        name = "com_github_subosito_gotenv",
        build_file_proto_mode = "disable_global",
        importpath = "github.com/subosito/gotenv",
        sum = "h1:jyEFiXpy21Wm81FBN71l9VoMMV8H8jG+qIK3GCpY6Qs=",
        version = "v1.4.1",
    )
    go_repository(
        name = "com_github_swaggo_files",
        build_file_proto_mode = "disable",
        importpath = "github.com/swaggo/files",
        sum = "h1:PyYN9JH5jY9j6av01SpfRMb+1DWg/i3MbGOKPxJ2wjM=",
        version = "v0.0.0-20190704085106-630677cd5c14",
    )
    go_repository(
        name = "com_github_swaggo_http_swagger",
        build_file_proto_mode = "disable",
        importpath = "github.com/swaggo/http-swagger",
        sum = "h1:lUPlXKqgbqT2SVg2Y+eT9mu5wbqMnG+i/+Q9nK7C0Rs=",
        version = "v0.0.0-20200308142732-58ac5e232fba",
    )
    go_repository(
        name = "com_github_swaggo_swag",
        build_file_proto_mode = "disable",
        importpath = "github.com/swaggo/swag",
        sum = "h1:3pZSSCQ//gAH88lfmxM3Cd1+JCsxV8Md6f36b9hrZ5s=",
        version = "v1.8.3",
    )

    go_repository(
        name = "com_github_sylvia7788_contextcheck",
        build_file_proto_mode = "disable",
        importpath = "github.com/sylvia7788/contextcheck",
        sum = "h1:o2EZgVPyMKE/Mtoqym61DInKEjwEbsmyoxg3VrmjNO4=",
        version = "v1.0.6",
    )
    go_repository(
        name = "com_github_syndtr_goleveldb",
        build_file_proto_mode = "disable",
        importpath = "github.com/syndtr/goleveldb",
        sum = "h1:1oFLiOyVl+W7bnBzGhf7BbIv9loSFQcieWWYIjLqcAw=",
        version = "v1.0.1-0.20190318030020-c3a204f8e965",
    )
    go_repository(
        name = "com_github_t_yuki_gocover_cobertura",
        build_file_proto_mode = "disable",
        importpath = "github.com/t-yuki/gocover-cobertura",
        sum = "h1:+aPplBwWcHBo6q9xrfWdMrT9o4kltkmmvpemgIjep/8=",
        version = "v0.0.0-20180217150009-aaee18c8195c",
    )

    go_repository(
        name = "com_github_tdakkota_asciicheck",
        build_file_proto_mode = "disable",
        importpath = "github.com/tdakkota/asciicheck",
        sum = "h1:o8jvnUANo0qXtnslk2d3nMKTFNlOnJjRrNcj0j9qkHM=",
        version = "v0.2.0",
    )
    go_repository(
        name = "com_github_tenntenn_modver",
        build_file_proto_mode = "disable",
        importpath = "github.com/tenntenn/modver",
        sum = "h1:2klLppGhDgzJrScMpkj9Ujy3rXPUspSjAcev9tSEBgA=",
        version = "v1.0.1",
    )
    go_repository(
        name = "com_github_tenntenn_text_transform",
        build_file_proto_mode = "disable",
        importpath = "github.com/tenntenn/text/transform",
        sum = "h1:f+jULpRQGxTSkNYKJ51yaw6ChIqO+Je8UqsTKN/cDag=",
        version = "v0.0.0-20200319021203-7eef512accb3",
    )

    go_repository(
        name = "com_github_tetafro_godot",
        build_file_proto_mode = "disable",
        importpath = "github.com/tetafro/godot",
        sum = "h1:BVoBIqAf/2QdbFmSwAWnaIqDivZdOV0ZRwEm6jivLKw=",
        version = "v1.4.11",
    )
    go_repository(
        name = "com_github_thoas_go_funk",
        build_file_proto_mode = "disable",
        importpath = "github.com/thoas/go-funk",
        sum = "h1:JP9tKSvnpFVclYgDM0Is7FD9M4fhPvqA0s0BsXmzSRQ=",
        version = "v0.8.0",
    )

    go_repository(
        name = "com_github_tiancaiamao_appdash",
        build_file_proto_mode = "disable_global",
        importpath = "github.com/tiancaiamao/appdash",
        sum = "h1:mbAskLJ0oJfDRtkanvQPiooDH8HvJ2FBh+iKT/OmiQQ=",
        version = "v0.0.0-20181126055449-889f96f722a2",
    )
    go_repository(
        name = "com_github_tiancaiamao_gp",
        build_file_proto_mode = "disable",
        importpath = "github.com/tiancaiamao/gp",
        sum = "h1:J/YdBZ46WKpXsxsW93SG+q0F8KI+yFrcIDT4c/RNoc4=",
        version = "v0.0.0-20221230034425-4025bc8a4d4a",
    )
    go_repository(
        name = "com_github_tidwall_gjson",
        build_file_proto_mode = "disable",
        importpath = "github.com/tidwall/gjson",
        sum = "h1:hqzS9wAHMO+KVBBkLxYdkEeeFHuqr95GfClRLKlgK0E=",
        version = "v1.9.3",
    )

    go_repository(
        name = "com_github_tikv_client_go_v2",
        build_file_proto_mode = "disable_global",
        importpath = "github.com/tikv/client-go/v2",
        sum = "h1:kSK7fBLEsGUf4Yn2nAl6f9lQ4Sp2yHwRFsq+fNAQyBY=",
        version = "v2.0.8-0.20230608074729-5ddc523cfc46",
    )
    go_repository(
        name = "com_github_tikv_pd",
        build_file_proto_mode = "disable",
        importpath = "github.com/tikv/pd",
        sum = "h1:iY/RztOIZ2nTbINUiLGsSv3SUGoEiub1GN0SKVKHJYg=",
        version = "v1.1.0-beta.0.20230202094356-18df271ce57f",
    )

    go_repository(
        name = "com_github_tikv_pd_client",
        build_file_proto_mode = "disable_global",
        importpath = "github.com/tikv/pd/client",
        sum = "h1:GZdnq41Gs/Zxz0Ne/cZ/rKual+GD8F3h434OwhZogfA=",
        version = "v0.0.0-20230608061541-026ddf08a351",
    )
    go_repository(
        name = "com_github_timakin_bodyclose",
        build_file_proto_mode = "disable",
        importpath = "github.com/timakin/bodyclose",
        sum = "h1:quvGphlmUVU+nhpFa4gg4yJyTRJ13reZMDHrKwYw53M=",
        version = "v0.0.0-20230421092635-574207250966",
    )
    go_repository(
        name = "com_github_timonwong_loggercheck",
        build_file_proto_mode = "disable",
        importpath = "github.com/timonwong/loggercheck",
        sum = "h1:HKKhqrjcVj8sxL7K77beXh0adEm6DLjV/QOGeMXEVi4=",
        version = "v0.9.4",
    )

    go_repository(
        name = "com_github_timonwong_logrlint",
        build_file_proto_mode = "disable",
        importpath = "github.com/timonwong/logrlint",
        sum = "h1:phZCcypL/vtx6cGxObJgWZ5wexZF5SXFPLOM+ru0e/M=",
        version = "v0.1.0",
    )

    go_repository(
        name = "com_github_tklauser_go_sysconf",
        build_file_proto_mode = "disable_global",
        importpath = "github.com/tklauser/go-sysconf",
        sum = "h1:89WgdJhk5SNwJfu+GKyYveZ4IaJ7xAkecBo+KdJV0CM=",
        version = "v0.3.11",
    )
    go_repository(
        name = "com_github_tklauser_numcpus",
        build_file_proto_mode = "disable_global",
        importpath = "github.com/tklauser/numcpus",
        sum = "h1:kebhY2Qt+3U6RNK7UqpYNA+tJ23IBEGKkB7JQBfDYms=",
        version = "v0.6.0",
    )
    go_repository(
        name = "com_github_tmc_grpc_websocket_proxy",
        build_file_proto_mode = "disable_global",
        importpath = "github.com/tmc/grpc-websocket-proxy",
        sum = "h1:uruHq4dN7GR16kFc5fp3d1RIYzJW5onx8Ybykw2YQFA=",
        version = "v0.0.0-20201229170055-e5319fda7802",
    )
    go_repository(
        name = "com_github_tomarrell_wrapcheck_v2",
        build_file_proto_mode = "disable",
        importpath = "github.com/tomarrell/wrapcheck/v2",
        sum = "h1:HxSqDSN0sAt0yJYsrcYVoEeyM4aI9yAm3KQpIXDJRhQ=",
        version = "v2.8.1",
    )
    go_repository(
        name = "com_github_tommy_muehle_go_mnd_v2",
        build_file_proto_mode = "disable",
        importpath = "github.com/tommy-muehle/go-mnd/v2",
        sum = "h1:NowYhSdyE/1zwK9QCLeRb6USWdoif80Ie+v+yU8u1Zw=",
        version = "v2.5.1",
    )

    go_repository(
        name = "com_github_twmb_murmur3",
        build_file_proto_mode = "disable_global",
        importpath = "github.com/twmb/murmur3",
        sum = "h1:mqrRot1BRxm+Yct+vavLMou2/iJt0tNVTTC0QoIjaZg=",
        version = "v1.1.6",
    )
    go_repository(
        name = "com_github_uber_jaeger_client_go",
        build_file_proto_mode = "disable_global",
        importpath = "github.com/uber/jaeger-client-go",
        sum = "h1:NHcubEkVbahf9t3p75TOCR83gdUHXjRJvjoBh1yACsM=",
        version = "v2.22.1+incompatible",
    )
    go_repository(
        name = "com_github_uber_jaeger_lib",
        build_file_proto_mode = "disable_global",
        importpath = "github.com/uber/jaeger-lib",
        sum = "h1:td4jdvLcExb4cBISKIpHuGoVXh+dVKhn2Um6rjCsSsg=",
        version = "v2.4.1+incompatible",
    )
    go_repository(
        name = "com_github_ugorji_go",
        build_file_proto_mode = "disable_global",
        importpath = "github.com/ugorji/go",
        sum = "h1:j4s+tAvLfL3bZyefP2SEWmhBzmuIlH/eqNuPdFPgngw=",
        version = "v1.1.4",
    )
    go_repository(
        name = "com_github_ugorji_go_codec",
        build_file_proto_mode = "disable_global",
        importpath = "github.com/ugorji/go/codec",
        sum = "h1:3SVOIvH7Ae1KRYyQWRjXWJEA9sS/c/pjvH++55Gr648=",
        version = "v0.0.0-20181204163529-d75b2dcb6bc8",
    )
    go_repository(
        name = "com_github_ultraware_funlen",
        build_file_proto_mode = "disable",
        importpath = "github.com/ultraware/funlen",
        sum = "h1:5ylVWm8wsNwH5aWo9438pwvsK0QiqVuUrt9bn7S/iLA=",
        version = "v0.0.3",
    )
    go_repository(
        name = "com_github_ultraware_whitespace",
        build_file_proto_mode = "disable",
        importpath = "github.com/ultraware/whitespace",
        sum = "h1:hh+/cpIcopyMYbZNVov9iSxvJU3OYQg78Sfaqzi/CzI=",
        version = "v0.0.5",
    )
    go_repository(
        name = "com_github_unrolled_render",
        build_file_proto_mode = "disable",
        importpath = "github.com/unrolled/render",
        sum = "h1:VDDnQQVfBMsOsp3VaCJszSO0nkBIVEYoPWeRThk9spY=",
        version = "v1.0.1",
    )
    go_repository(
        name = "com_github_urfave_cli_v2",
        build_file_proto_mode = "disable",
        importpath = "github.com/urfave/cli/v2",
        sum = "h1:qph92Y649prgesehzOrQjdWyxFOp/QVM+6imKHad91M=",
        version = "v2.3.0",
    )

    go_repository(
        name = "com_github_urfave_negroni",
        build_file_proto_mode = "disable_global",
        importpath = "github.com/urfave/negroni",
        sum = "h1:kIimOitoypq34K7TG7DUaJ9kq/N4Ofuwi1sjz0KipXc=",
        version = "v1.0.0",
    )
    go_repository(
        name = "com_github_uudashr_gocognit",
        build_file_proto_mode = "disable",
        importpath = "github.com/uudashr/gocognit",
        sum = "h1:2Cgi6MweCsdB6kpcVQp7EW4U23iBFQWfTXiWlyp842Y=",
        version = "v1.0.6",
    )

    go_repository(
        name = "com_github_valyala_bytebufferpool",
        build_file_proto_mode = "disable_global",
        importpath = "github.com/valyala/bytebufferpool",
        sum = "h1:GqA5TC/0021Y/b9FG4Oi9Mr3q7XYx6KllzawFIhcdPw=",
        version = "v1.0.0",
    )
    go_repository(
        name = "com_github_valyala_fasthttp",
        build_file_proto_mode = "disable_global",
        importpath = "github.com/valyala/fasthttp",
        sum = "h1:uWF8lgKmeaIewWVPwi4GRq2P6+R46IgYZdxWtM+GtEY=",
        version = "v1.6.0",
    )
    go_repository(
        name = "com_github_valyala_fasttemplate",
        build_file_proto_mode = "disable_global",
        importpath = "github.com/valyala/fasttemplate",
        sum = "h1:tY9CJiPnMXf1ERmG2EyK7gNUd+c6RKGD0IfU8WdUSz8=",
        version = "v1.0.1",
    )
    go_repository(
        name = "com_github_valyala_quicktemplate",
        build_file_proto_mode = "disable",
        importpath = "github.com/valyala/quicktemplate",
        sum = "h1:LUPTJmlVcb46OOUY3IeD9DojFpAVbsG+5WFTcjMJzCM=",
        version = "v1.7.0",
    )

    go_repository(
        name = "com_github_valyala_tcplisten",
        build_file_proto_mode = "disable_global",
        importpath = "github.com/valyala/tcplisten",
        sum = "h1:0R4NLDRDZX6JcmhJgXi5E4b8Wg84ihbmUKp/GvSPEzc=",
        version = "v0.0.0-20161114210144-ceec8f93295a",
    )
    go_repository(
        name = "com_github_vbauerster_mpb_v7",
        build_file_proto_mode = "disable",
        importpath = "github.com/vbauerster/mpb/v7",
        sum = "h1:BkGfmb6nMrrBQDFECR/Q7RkKCw7ylMetCb4079CGs4w=",
        version = "v7.5.3",
    )

    go_repository(
        name = "com_github_vividcortex_ewma",
        build_file_proto_mode = "disable_global",
        importpath = "github.com/VividCortex/ewma",
        sum = "h1:f58SaIzcDXrSy3kWaHNvuJgJ3Nmz59Zji6XoJR/q1ow=",
        version = "v1.2.0",
    )
    go_repository(
        name = "com_github_vividcortex_mysqlerr",
        build_file_proto_mode = "disable",
        importpath = "github.com/VividCortex/mysqlerr",
        sum = "h1:5pZ2TZA+YnzPgzBfiUWGqWmKDVNBdrkf9g+DNe1Tiq8=",
        version = "v1.0.0",
    )
    go_repository(
        name = "com_github_vmihailenco_msgpack_v5",
        build_file_proto_mode = "disable",
        importpath = "github.com/vmihailenco/msgpack/v5",
        sum = "h1:5gO0H1iULLWGhs2H5tbAHIZTV8/cYafcFOr9znI5mJU=",
        version = "v5.3.5",
    )
    go_repository(
        name = "com_github_vmihailenco_tagparser_v2",
        build_file_proto_mode = "disable",
        importpath = "github.com/vmihailenco/tagparser/v2",
        sum = "h1:y09buUbR+b5aycVFQs/g70pqKVZNBmxwAhO7/IwNM9g=",
        version = "v2.0.0",
    )

    go_repository(
        name = "com_github_wangjohn_quickselect",
        build_file_proto_mode = "disable_global",
        importpath = "github.com/wangjohn/quickselect",
        sum = "h1:9DDCDwOyEy/gId+IEMrFHLuQ5R/WV0KNxWLler8X2OY=",
        version = "v0.0.0-20161129230411-ed8402a42d5f",
    )
    go_repository(
        name = "com_github_xdg_scram",
        build_file_proto_mode = "disable_global",
        importpath = "github.com/xdg/scram",
        sum = "h1:nTadYh2Fs4BK2xdldEa2g5bbaZp0/+1nJMMPtPxS/to=",
        version = "v1.0.3",
    )
    go_repository(
        name = "com_github_xdg_stringprep",
        build_file_proto_mode = "disable_global",
        importpath = "github.com/xdg/stringprep",
        sum = "h1:cmL5Enob4W83ti/ZHuZLuKD/xqJfus4fVPwE+/BDm+4=",
        version = "v1.0.3",
    )
    go_repository(
        name = "com_github_xeipuuv_gojsonpointer",
        build_file_proto_mode = "disable_global",
        importpath = "github.com/xeipuuv/gojsonpointer",
        sum = "h1:J9EGpcZtP0E/raorCMxlFGSTBrsSlaDGf3jU/qvAE2c=",
        version = "v0.0.0-20180127040702-4e3ac2762d5f",
    )
    go_repository(
        name = "com_github_xeipuuv_gojsonreference",
        build_file_proto_mode = "disable_global",
        importpath = "github.com/xeipuuv/gojsonreference",
        sum = "h1:EzJWgHovont7NscjpAxXsDA8S8BMYve8Y5+7cuRE7R0=",
        version = "v0.0.0-20180127040603-bd5ef7bd5415",
    )
    go_repository(
        name = "com_github_xeipuuv_gojsonschema",
        build_file_proto_mode = "disable_global",
        importpath = "github.com/xeipuuv/gojsonschema",
        sum = "h1:LhYJRs+L4fBtjZUfuSZIKGeVu0QRy8e5Xi7D17UxZ74=",
        version = "v1.2.0",
    )
    go_repository(
        name = "com_github_xen0n_gosmopolitan",
        build_file_proto_mode = "disable",
        importpath = "github.com/xen0n/gosmopolitan",
        sum = "h1:3pttnTuFumELBRSh+KQs1zcz4fN6Zy7aB0xlnQSn1Iw=",
        version = "v1.2.1",
    )

    go_repository(
        name = "com_github_xeoncross_go_aesctr_with_hmac",
        build_file_proto_mode = "disable",
        importpath = "github.com/Xeoncross/go-aesctr-with-hmac",
        sum = "h1:L8IbaI/W6h5Cwgh0n4zGeZpVK78r/jBf9ASurHo9+/o=",
        version = "v0.0.0-20200623134604-12b17a7ff502",
    )
    go_repository(
        name = "com_github_xhit_go_str2duration",
        build_file_proto_mode = "disable",
        importpath = "github.com/xhit/go-str2duration",
        sum = "h1:BcV5u025cITWxEQKGWr1URRzrcXtu7uk8+luz3Yuhwc=",
        version = "v1.2.0",
    )
    go_repository(
        name = "com_github_xhit_go_str2duration_v2",
        build_file_proto_mode = "disable",
        importpath = "github.com/xhit/go-str2duration/v2",
        sum = "h1:lxklc02Drh6ynqX+DdPyp5pCKLUQpRT8bp8Ydu2Bstc=",
        version = "v2.1.0",
    )

    go_repository(
        name = "com_github_xiang90_probing",
        build_file_proto_mode = "disable_global",
        importpath = "github.com/xiang90/probing",
        sum = "h1:eY9dn8+vbi4tKz5Qo6v2eYzo7kUS51QINcR5jNpbZS8=",
        version = "v0.0.0-20190116061207-43a291ad63a2",
    )
    go_repository(
        name = "com_github_xitongsys_parquet_go",
        build_file_proto_mode = "disable_global",
        importpath = "github.com/xitongsys/parquet-go",
        sum = "h1:tBbuFCtyJNKT+BFAv6qjvTFpVdy97IYNaBwGUXifIUs=",
        version = "v1.5.5-0.20201110004701-b09c49d6d457",
    )
    go_repository(
        name = "com_github_xitongsys_parquet_go_source",
        build_file_proto_mode = "disable_global",
        importpath = "github.com/xitongsys/parquet-go-source",
        sum = "h1:a742S4V5A15F93smuVxA60LQWsrCnN8bKeWDBARU1/k=",
        version = "v0.0.0-20200817004010-026bad9b25d0",
    )
    go_repository(
        name = "com_github_xordataexchange_crypt",
        build_file_proto_mode = "disable_global",
        importpath = "github.com/xordataexchange/crypt",
        sum = "h1:ESFSdwYZvkeru3RtdrYueztKhOBCSAAzS4Gf+k0tEow=",
        version = "v0.0.3-0.20170626215501-b2862e3d0a77",
    )
    go_repository(
        name = "com_github_yagipy_maintidx",
        build_file_proto_mode = "disable",
        importpath = "github.com/yagipy/maintidx",
        sum = "h1:h5NvIsCz+nRDapQ0exNv4aJ0yXSI0420omVANTv3GJM=",
        version = "v1.0.0",
    )

    go_repository(
        name = "com_github_yalp_jsonpath",
        build_file_proto_mode = "disable_global",
        importpath = "github.com/yalp/jsonpath",
        sum = "h1:6fRhSjgLCkTD3JnJxvaJ4Sj+TYblw757bqYgZaOq5ZY=",
        version = "v0.0.0-20180802001716-5cc68e5049a0",
    )
    go_repository(
        name = "com_github_yeya24_promlinter",
        build_file_proto_mode = "disable",
        importpath = "github.com/yeya24/promlinter",
        sum = "h1:xFKDQ82orCU5jQujdaD8stOHiv8UN68BSdn2a8u8Y3o=",
        version = "v0.2.0",
    )
    go_repository(
        name = "com_github_ykadowak_zerologlint",
        build_file_proto_mode = "disable",
        importpath = "github.com/ykadowak/zerologlint",
        sum = "h1:CA1+RsGS1DbBn3jJP2jpWfiMJipWdeqJfSY0GpNgqaY=",
        version = "v0.1.1",
    )

    go_repository(
        name = "com_github_yudai_gojsondiff",
        build_file_proto_mode = "disable_global",
        importpath = "github.com/yudai/gojsondiff",
        sum = "h1:27cbfqXLVEJ1o8I6v3y9lg8Ydm53EKqHXAOMxEGlCOA=",
        version = "v1.0.0",
    )
    go_repository(
        name = "com_github_yudai_golcs",
        build_file_proto_mode = "disable_global",
        importpath = "github.com/yudai/golcs",
        sum = "h1:BHyfKlQyqbsFN5p3IfnEUduWvb9is428/nNb5L3U01M=",
        version = "v0.0.0-20170316035057-ecda9a501e82",
    )
    go_repository(
        name = "com_github_yudai_pp",
        build_file_proto_mode = "disable_global",
        importpath = "github.com/yudai/pp",
        sum = "h1:Q4//iY4pNF6yPLZIigmvcl7k/bPgrcTPIFIcmawg5bI=",
        version = "v2.0.1+incompatible",
    )
    go_repository(
        name = "com_github_yuin_goldmark",
        build_file_proto_mode = "disable_global",
        importpath = "github.com/yuin/goldmark",
        sum = "h1:fVcFKWvrslecOb/tg+Cc05dkeYx540o0FuFt3nUVDoE=",
        version = "v1.4.13",
    )
    go_repository(
        name = "com_github_yusufpapurcu_wmi",
        build_file_proto_mode = "disable_global",
        importpath = "github.com/yusufpapurcu/wmi",
        sum = "h1:E1ctvB7uKFMOJw3fdOW32DwGE9I7t++CRUEMKvFoFiw=",
        version = "v1.2.3",
    )
    go_repository(
        name = "com_gitlab_bosi_decorder",
        build_file_proto_mode = "disable",
        importpath = "gitlab.com/bosi/decorder",
        sum = "h1:gX4/RgK16ijY8V+BRQHAySfQAb354T7/xQpDB2n10P0=",
        version = "v0.2.3",
    )

    go_repository(
        name = "com_google_cloud_go",
        build_file_proto_mode = "disable_global",
        importpath = "cloud.google.com/go",
        sum = "h1:Zc8gqp3+a9/Eyph2KDmcGaPtbKRIoqq4YTlL4NMD0Ys=",
        version = "v0.110.0",
    )
    go_repository(
        name = "com_google_cloud_go_accessapproval",
        build_file_proto_mode = "disable",
        importpath = "cloud.google.com/go/accessapproval",
        sum = "h1:x0cEHro/JFPd7eS4BlEWNTMecIj2HdXjOVB5BtvwER0=",
        version = "v1.6.0",
    )
    go_repository(
        name = "com_google_cloud_go_accesscontextmanager",
        build_file_proto_mode = "disable",
        importpath = "cloud.google.com/go/accesscontextmanager",
        sum = "h1:MG60JgnEoawHJrbWw0jGdv6HLNSf6gQvYRiXpuzqgEA=",
        version = "v1.7.0",
    )
    go_repository(
        name = "com_google_cloud_go_aiplatform",
        build_file_proto_mode = "disable",
        importpath = "cloud.google.com/go/aiplatform",
        sum = "h1:zTw+suCVchgZyO+k847wjzdVjWmrAuehxdvcZvJwfGg=",
        version = "v1.37.0",
    )
    go_repository(
        name = "com_google_cloud_go_analytics",
        build_file_proto_mode = "disable",
        importpath = "cloud.google.com/go/analytics",
        sum = "h1:LqAo3tAh2FU9+w/r7vc3hBjU23Kv7GhO/PDIW7kIYgM=",
        version = "v0.19.0",
    )
    go_repository(
        name = "com_google_cloud_go_apigateway",
        build_file_proto_mode = "disable",
        importpath = "cloud.google.com/go/apigateway",
        sum = "h1:ZI9mVO7x3E9RK/BURm2p1aw9YTBSCQe3klmyP1WxWEg=",
        version = "v1.5.0",
    )
    go_repository(
        name = "com_google_cloud_go_apigeeconnect",
        build_file_proto_mode = "disable",
        importpath = "cloud.google.com/go/apigeeconnect",
        sum = "h1:sWOmgDyAsi1AZ48XRHcATC0tsi9SkPT7DA/+VCfkaeA=",
        version = "v1.5.0",
    )
    go_repository(
        name = "com_google_cloud_go_apigeeregistry",
        build_file_proto_mode = "disable",
        importpath = "cloud.google.com/go/apigeeregistry",
        sum = "h1:E43RdhhCxdlV+I161gUY2rI4eOaMzHTA5kNkvRsFXvc=",
        version = "v0.6.0",
    )
    go_repository(
        name = "com_google_cloud_go_apikeys",
        build_file_proto_mode = "disable",
        importpath = "cloud.google.com/go/apikeys",
        sum = "h1:B9CdHFZTFjVti89tmyXXrO+7vSNo2jvZuHG8zD5trdQ=",
        version = "v0.6.0",
    )

    go_repository(
        name = "com_google_cloud_go_appengine",
        build_file_proto_mode = "disable",
        importpath = "cloud.google.com/go/appengine",
        sum = "h1:aBGDKmRIaRRoWJ2tAoN0oVSHoWLhtO9aj/NvUyP4aYs=",
        version = "v1.7.1",
    )
    go_repository(
        name = "com_google_cloud_go_area120",
        build_file_proto_mode = "disable",
        importpath = "cloud.google.com/go/area120",
        sum = "h1:ugckkFh4XkHJMPhTIx0CyvdoBxmOpMe8rNs4Ok8GAag=",
        version = "v0.7.1",
    )
    go_repository(
        name = "com_google_cloud_go_artifactregistry",
        build_file_proto_mode = "disable",
        importpath = "cloud.google.com/go/artifactregistry",
        sum = "h1:o1Q80vqEB6Qp8WLEH3b8FBLNUCrGQ4k5RFj0sn/sgO8=",
        version = "v1.13.0",
    )
    go_repository(
        name = "com_google_cloud_go_asset",
        build_file_proto_mode = "disable",
        importpath = "cloud.google.com/go/asset",
        sum = "h1:YAsssO08BqZ6mncbb6FPlj9h6ACS7bJQUOlzciSfbNk=",
        version = "v1.13.0",
    )
    go_repository(
        name = "com_google_cloud_go_assuredworkloads",
        build_file_proto_mode = "disable",
        importpath = "cloud.google.com/go/assuredworkloads",
        sum = "h1:VLGnVFta+N4WM+ASHbhc14ZOItOabDLH1MSoDv+Xuag=",
        version = "v1.10.0",
    )
    go_repository(
        name = "com_google_cloud_go_automl",
        build_file_proto_mode = "disable",
        importpath = "cloud.google.com/go/automl",
        sum = "h1:50VugllC+U4IGl3tDNcZaWvApHBTrn/TvyHDJ0wM+Uw=",
        version = "v1.12.0",
    )
    go_repository(
        name = "com_google_cloud_go_baremetalsolution",
        build_file_proto_mode = "disable",
        importpath = "cloud.google.com/go/baremetalsolution",
        sum = "h1:2AipdYXL0VxMboelTTw8c1UJ7gYu35LZYUbuRv9Q28s=",
        version = "v0.5.0",
    )
    go_repository(
        name = "com_google_cloud_go_batch",
        build_file_proto_mode = "disable",
        importpath = "cloud.google.com/go/batch",
        sum = "h1:YbMt0E6BtqeD5FvSv1d56jbVsWEzlGm55lYte+M6Mzs=",
        version = "v0.7.0",
    )
    go_repository(
        name = "com_google_cloud_go_beyondcorp",
        build_file_proto_mode = "disable",
        importpath = "cloud.google.com/go/beyondcorp",
        sum = "h1:UkY2BTZkEUAVrgqnSdOJ4p3y9ZRBPEe1LkjgC8Bj/Pc=",
        version = "v0.5.0",
    )

    go_repository(
        name = "com_google_cloud_go_bigquery",
        build_file_proto_mode = "disable_global",
        importpath = "cloud.google.com/go/bigquery",
        sum = "h1:RscMV6LbnAmhAzD893Lv9nXXy2WCaJmbxYPWDLbGqNQ=",
        version = "v1.50.0",
    )
    go_repository(
        name = "com_google_cloud_go_billing",
        build_file_proto_mode = "disable",
        importpath = "cloud.google.com/go/billing",
        sum = "h1:JYj28UYF5w6VBAh0gQYlgHJ/OD1oA+JgW29YZQU+UHM=",
        version = "v1.13.0",
    )
    go_repository(
        name = "com_google_cloud_go_binaryauthorization",
        build_file_proto_mode = "disable",
        importpath = "cloud.google.com/go/binaryauthorization",
        sum = "h1:d3pMDBCCNivxt5a4eaV7FwL7cSH0H7RrEnFrTb1QKWs=",
        version = "v1.5.0",
    )
    go_repository(
        name = "com_google_cloud_go_certificatemanager",
        build_file_proto_mode = "disable",
        importpath = "cloud.google.com/go/certificatemanager",
        sum = "h1:5C5UWeSt8Jkgp7OWn2rCkLmYurar/vIWIoSQ2+LaTOc=",
        version = "v1.6.0",
    )
    go_repository(
        name = "com_google_cloud_go_channel",
        build_file_proto_mode = "disable",
        importpath = "cloud.google.com/go/channel",
        sum = "h1:GpcQY5UJKeOekYgsX3QXbzzAc/kRGtBq43fTmyKe6Uw=",
        version = "v1.12.0",
    )
    go_repository(
        name = "com_google_cloud_go_cloudbuild",
        build_file_proto_mode = "disable",
        importpath = "cloud.google.com/go/cloudbuild",
        sum = "h1:GHQCjV4WlPPVU/j3Rlpc8vNIDwThhd1U9qSY/NPZdko=",
        version = "v1.9.0",
    )
    go_repository(
        name = "com_google_cloud_go_clouddms",
        build_file_proto_mode = "disable",
        importpath = "cloud.google.com/go/clouddms",
        sum = "h1:E7v4TpDGUyEm1C/4KIrpVSOCTm0P6vWdHT0I4mostRA=",
        version = "v1.5.0",
    )
    go_repository(
        name = "com_google_cloud_go_cloudtasks",
        build_file_proto_mode = "disable",
        importpath = "cloud.google.com/go/cloudtasks",
        sum = "h1:uK5k6abf4yligFgYFnG0ni8msai/dSv6mDmiBulU0hU=",
        version = "v1.10.0",
    )

    go_repository(
        name = "com_google_cloud_go_compute",
        build_file_proto_mode = "disable_global",
        importpath = "cloud.google.com/go/compute",
        sum = "h1:+9zda3WGgW1ZSTlVppLCYFIr48Pa35q1uG2N1itbCEQ=",
        version = "v1.19.0",
    )
    go_repository(
        name = "com_google_cloud_go_compute_metadata",
        build_file_proto_mode = "disable",
        importpath = "cloud.google.com/go/compute/metadata",
        sum = "h1:mg4jlk7mCAj6xXp9UJ4fjI9VUI5rubuGBW5aJ7UnBMY=",
        version = "v0.2.3",
    )
    go_repository(
        name = "com_google_cloud_go_contactcenterinsights",
        build_file_proto_mode = "disable",
        importpath = "cloud.google.com/go/contactcenterinsights",
        sum = "h1:jXIpfcH/VYSE1SYcPzO0n1VVb+sAamiLOgCw45JbOQk=",
        version = "v1.6.0",
    )
    go_repository(
        name = "com_google_cloud_go_container",
        build_file_proto_mode = "disable",
        importpath = "cloud.google.com/go/container",
        sum = "h1:NKlY/wCDapfVZlbVVaeuu2UZZED5Dy1z4Zx1KhEzm8c=",
        version = "v1.15.0",
    )
    go_repository(
        name = "com_google_cloud_go_containeranalysis",
        build_file_proto_mode = "disable",
        importpath = "cloud.google.com/go/containeranalysis",
        sum = "h1:EQ4FFxNaEAg8PqQCO7bVQfWz9NVwZCUKaM1b3ycfx3U=",
        version = "v0.9.0",
    )
    go_repository(
        name = "com_google_cloud_go_datacatalog",
        build_file_proto_mode = "disable",
        importpath = "cloud.google.com/go/datacatalog",
        sum = "h1:4H5IJiyUE0X6ShQBqgFFZvGGcrwGVndTwUSLP4c52gw=",
        version = "v1.13.0",
    )
    go_repository(
        name = "com_google_cloud_go_dataflow",
        build_file_proto_mode = "disable",
        importpath = "cloud.google.com/go/dataflow",
        sum = "h1:eYyD9o/8Nm6EttsKZaEGD84xC17bNgSKCu0ZxwqUbpg=",
        version = "v0.8.0",
    )
    go_repository(
        name = "com_google_cloud_go_dataform",
        build_file_proto_mode = "disable",
        importpath = "cloud.google.com/go/dataform",
        sum = "h1:Dyk+fufup1FR6cbHjFpMuP4SfPiF3LI3JtoIIALoq48=",
        version = "v0.7.0",
    )
    go_repository(
        name = "com_google_cloud_go_datafusion",
        build_file_proto_mode = "disable",
        importpath = "cloud.google.com/go/datafusion",
        sum = "h1:sZjRnS3TWkGsu1LjYPFD/fHeMLZNXDK6PDHi2s2s/bk=",
        version = "v1.6.0",
    )
    go_repository(
        name = "com_google_cloud_go_datalabeling",
        build_file_proto_mode = "disable",
        importpath = "cloud.google.com/go/datalabeling",
        sum = "h1:ch4qA2yvddGRUrlfwrNJCr79qLqhS9QBwofPHfFlDIk=",
        version = "v0.7.0",
    )
    go_repository(
        name = "com_google_cloud_go_dataplex",
        build_file_proto_mode = "disable",
        importpath = "cloud.google.com/go/dataplex",
        sum = "h1:RvoZ5T7gySwm1CHzAw7yY1QwwqaGswunmqEssPxU/AM=",
        version = "v1.6.0",
    )
    go_repository(
        name = "com_google_cloud_go_dataproc",
        build_file_proto_mode = "disable",
        importpath = "cloud.google.com/go/dataproc",
        sum = "h1:W47qHL3W4BPkAIbk4SWmIERwsWBaNnWm0P2sdx3YgGU=",
        version = "v1.12.0",
    )
    go_repository(
        name = "com_google_cloud_go_dataqna",
        build_file_proto_mode = "disable",
        importpath = "cloud.google.com/go/dataqna",
        sum = "h1:yFzi/YU4YAdjyo7pXkBE2FeHbgz5OQQBVDdbErEHmVQ=",
        version = "v0.7.0",
    )

    go_repository(
        name = "com_google_cloud_go_datastore",
        build_file_proto_mode = "disable_global",
        importpath = "cloud.google.com/go/datastore",
        sum = "h1:iF6I/HaLs3Ado8uRKMvZRvF/ZLkWaWE9i8AiHzbC774=",
        version = "v1.11.0",
    )
    go_repository(
        name = "com_google_cloud_go_datastream",
        build_file_proto_mode = "disable",
        importpath = "cloud.google.com/go/datastream",
        sum = "h1:BBCBTnWMDwwEzQQmipUXxATa7Cm7CA/gKjKcR2w35T0=",
        version = "v1.7.0",
    )
    go_repository(
        name = "com_google_cloud_go_deploy",
        build_file_proto_mode = "disable",
        importpath = "cloud.google.com/go/deploy",
        sum = "h1:otshdKEbmsi1ELYeCKNYppwV0UH5xD05drSdBm7ouTk=",
        version = "v1.8.0",
    )
    go_repository(
        name = "com_google_cloud_go_dialogflow",
        build_file_proto_mode = "disable",
        importpath = "cloud.google.com/go/dialogflow",
        sum = "h1:uVlKKzp6G/VtSW0E7IH1Y5o0H48/UOCmqksG2riYCwQ=",
        version = "v1.32.0",
    )
    go_repository(
        name = "com_google_cloud_go_dlp",
        build_file_proto_mode = "disable",
        importpath = "cloud.google.com/go/dlp",
        sum = "h1:1JoJqezlgu6NWCroBxr4rOZnwNFILXr4cB9dMaSKO4A=",
        version = "v1.9.0",
    )
    go_repository(
        name = "com_google_cloud_go_documentai",
        build_file_proto_mode = "disable",
        importpath = "cloud.google.com/go/documentai",
        sum = "h1:KM3Xh0QQyyEdC8Gs2vhZfU+rt6OCPF0dwVwxKgLmWfI=",
        version = "v1.18.0",
    )
    go_repository(
        name = "com_google_cloud_go_domains",
        build_file_proto_mode = "disable",
        importpath = "cloud.google.com/go/domains",
        sum = "h1:2ti/o9tlWL4N+wIuWUNH+LbfgpwxPr8J1sv9RHA4bYQ=",
        version = "v0.8.0",
    )
    go_repository(
        name = "com_google_cloud_go_edgecontainer",
        build_file_proto_mode = "disable",
        importpath = "cloud.google.com/go/edgecontainer",
        sum = "h1:O0YVE5v+O0Q/ODXYsQHmHb+sYM8KNjGZw2pjX2Ws41c=",
        version = "v1.0.0",
    )
    go_repository(
        name = "com_google_cloud_go_errorreporting",
        build_file_proto_mode = "disable",
        importpath = "cloud.google.com/go/errorreporting",
        sum = "h1:kj1XEWMu8P0qlLhm3FwcaFsUvXChV/OraZwA70trRR0=",
        version = "v0.3.0",
    )
    go_repository(
        name = "com_google_cloud_go_essentialcontacts",
        build_file_proto_mode = "disable",
        importpath = "cloud.google.com/go/essentialcontacts",
        sum = "h1:gIzEhCoOT7bi+6QZqZIzX1Erj4SswMPIteNvYVlu+pM=",
        version = "v1.5.0",
    )
    go_repository(
        name = "com_google_cloud_go_eventarc",
        build_file_proto_mode = "disable",
        importpath = "cloud.google.com/go/eventarc",
        sum = "h1:fsJmNeqvqtk74FsaVDU6cH79lyZNCYP8Rrv7EhaB/PU=",
        version = "v1.11.0",
    )
    go_repository(
        name = "com_google_cloud_go_filestore",
        build_file_proto_mode = "disable",
        importpath = "cloud.google.com/go/filestore",
        sum = "h1:ckTEXN5towyTMu4q0uQ1Mde/JwTHur0gXs8oaIZnKfw=",
        version = "v1.6.0",
    )

    go_repository(
        name = "com_google_cloud_go_firestore",
        build_file_proto_mode = "disable_global",
        importpath = "cloud.google.com/go/firestore",
        sum = "h1:IBlRyxgGySXu5VuW0RgGFlTtLukSnNkpDiEOMkQkmpA=",
        version = "v1.9.0",
    )
    go_repository(
        name = "com_google_cloud_go_functions",
        build_file_proto_mode = "disable",
        importpath = "cloud.google.com/go/functions",
        sum = "h1:pPDqtsXG2g9HeOQLoquLbmvmb82Y4Ezdo1GXuotFoWg=",
        version = "v1.13.0",
    )
    go_repository(
        name = "com_google_cloud_go_gaming",
        build_file_proto_mode = "disable",
        importpath = "cloud.google.com/go/gaming",
        sum = "h1:7vEhFnZmd931Mo7sZ6pJy7uQPDxF7m7v8xtBheG08tc=",
        version = "v1.9.0",
    )
    go_repository(
        name = "com_google_cloud_go_gkebackup",
        build_file_proto_mode = "disable",
        importpath = "cloud.google.com/go/gkebackup",
        sum = "h1:za3QZvw6ujR0uyqkhomKKKNoXDyqYGPJies3voUK8DA=",
        version = "v0.4.0",
    )
    go_repository(
        name = "com_google_cloud_go_gkeconnect",
        build_file_proto_mode = "disable",
        importpath = "cloud.google.com/go/gkeconnect",
        sum = "h1:gXYKciHS/Lgq0GJ5Kc9SzPA35NGc3yqu6SkjonpEr2Q=",
        version = "v0.7.0",
    )
    go_repository(
        name = "com_google_cloud_go_gkehub",
        build_file_proto_mode = "disable",
        importpath = "cloud.google.com/go/gkehub",
        sum = "h1:TqCSPsEBQ6oZSJgEYZ3XT8x2gUadbvfwI32YB0kuHCs=",
        version = "v0.12.0",
    )
    go_repository(
        name = "com_google_cloud_go_gkemulticloud",
        build_file_proto_mode = "disable",
        importpath = "cloud.google.com/go/gkemulticloud",
        sum = "h1:8I84Q4vl02rJRsFiinBxl7WCozfdLlUVBQuSrqr9Wtk=",
        version = "v0.5.0",
    )
    go_repository(
        name = "com_google_cloud_go_grafeas",
        build_file_proto_mode = "disable",
        importpath = "cloud.google.com/go/grafeas",
        sum = "h1:CYjC+xzdPvbV65gi6Dr4YowKcmLo045pm18L0DhdELM=",
        version = "v0.2.0",
    )
    go_repository(
        name = "com_google_cloud_go_gsuiteaddons",
        build_file_proto_mode = "disable",
        importpath = "cloud.google.com/go/gsuiteaddons",
        sum = "h1:1mvhXqJzV0Vg5Fa95QwckljODJJfDFXV4pn+iL50zzA=",
        version = "v1.5.0",
    )

    go_repository(
        name = "com_google_cloud_go_iam",
        build_file_proto_mode = "disable_global",
        importpath = "cloud.google.com/go/iam",
        sum = "h1:+CmB+K0J/33d0zSQ9SlFWUeCCEn5XJA0ZMZ3pHE9u8k=",
        version = "v0.13.0",
    )
    go_repository(
        name = "com_google_cloud_go_iap",
        build_file_proto_mode = "disable",
        importpath = "cloud.google.com/go/iap",
        sum = "h1:PxVHFuMxmSZyfntKXHXhd8bo82WJ+LcATenq7HLdVnU=",
        version = "v1.7.1",
    )
    go_repository(
        name = "com_google_cloud_go_ids",
        build_file_proto_mode = "disable",
        importpath = "cloud.google.com/go/ids",
        sum = "h1:fodnCDtOXuMmS8LTC2y3h8t24U8F3eKWfhi+3LY6Qf0=",
        version = "v1.3.0",
    )
    go_repository(
        name = "com_google_cloud_go_iot",
        build_file_proto_mode = "disable",
        importpath = "cloud.google.com/go/iot",
        sum = "h1:39W5BFSarRNZfVG0eXI5LYux+OVQT8GkgpHCnrZL2vM=",
        version = "v1.6.0",
    )
    go_repository(
        name = "com_google_cloud_go_kms",
        build_file_proto_mode = "disable",
        importpath = "cloud.google.com/go/kms",
        sum = "h1:7hm1bRqGCA1GBRQUrp831TwJ9TWhP+tvLuP497CQS2g=",
        version = "v1.10.1",
    )
    go_repository(
        name = "com_google_cloud_go_language",
        build_file_proto_mode = "disable",
        importpath = "cloud.google.com/go/language",
        sum = "h1:7Ulo2mDk9huBoBi8zCE3ONOoBrL6UXfAI71CLQ9GEIM=",
        version = "v1.9.0",
    )
    go_repository(
        name = "com_google_cloud_go_lifesciences",
        build_file_proto_mode = "disable",
        importpath = "cloud.google.com/go/lifesciences",
        sum = "h1:uWrMjWTsGjLZpCTWEAzYvyXj+7fhiZST45u9AgasasI=",
        version = "v0.8.0",
    )
    go_repository(
        name = "com_google_cloud_go_logging",
        build_file_proto_mode = "disable",
        importpath = "cloud.google.com/go/logging",
        sum = "h1:CJYxlNNNNAMkHp9em/YEXcfJg+rPDg7YfwoRpMU+t5I=",
        version = "v1.7.0",
    )
    go_repository(
        name = "com_google_cloud_go_longrunning",
        build_file_proto_mode = "disable",
        importpath = "cloud.google.com/go/longrunning",
        sum = "h1:v+yFJOfKC3yZdY6ZUI933pIYdhyhV8S3NpWrXWmg7jM=",
        version = "v0.4.1",
    )
    go_repository(
        name = "com_google_cloud_go_managedidentities",
        build_file_proto_mode = "disable",
        importpath = "cloud.google.com/go/managedidentities",
        sum = "h1:ZRQ4k21/jAhrHBVKl/AY7SjgzeJwG1iZa+mJ82P+VNg=",
        version = "v1.5.0",
    )
    go_repository(
        name = "com_google_cloud_go_maps",
        build_file_proto_mode = "disable",
        importpath = "cloud.google.com/go/maps",
        sum = "h1:mv9YaczD4oZBZkM5XJl6fXQ984IkJNHPwkc8MUsdkBo=",
        version = "v0.7.0",
    )

    go_repository(
        name = "com_google_cloud_go_mediatranslation",
        build_file_proto_mode = "disable",
        importpath = "cloud.google.com/go/mediatranslation",
        sum = "h1:anPxH+/WWt8Yc3EdoEJhPMBRF7EhIdz426A+tuoA0OU=",
        version = "v0.7.0",
    )
    go_repository(
        name = "com_google_cloud_go_memcache",
        build_file_proto_mode = "disable",
        importpath = "cloud.google.com/go/memcache",
        sum = "h1:8/VEmWCpnETCrBwS3z4MhT+tIdKgR1Z4Tr2tvYH32rg=",
        version = "v1.9.0",
    )
    go_repository(
        name = "com_google_cloud_go_metastore",
        build_file_proto_mode = "disable",
        importpath = "cloud.google.com/go/metastore",
        sum = "h1:QCFhZVe2289KDBQ7WxaHV2rAmPrmRAdLC6gbjUd3HPo=",
        version = "v1.10.0",
    )
    go_repository(
        name = "com_google_cloud_go_monitoring",
        build_file_proto_mode = "disable",
        importpath = "cloud.google.com/go/monitoring",
        sum = "h1:2qsrgXGVoRXpP7otZ14eE1I568zAa92sJSDPyOJvwjM=",
        version = "v1.13.0",
    )
    go_repository(
        name = "com_google_cloud_go_networkconnectivity",
        build_file_proto_mode = "disable",
        importpath = "cloud.google.com/go/networkconnectivity",
        sum = "h1:ZD6b4Pk1jEtp/cx9nx0ZYcL3BKqDa+KixNDZ6Bjs1B8=",
        version = "v1.11.0",
    )
    go_repository(
        name = "com_google_cloud_go_networkmanagement",
        build_file_proto_mode = "disable",
        importpath = "cloud.google.com/go/networkmanagement",
        sum = "h1:8KWEUNGcpSX9WwZXq7FtciuNGPdPdPN/ruDm769yAEM=",
        version = "v1.6.0",
    )
    go_repository(
        name = "com_google_cloud_go_networksecurity",
        build_file_proto_mode = "disable",
        importpath = "cloud.google.com/go/networksecurity",
        sum = "h1:sOc42Ig1K2LiKlzG71GUVloeSJ0J3mffEBYmvu+P0eo=",
        version = "v0.8.0",
    )
    go_repository(
        name = "com_google_cloud_go_notebooks",
        build_file_proto_mode = "disable",
        importpath = "cloud.google.com/go/notebooks",
        sum = "h1:Kg2K3K7CbSXYJHZ1aGQpf1xi5x2GUvQWf2sFVuiZh8M=",
        version = "v1.8.0",
    )
    go_repository(
        name = "com_google_cloud_go_optimization",
        build_file_proto_mode = "disable",
        importpath = "cloud.google.com/go/optimization",
        sum = "h1:dj8O4VOJRB4CUwZXdmwNViH1OtI0WtWL867/lnYH248=",
        version = "v1.3.1",
    )
    go_repository(
        name = "com_google_cloud_go_orchestration",
        build_file_proto_mode = "disable",
        importpath = "cloud.google.com/go/orchestration",
        sum = "h1:Vw+CEXo8M/FZ1rb4EjcLv0gJqqw89b7+g+C/EmniTb8=",
        version = "v1.6.0",
    )
    go_repository(
        name = "com_google_cloud_go_orgpolicy",
        build_file_proto_mode = "disable",
        importpath = "cloud.google.com/go/orgpolicy",
        sum = "h1:XDriMWug7sd0kYT1QKofRpRHzjad0bK8Q8uA9q+XrU4=",
        version = "v1.10.0",
    )
    go_repository(
        name = "com_google_cloud_go_osconfig",
        build_file_proto_mode = "disable",
        importpath = "cloud.google.com/go/osconfig",
        sum = "h1:PkSQx4OHit5xz2bNyr11KGcaFccL5oqglFPdTboyqwQ=",
        version = "v1.11.0",
    )
    go_repository(
        name = "com_google_cloud_go_oslogin",
        build_file_proto_mode = "disable",
        importpath = "cloud.google.com/go/oslogin",
        sum = "h1:whP7vhpmc+ufZa90eVpkfbgzJRK/Xomjz+XCD4aGwWw=",
        version = "v1.9.0",
    )
    go_repository(
        name = "com_google_cloud_go_phishingprotection",
        build_file_proto_mode = "disable",
        importpath = "cloud.google.com/go/phishingprotection",
        sum = "h1:l6tDkT7qAEV49MNEJkEJTB6vOO/onbSOcNtAT09HPuA=",
        version = "v0.7.0",
    )
    go_repository(
        name = "com_google_cloud_go_policytroubleshooter",
        build_file_proto_mode = "disable",
        importpath = "cloud.google.com/go/policytroubleshooter",
        sum = "h1:yKAGC4p9O61ttZUswaq9GAn1SZnEzTd0vUYXD7ZBT7Y=",
        version = "v1.6.0",
    )
    go_repository(
        name = "com_google_cloud_go_privatecatalog",
        build_file_proto_mode = "disable",
        importpath = "cloud.google.com/go/privatecatalog",
        sum = "h1:EPEJ1DpEGXLDnmc7mnCAqFmkwUJbIsaLAiLHVOkkwtc=",
        version = "v0.8.0",
    )

    go_repository(
        name = "com_google_cloud_go_pubsub",
        build_file_proto_mode = "disable_global",
        importpath = "cloud.google.com/go/pubsub",
        sum = "h1:vCge8m7aUKBJYOgrZp7EsNDf6QMd2CAlXZqWTn3yq6s=",
        version = "v1.30.0",
    )
    go_repository(
        name = "com_google_cloud_go_pubsublite",
        build_file_proto_mode = "disable",
        importpath = "cloud.google.com/go/pubsublite",
        sum = "h1:cb9fsrtpINtETHiJ3ECeaVzrfIVhcGjhhJEjybHXHao=",
        version = "v1.7.0",
    )
    go_repository(
        name = "com_google_cloud_go_recaptchaenterprise",
        build_file_proto_mode = "disable",
        importpath = "cloud.google.com/go/recaptchaenterprise",
        sum = "h1:u6EznTGzIdsyOsvm+Xkw0aSuKFXQlyjGE9a4exk6iNQ=",
        version = "v1.3.1",
    )
    go_repository(
        name = "com_google_cloud_go_recaptchaenterprise_v2",
        build_file_proto_mode = "disable",
        importpath = "cloud.google.com/go/recaptchaenterprise/v2",
        sum = "h1:6iOCujSNJ0YS7oNymI64hXsjGq60T4FK1zdLugxbzvU=",
        version = "v2.7.0",
    )
    go_repository(
        name = "com_google_cloud_go_recommendationengine",
        build_file_proto_mode = "disable",
        importpath = "cloud.google.com/go/recommendationengine",
        sum = "h1:VibRFCwWXrFebEWKHfZAt2kta6pS7Tlimsnms0fjv7k=",
        version = "v0.7.0",
    )
    go_repository(
        name = "com_google_cloud_go_recommender",
        build_file_proto_mode = "disable",
        importpath = "cloud.google.com/go/recommender",
        sum = "h1:ZnFRY5R6zOVk2IDS1Jbv5Bw+DExCI5rFumsTnMXiu/A=",
        version = "v1.9.0",
    )
    go_repository(
        name = "com_google_cloud_go_redis",
        build_file_proto_mode = "disable",
        importpath = "cloud.google.com/go/redis",
        sum = "h1:JoAd3SkeDt3rLFAAxEvw6wV4t+8y4ZzfZcZmddqphQ8=",
        version = "v1.11.0",
    )
    go_repository(
        name = "com_google_cloud_go_resourcemanager",
        build_file_proto_mode = "disable",
        importpath = "cloud.google.com/go/resourcemanager",
        sum = "h1:NRM0p+RJkaQF9Ee9JMnUV9BQ2QBIOq/v8M+Pbv/wmCs=",
        version = "v1.7.0",
    )
    go_repository(
        name = "com_google_cloud_go_resourcesettings",
        build_file_proto_mode = "disable",
        importpath = "cloud.google.com/go/resourcesettings",
        sum = "h1:8Dua37kQt27CCWHm4h/Q1XqCF6ByD7Ouu49xg95qJzI=",
        version = "v1.5.0",
    )
    go_repository(
        name = "com_google_cloud_go_retail",
        build_file_proto_mode = "disable",
        importpath = "cloud.google.com/go/retail",
        sum = "h1:1Dda2OpFNzIb4qWgFZjYlpP7sxX3aLeypKG6A3H4Yys=",
        version = "v1.12.0",
    )
    go_repository(
        name = "com_google_cloud_go_run",
        build_file_proto_mode = "disable",
        importpath = "cloud.google.com/go/run",
        sum = "h1:ydJQo+k+MShYnBfhaRHSZYeD/SQKZzZLAROyfpeD9zw=",
        version = "v0.9.0",
    )
    go_repository(
        name = "com_google_cloud_go_scheduler",
        build_file_proto_mode = "disable",
        importpath = "cloud.google.com/go/scheduler",
        sum = "h1:NpQAHtx3sulByTLe2dMwWmah8PWgeoieFPpJpArwFV0=",
        version = "v1.9.0",
    )
    go_repository(
        name = "com_google_cloud_go_secretmanager",
        build_file_proto_mode = "disable",
        importpath = "cloud.google.com/go/secretmanager",
        sum = "h1:pu03bha7ukxF8otyPKTFdDz+rr9sE3YauS5PliDXK60=",
        version = "v1.10.0",
    )
    go_repository(
        name = "com_google_cloud_go_security",
        build_file_proto_mode = "disable",
        importpath = "cloud.google.com/go/security",
        sum = "h1:PYvDxopRQBfYAXKAuDpFCKBvDOWPWzp9k/H5nB3ud3o=",
        version = "v1.13.0",
    )
    go_repository(
        name = "com_google_cloud_go_securitycenter",
        build_file_proto_mode = "disable",
        importpath = "cloud.google.com/go/securitycenter",
        sum = "h1:AF3c2s3awNTMoBtMX3oCUoOMmGlYxGOeuXSYHNBkf14=",
        version = "v1.19.0",
    )
    go_repository(
        name = "com_google_cloud_go_servicecontrol",
        build_file_proto_mode = "disable",
        importpath = "cloud.google.com/go/servicecontrol",
        sum = "h1:d0uV7Qegtfaa7Z2ClDzr9HJmnbJW7jn0WhZ7wOX6hLE=",
        version = "v1.11.1",
    )
    go_repository(
        name = "com_google_cloud_go_servicedirectory",
        build_file_proto_mode = "disable",
        importpath = "cloud.google.com/go/servicedirectory",
        sum = "h1:SJwk0XX2e26o25ObYUORXx6torSFiYgsGkWSkZgkoSU=",
        version = "v1.9.0",
    )
    go_repository(
        name = "com_google_cloud_go_servicemanagement",
        build_file_proto_mode = "disable",
        importpath = "cloud.google.com/go/servicemanagement",
        sum = "h1:fopAQI/IAzlxnVeiKn/8WiV6zKndjFkvi+gzu+NjywY=",
        version = "v1.8.0",
    )
    go_repository(
        name = "com_google_cloud_go_serviceusage",
        build_file_proto_mode = "disable",
        importpath = "cloud.google.com/go/serviceusage",
        sum = "h1:rXyq+0+RSIm3HFypctp7WoXxIA563rn206CfMWdqXX4=",
        version = "v1.6.0",
    )
    go_repository(
        name = "com_google_cloud_go_shell",
        build_file_proto_mode = "disable",
        importpath = "cloud.google.com/go/shell",
        sum = "h1:wT0Uw7ib7+AgZST9eCDygwTJn4+bHMDtZo5fh7kGWDU=",
        version = "v1.6.0",
    )
    go_repository(
        name = "com_google_cloud_go_spanner",
        build_file_proto_mode = "disable",
        importpath = "cloud.google.com/go/spanner",
        sum = "h1:7VdjZ8zj4sHbDw55atp5dfY6kn1j9sam9DRNpPQhqR4=",
        version = "v1.45.0",
    )
    go_repository(
        name = "com_google_cloud_go_speech",
        build_file_proto_mode = "disable",
        importpath = "cloud.google.com/go/speech",
        sum = "h1:JEVoWGNnTF128kNty7T4aG4eqv2z86yiMJPT9Zjp+iw=",
        version = "v1.15.0",
    )

    go_repository(
        name = "com_google_cloud_go_storage",
        build_file_proto_mode = "disable_global",
        importpath = "cloud.google.com/go/storage",
        sum = "h1:uOdMxAs8HExqBlnLtnQyP0YkvbiDpdGShGKtx6U/oNM=",
        version = "v1.30.1",
    )
    go_repository(
        name = "com_google_cloud_go_storagetransfer",
        build_file_proto_mode = "disable",
        importpath = "cloud.google.com/go/storagetransfer",
        sum = "h1:5T+PM+3ECU3EY2y9Brv0Sf3oka8pKmsCfpQ07+91G9o=",
        version = "v1.8.0",
    )
    go_repository(
        name = "com_google_cloud_go_talent",
        build_file_proto_mode = "disable",
        importpath = "cloud.google.com/go/talent",
        sum = "h1:nI9sVZPjMKiO2q3Uu0KhTDVov3Xrlpt63fghP9XjyEM=",
        version = "v1.5.0",
    )
    go_repository(
        name = "com_google_cloud_go_texttospeech",
        build_file_proto_mode = "disable",
        importpath = "cloud.google.com/go/texttospeech",
        sum = "h1:H4g1ULStsbVtalbZGktyzXzw6jP26RjVGYx9RaYjBzc=",
        version = "v1.6.0",
    )
    go_repository(
        name = "com_google_cloud_go_tpu",
        build_file_proto_mode = "disable",
        importpath = "cloud.google.com/go/tpu",
        sum = "h1:/34T6CbSi+kTv5E19Q9zbU/ix8IviInZpzwz3rsFE+A=",
        version = "v1.5.0",
    )
    go_repository(
        name = "com_google_cloud_go_trace",
        build_file_proto_mode = "disable",
        importpath = "cloud.google.com/go/trace",
        sum = "h1:olxC0QHC59zgJVALtgqfD9tGk0lfeCP5/AGXL3Px/no=",
        version = "v1.9.0",
    )
    go_repository(
        name = "com_google_cloud_go_translate",
        build_file_proto_mode = "disable",
        importpath = "cloud.google.com/go/translate",
        sum = "h1:GvLP4oQ4uPdChBmBaUSa/SaZxCdyWELtlAaKzpHsXdA=",
        version = "v1.7.0",
    )
    go_repository(
        name = "com_google_cloud_go_video",
        build_file_proto_mode = "disable",
        importpath = "cloud.google.com/go/video",
        sum = "h1:upIbnGI0ZgACm58HPjAeBMleW3sl5cT84AbYQ8PWOgM=",
        version = "v1.15.0",
    )
    go_repository(
        name = "com_google_cloud_go_videointelligence",
        build_file_proto_mode = "disable",
        importpath = "cloud.google.com/go/videointelligence",
        sum = "h1:Uh5BdoET8XXqXX2uXIahGb+wTKbLkGH7s4GXR58RrG8=",
        version = "v1.10.0",
    )
    go_repository(
        name = "com_google_cloud_go_vision",
        build_file_proto_mode = "disable",
        importpath = "cloud.google.com/go/vision",
        sum = "h1:/CsSTkbmO9HC8iQpxbK8ATms3OQaX3YQUeTMGCxlaK4=",
        version = "v1.2.0",
    )
    go_repository(
        name = "com_google_cloud_go_vision_v2",
        build_file_proto_mode = "disable",
        importpath = "cloud.google.com/go/vision/v2",
        sum = "h1:8C8RXUJoflCI4yVdqhTy9tRyygSHmp60aP363z23HKg=",
        version = "v2.7.0",
    )
    go_repository(
        name = "com_google_cloud_go_vmmigration",
        build_file_proto_mode = "disable",
        importpath = "cloud.google.com/go/vmmigration",
        sum = "h1:Azs5WKtfOC8pxvkyrDvt7J0/4DYBch0cVbuFfCCFt5k=",
        version = "v1.6.0",
    )
    go_repository(
        name = "com_google_cloud_go_vmwareengine",
        build_file_proto_mode = "disable",
        importpath = "cloud.google.com/go/vmwareengine",
        sum = "h1:b0NBu7S294l0gmtrT0nOJneMYgZapr5x9tVWvgDoVEM=",
        version = "v0.3.0",
    )

    go_repository(
        name = "com_google_cloud_go_vpcaccess",
        build_file_proto_mode = "disable",
        importpath = "cloud.google.com/go/vpcaccess",
        sum = "h1:FOe6CuiQD3BhHJWt7E8QlbBcaIzVRddupwJlp7eqmn4=",
        version = "v1.6.0",
    )
    go_repository(
        name = "com_google_cloud_go_webrisk",
        build_file_proto_mode = "disable",
        importpath = "cloud.google.com/go/webrisk",
        sum = "h1:IY+L2+UwxcVm2zayMAtBhZleecdIFLiC+QJMzgb0kT0=",
        version = "v1.8.0",
    )
    go_repository(
        name = "com_google_cloud_go_websecurityscanner",
        build_file_proto_mode = "disable",
        importpath = "cloud.google.com/go/websecurityscanner",
        sum = "h1:AHC1xmaNMOZtNqxI9Rmm87IJEyPaRkOxeI0gpAacXGk=",
        version = "v1.5.0",
    )
    go_repository(
        name = "com_google_cloud_go_workflows",
        build_file_proto_mode = "disable",
        importpath = "cloud.google.com/go/workflows",
        sum = "h1:FfGp9w0cYnaKZJhUOMqCOJCYT/WlvYBfTQhFWV3sRKI=",
        version = "v1.10.0",
    )

    go_repository(
        name = "com_shuralyov_dmitri_gpu_mtl",
        build_file_proto_mode = "disable_global",
        importpath = "dmitri.shuralyov.com/gpu/mtl",
        sum = "h1:VpgP7xuJadIUuKccphEpTJnWhS2jkQyMt6Y7pJCD7fY=",
        version = "v0.0.0-20190408044501-666a987793e9",
    )
    go_repository(
        name = "com_sourcegraph_sourcegraph_appdash",
        build_file_proto_mode = "disable_global",
        importpath = "sourcegraph.com/sourcegraph/appdash",
        sum = "h1:ucqkfpjg9WzSUubAO62csmucvxl4/JeW3F4I4909XkM=",
        version = "v0.0.0-20190731080439-ebfcffb1b5c0",
    )
    go_repository(
        name = "com_sourcegraph_sourcegraph_appdash_data",
        build_file_proto_mode = "disable_global",
        importpath = "sourcegraph.com/sourcegraph/appdash-data",
        sum = "h1:e1sMhtVq9AfcEy8AXNb8eSg6gbzfdpYhoNqnPJa+GzI=",
        version = "v0.0.0-20151005221446-73f23eafcf67",
    )
    go_repository(
        name = "com_stathat_c_consistent",
        build_file_proto_mode = "disable",
        importpath = "stathat.com/c/consistent",
        sum = "h1:ezyc51EGcRPJUxfHGSgJjWzJdj3NiMU9pNfLNGiXV0c=",
        version = "v1.0.0",
    )
    go_repository(
        name = "dev_tmz_go_musttag",
        build_file_proto_mode = "disable",
        importpath = "go.tmz.dev/musttag",
        sum = "h1:QfytzjTWGXZmChoX0L++7uQN+yRCPfyFm+whsM+lfGc=",
        version = "v0.7.0",
    )

    go_repository(
        name = "in_gopkg_alecthomas_kingpin_v2",
        build_file_proto_mode = "disable_global",
        importpath = "gopkg.in/alecthomas/kingpin.v2",
        sum = "h1:jMFz6MfLP0/4fUyZle81rXUoxOBFi19VUFKVDOQfozc=",
        version = "v2.2.6",
    )
    go_repository(
        name = "in_gopkg_check_v1",
        build_file_proto_mode = "disable_global",
        importpath = "gopkg.in/check.v1",
        sum = "h1:Hei/4ADfdWqJk1ZMxUNpqntNwaWcugrBjAiHlqqRiVk=",
        version = "v1.0.0-20201130134442-10cb98267c6c",
    )
    go_repository(
        name = "in_gopkg_errgo_v2",
        build_file_proto_mode = "disable_global",
        importpath = "gopkg.in/errgo.v2",
        sum = "h1:0vLT13EuvQ0hNvakwLuFZ/jYrLp5F3kcWHXdRggjCE8=",
        version = "v2.1.0",
    )
    go_repository(
        name = "in_gopkg_fsnotify_fsnotify_v1",
        build_file_proto_mode = "disable",
        importpath = "gopkg.in/fsnotify/fsnotify.v1",
        sum = "h1:2fkCHbPQZNYRAyRyIV9VX0bpRkxIorlQDiYRmufHnhA=",
        version = "v1.3.1",
    )

    go_repository(
        name = "in_gopkg_fsnotify_v1",
        build_file_proto_mode = "disable_global",
        importpath = "gopkg.in/fsnotify.v1",
        sum = "h1:xOHLXZwVvI9hhs+cLKq5+I5onOuwQLhQwiu63xxlHs4=",
        version = "v1.4.7",
    )
    go_repository(
        name = "in_gopkg_go_playground_assert_v1",
        build_file_proto_mode = "disable_global",
        importpath = "gopkg.in/go-playground/assert.v1",
        sum = "h1:xoYuJVE7KT85PYWrN730RguIQO0ePzVRfFMXadIrXTM=",
        version = "v1.2.1",
    )
    go_repository(
        name = "in_gopkg_go_playground_validator_v8",
        build_file_proto_mode = "disable_global",
        importpath = "gopkg.in/go-playground/validator.v8",
        sum = "h1:lFB4DoMU6B626w8ny76MV7VX6W2VHct2GVOI3xgiMrQ=",
        version = "v8.18.2",
    )
    go_repository(
        name = "in_gopkg_inf_v0",
        build_file_proto_mode = "disable",
        importpath = "gopkg.in/inf.v0",
        sum = "h1:73M5CoZyi3ZLMOyDlQh031Cx6N9NDJ2Vvfl76EDAgDc=",
        version = "v0.9.1",
    )

    go_repository(
        name = "in_gopkg_ini_v1",
        build_file_proto_mode = "disable_global",
        importpath = "gopkg.in/ini.v1",
        sum = "h1:Dgnx+6+nfE+IfzjUEISNeydPJh9AXNNsWbGP9KzCsOA=",
        version = "v1.67.0",
    )
    go_repository(
        name = "in_gopkg_jcmturner_aescts_v1",
        build_file_proto_mode = "disable_global",
        importpath = "gopkg.in/jcmturner/aescts.v1",
        sum = "h1:cVVZBK2b1zY26haWB4vbBiZrfFQnfbTVrE3xZq6hrEw=",
        version = "v1.0.1",
    )
    go_repository(
        name = "in_gopkg_jcmturner_dnsutils_v1",
        build_file_proto_mode = "disable_global",
        importpath = "gopkg.in/jcmturner/dnsutils.v1",
        sum = "h1:cIuC1OLRGZrld+16ZJvvZxVJeKPsvd5eUIvxfoN5hSM=",
        version = "v1.0.1",
    )
    go_repository(
        name = "in_gopkg_jcmturner_goidentity_v3",
        build_file_proto_mode = "disable_global",
        importpath = "gopkg.in/jcmturner/goidentity.v3",
        sum = "h1:1duIyWiTaYvVx3YX2CYtpJbUFd7/UuPYCfgXtQ3VTbI=",
        version = "v3.0.0",
    )
    go_repository(
        name = "in_gopkg_jcmturner_gokrb5_v7",
        build_file_proto_mode = "disable_global",
        importpath = "gopkg.in/jcmturner/gokrb5.v7",
        sum = "h1:0709Jtq/6QXEuWRfAm260XqlpcwL1vxtO1tUE2qK8Z4=",
        version = "v7.3.0",
    )
    go_repository(
        name = "in_gopkg_jcmturner_rpc_v1",
        build_file_proto_mode = "disable_global",
        importpath = "gopkg.in/jcmturner/rpc.v1",
        sum = "h1:QHIUxTX1ISuAv9dD2wJ9HWQVuWDX/Zc0PfeC2tjc4rU=",
        version = "v1.1.0",
    )
    go_repository(
        name = "in_gopkg_mgo_v2",
        build_file_proto_mode = "disable_global",
        importpath = "gopkg.in/mgo.v2",
        sum = "h1:xcEWjVhvbDy+nHP67nPDDpbYrY+ILlfndk4bRioVHaU=",
        version = "v2.0.0-20180705113604-9856a29383ce",
    )
    go_repository(
        name = "in_gopkg_natefinch_lumberjack_v2",
        build_file_proto_mode = "disable_global",
        importpath = "gopkg.in/natefinch/lumberjack.v2",
        sum = "h1:bBRl1b0OH9s/DuPhuXpNl+VtCaJXFZ5/uEFST95x9zc=",
        version = "v2.2.1",
    )
    go_repository(
        name = "in_gopkg_resty_v1",
        build_file_proto_mode = "disable_global",
        importpath = "gopkg.in/resty.v1",
        sum = "h1:CuXP0Pjfw9rOuY6EP+UvtNvt5DSqHpIxILZKT/quCZI=",
        version = "v1.12.0",
    )
    go_repository(
        name = "in_gopkg_tomb_v1",
        build_file_proto_mode = "disable_global",
        importpath = "gopkg.in/tomb.v1",
        sum = "h1:uRGJdciOHaEIrze2W8Q3AKkepLTh2hOroT7a+7czfdQ=",
        version = "v1.0.0-20141024135613-dd632973f1e7",
    )
    go_repository(
        name = "in_gopkg_yaml_v2",
        build_file_proto_mode = "disable_global",
        importpath = "gopkg.in/yaml.v2",
        sum = "h1:D8xgwECY7CYvx+Y2n4sBz93Jn9JRvxdiyyo8CTfuKaY=",
        version = "v2.4.0",
    )
    go_repository(
        name = "in_gopkg_yaml_v3",
        build_file_proto_mode = "disable_global",
        importpath = "gopkg.in/yaml.v3",
        sum = "h1:fxVm/GzAzEWqLHuvctI91KS9hhNmmWOoWu0XTYJS7CA=",
        version = "v3.0.1",
    )
    go_repository(
        name = "io_etcd_go_bbolt",
        build_file_proto_mode = "disable_global",
        importpath = "go.etcd.io/bbolt",
        sum = "h1:/ecaJf0sk1l4l6V4awd65v2C3ILy7MSj+s/x1ADCIMU=",
        version = "v1.3.6",
    )
    go_repository(
        name = "io_etcd_go_etcd",
        build_file_proto_mode = "disable",
        importpath = "go.etcd.io/etcd",
        sum = "h1:fqmtdYQlwZ/vKWSz5amW+a4cnjg23ojz5iL7rjf08Wg=",
        version = "v0.5.0-alpha.5.0.20220915004622-85b640cee793",
    )

    go_repository(
        name = "io_etcd_go_etcd_api_v3",
        build_file_proto_mode = "disable",
        importpath = "go.etcd.io/etcd/api/v3",
        patch_args = ["-p2"],
        patches = [
            "//build/patches:io_etcd_go_etcd_api_v3.patch",
        ],
        sum = "h1:tXok5yLlKyuQ/SXSjtqHc4uzNaMqZi2XsoSPr/LlJXI=",
        version = "v3.5.2",
    )
    go_repository(
        name = "io_etcd_go_etcd_client_pkg_v3",
        build_file_proto_mode = "disable_global",
        importpath = "go.etcd.io/etcd/client/pkg/v3",
        sum = "h1:4hzqQ6hIb3blLyQ8usCU4h3NghkqcsohEQ3o3VetYxE=",
        version = "v3.5.2",
    )
    go_repository(
        name = "io_etcd_go_etcd_client_v2",
        build_file_proto_mode = "disable_global",
        importpath = "go.etcd.io/etcd/client/v2",
        sum = "h1:ymrVwTkefuqA/rPkSW7/B4ApijbPVefRumkY+stNfS0=",
        version = "v2.305.2",
    )
    go_repository(
        name = "io_etcd_go_etcd_client_v3",
        build_file_proto_mode = "disable_global",
        importpath = "go.etcd.io/etcd/client/v3",
        sum = "h1:WdnejrUtQC4nCxK0/dLTMqKOB+U5TP/2Ya0BJL+1otA=",
        version = "v3.5.2",
    )
    go_repository(
        name = "io_etcd_go_etcd_etcdutl_v3",
        build_file_proto_mode = "disable_global",
        importpath = "go.etcd.io/etcd/etcdutl/v3",
        sum = "h1:XDNv2bGD6Ylz3Gb9lIGV/IYLk1bwTvyCIi1EI4hyyqo=",
        version = "v3.5.2",
    )
    go_repository(
        name = "io_etcd_go_etcd_pkg_v3",
        build_file_proto_mode = "disable_global",
        importpath = "go.etcd.io/etcd/pkg/v3",
        sum = "h1:YZUojdoPhOyl5QILYnR8LTUbbNefu/sV4ma+ZMr2tto=",
        version = "v3.5.2",
    )
    go_repository(
        name = "io_etcd_go_etcd_raft_v3",
        build_file_proto_mode = "disable_global",
        importpath = "go.etcd.io/etcd/raft/v3",
        sum = "h1:uCC37qOXqBvKqTGHGyhASsaCsnTuJugl1GvneJNwHWo=",
        version = "v3.5.2",
    )
    go_repository(
        name = "io_etcd_go_etcd_server_v3",
        build_file_proto_mode = "disable_global",
        importpath = "go.etcd.io/etcd/server/v3",
        sum = "h1:B6ytJvS4Fmt8nkjzS2/8POf4tuPhFMluE0lWd4dx/7U=",
        version = "v3.5.2",
    )
    go_repository(
        name = "io_etcd_go_etcd_tests_v3",
        build_file_proto_mode = "disable_global",
        importpath = "go.etcd.io/etcd/tests/v3",
        sum = "h1:uk7/uMGVebpBDl+roivowHt6gJ5Fnqwik3syDkoSKdo=",
        version = "v3.5.2",
    )
    go_repository(
        name = "io_gorm_driver_mysql",
        build_file_proto_mode = "disable",
        importpath = "gorm.io/driver/mysql",
        sum = "h1:mA0XRPjIKi4bkE9nv+NKs6qj6QWOchqUSdWOcpd3x1E=",
        version = "v1.0.6",
    )
    go_repository(
        name = "io_gorm_driver_sqlite",
        build_file_proto_mode = "disable",
        importpath = "gorm.io/driver/sqlite",
        sum = "h1:PDzwYE+sI6De2+mxAneV9Xs11+ZyKV6oxD3wDGkaNvM=",
        version = "v1.1.4",
    )
    go_repository(
        name = "io_gorm_gorm",
        build_file_proto_mode = "disable",
        importpath = "gorm.io/gorm",
        sum = "h1:INieZtn4P2Pw6xPJ8MzT0G4WUOsHq3RhfuDF1M6GW0E=",
        version = "v1.21.9",
    )

    go_repository(
        name = "io_k8s_api",
        build_file_proto_mode = "disable",
        importpath = "k8s.io/api",
        sum = "h1:+H17AJpUMvl+clT+BPnKf0E3ksMAzoBBg7CntpSuADo=",
        version = "v0.27.2",
    )
    go_repository(
        name = "io_k8s_apimachinery",
        build_file_proto_mode = "disable",
        importpath = "k8s.io/apimachinery",
        sum = "h1:vBjGaKKieaIreI+oQwELalVG4d8f3YAMNpWLzDXkxeg=",
        version = "v0.27.2",
    )
    go_repository(
        name = "io_k8s_client_go",
        build_file_proto_mode = "disable",
        importpath = "k8s.io/client-go",
        sum = "h1:U5Bt+dab9K8qaUmXINrkXO135kA11/i5Kg1RUydgaMQ=",
        version = "v11.0.1-0.20190409021438-1a26190bd76a+incompatible",
    )
    go_repository(
        name = "io_k8s_klog",
        build_file_proto_mode = "disable",
        importpath = "k8s.io/klog",
        sum = "h1:0VPpR+sizsiivjIfIAQH/rl8tan6jvWkS7lU+0di3lE=",
        version = "v0.3.0",
    )
    go_repository(
        name = "io_k8s_klog_v2",
        build_file_proto_mode = "disable",
        importpath = "k8s.io/klog/v2",
        sum = "h1:m4bYOKall2MmOiRaR1J+We67Do7vm9KiQVlT96lnHUw=",
        version = "v2.90.1",
    )

    go_repository(
        name = "io_k8s_kube_openapi",
        build_file_proto_mode = "disable",
        importpath = "k8s.io/kube-openapi",
        sum = "h1:2kWPakN3i/k81b0gvD5C5FJ2kxm1WrQFanWchyKuqGg=",
        version = "v0.0.0-20230501164219-8b0f38b5fd1f",
    )
    go_repository(
        name = "io_k8s_sigs_json",
        build_file_proto_mode = "disable",
        importpath = "sigs.k8s.io/json",
        sum = "h1:EDPBXCAspyGV4jQlpZSudPeMmr1bNJefnuqLsRAsHZo=",
        version = "v0.0.0-20221116044647-bc3834ca7abd",
    )
    go_repository(
        name = "io_k8s_sigs_structured_merge_diff_v4",
        build_file_proto_mode = "disable",
        importpath = "sigs.k8s.io/structured-merge-diff/v4",
        sum = "h1:PRbqxJClWWYMNV1dhaG4NsibJbArud9kFxnAMREiWFE=",
        version = "v4.2.3",
    )

    go_repository(
        name = "io_k8s_sigs_yaml",
        build_file_proto_mode = "disable_global",
        importpath = "sigs.k8s.io/yaml",
        sum = "h1:a2VclLzOGrwOHDiV8EfBGhvjHvP46CtW5j6POvhYGGo=",
        version = "v1.3.0",
    )
    go_repository(
        name = "io_k8s_utils",
        build_file_proto_mode = "disable",
        importpath = "k8s.io/utils",
        sum = "h1:r0BAOLElQnnFhE/ApUsg3iHdVYYPBjNSSOMowRZxxsY=",
        version = "v0.0.0-20230209194617-a36077c30491",
    )
    go_repository(
        name = "io_moul_zapgorm2",
        build_file_proto_mode = "disable",
        importpath = "moul.io/zapgorm2",
        sum = "h1:qwAlMBYf+qJkJ7PAzJl4oCe6eS6QGiKAXUPeis0+RBE=",
        version = "v1.1.0",
    )

    go_repository(
        name = "io_opencensus_go",
        build_file_proto_mode = "disable_global",
        importpath = "go.opencensus.io",
        replace = "go.opencensus.io",
        sum = "h1:+KpZCwn3HdqM4KgXC+ywfGPIC40XIwj6C5p+6mbC9a8=",
        version = "v0.23.1-0.20220331163232-052120675fac",
    )
    go_repository(
        name = "io_opencensus_go_contrib_exporter_ocagent",
        build_file_proto_mode = "disable",
        importpath = "contrib.go.opencensus.io/exporter/ocagent",
        sum = "h1:jGFvw3l57ViIVEPKKEUXPcLYIXJmQxLUh6ey1eJhwyc=",
        version = "v0.4.12",
    )

    go_repository(
        name = "io_opentelemetry_go_contrib",
        build_file_proto_mode = "disable_global",
        importpath = "go.opentelemetry.io/contrib",
        sum = "h1:ubFQUn0VCZ0gPwIoJfBJVpeBlyRMxu8Mm/huKWYd9p0=",
        version = "v0.20.0",
    )
    go_repository(
        name = "io_opentelemetry_go_contrib_instrumentation_google_golang_org_grpc_otelgrpc",
        build_file_proto_mode = "disable_global",
        importpath = "go.opentelemetry.io/contrib/instrumentation/google.golang.org/grpc/otelgrpc",
        sum = "h1:sO4WKdPAudZGKPcpZT4MJn6JaDmpyLrMPDGGyA1SttE=",
        version = "v0.20.0",
    )
    go_repository(
        name = "io_opentelemetry_go_otel",
        build_file_proto_mode = "disable_global",
        importpath = "go.opentelemetry.io/otel",
        sum = "h1:eaP0Fqu7SXHwvjiqDq83zImeehOHX8doTvU9AwXON8g=",
        version = "v0.20.0",
    )
    go_repository(
        name = "io_opentelemetry_go_otel_exporters_otlp",
        build_file_proto_mode = "disable_global",
        importpath = "go.opentelemetry.io/otel/exporters/otlp",
        sum = "h1:PTNgq9MRmQqqJY0REVbZFvwkYOA85vbdQU/nVfxDyqg=",
        version = "v0.20.0",
    )
    go_repository(
        name = "io_opentelemetry_go_otel_metric",
        build_file_proto_mode = "disable_global",
        importpath = "go.opentelemetry.io/otel/metric",
        sum = "h1:4kzhXFP+btKm4jwxpjIqjs41A7MakRFUS86bqLHTIw8=",
        version = "v0.20.0",
    )
    go_repository(
        name = "io_opentelemetry_go_otel_oteltest",
        build_file_proto_mode = "disable_global",
        importpath = "go.opentelemetry.io/otel/oteltest",
        sum = "h1:HiITxCawalo5vQzdHfKeZurV8x7ljcqAgiWzF6Vaeaw=",
        version = "v0.20.0",
    )
    go_repository(
        name = "io_opentelemetry_go_otel_sdk",
        build_file_proto_mode = "disable_global",
        importpath = "go.opentelemetry.io/otel/sdk",
        sum = "h1:JsxtGXd06J8jrnya7fdI/U/MR6yXA5DtbZy+qoHQlr8=",
        version = "v0.20.0",
    )
    go_repository(
        name = "io_opentelemetry_go_otel_sdk_export_metric",
        build_file_proto_mode = "disable_global",
        importpath = "go.opentelemetry.io/otel/sdk/export/metric",
        sum = "h1:c5VRjxCXdQlx1HjzwGdQHzZaVI82b5EbBgOu2ljD92g=",
        version = "v0.20.0",
    )
    go_repository(
        name = "io_opentelemetry_go_otel_sdk_metric",
        build_file_proto_mode = "disable_global",
        importpath = "go.opentelemetry.io/otel/sdk/metric",
        sum = "h1:7ao1wpzHRVKf0OQ7GIxiQJA6X7DLX9o14gmVon7mMK8=",
        version = "v0.20.0",
    )
    go_repository(
        name = "io_opentelemetry_go_otel_trace",
        build_file_proto_mode = "disable_global",
        importpath = "go.opentelemetry.io/otel/trace",
        sum = "h1:1DL6EXUdcg95gukhuRRvLDO/4X5THh/5dIV52lqtnbw=",
        version = "v0.20.0",
    )
    go_repository(
        name = "io_opentelemetry_go_proto_otlp",
        build_file_proto_mode = "disable_global",
        importpath = "go.opentelemetry.io/proto/otlp",
        sum = "h1:rwOQPCuKAKmwGKq2aVNnYIibI6wnV7EvzgfTCzcdGg8=",
        version = "v0.7.0",
    )
    go_repository(
        name = "io_rsc_binaryregexp",
        build_file_proto_mode = "disable_global",
        importpath = "rsc.io/binaryregexp",
        sum = "h1:HfqmD5MEmC0zvwBuF187nq9mdnXjXsSivRiXN7SmRkE=",
        version = "v0.2.0",
    )
    go_repository(
        name = "io_rsc_pdf",
        build_file_proto_mode = "disable_global",
        importpath = "rsc.io/pdf",
        sum = "h1:k1MczvYDUvJBe93bYd7wrZLLUEcLZAuF824/I4e5Xr4=",
        version = "v0.1.1",
    )
    go_repository(
        name = "io_rsc_quote_v3",
        build_file_proto_mode = "disable_global",
        importpath = "rsc.io/quote/v3",
        sum = "h1:9JKUTTIUgS6kzR9mK1YuGKv6Nl+DijDNIc0ghT58FaY=",
        version = "v3.1.0",
    )
    go_repository(
        name = "io_rsc_sampler",
        build_file_proto_mode = "disable_global",
        importpath = "rsc.io/sampler",
        sum = "h1:7uVkIFmeBqHfdjD+gZwtXXI+RODJ2Wc4O7MPEh/QiW4=",
        version = "v1.3.0",
    )
    go_repository(
        name = "net_starlark_go",
        build_file_proto_mode = "disable",
        importpath = "go.starlark.net",
        sum = "h1:xwwDQW5We85NaTk2APgoN9202w/l0DVGp+GZMfsrh7s=",
        version = "v0.0.0-20210223155950-e043a3d3c984",
    )

    go_repository(
        name = "org_golang_google_api",
        build_file_proto_mode = "disable_global",
        importpath = "google.golang.org/api",
        sum = "h1:1xQPji6cO2E2vLiI+C/XiFAnsn1WV3mjaEwGLhi3grE=",
        version = "v0.114.0",
    )
    go_repository(
        name = "org_golang_google_appengine",
        build_file_proto_mode = "disable_global",
        importpath = "google.golang.org/appengine",
        sum = "h1:FZR1q0exgwxzPzp/aF+VccGrSfxfPpkBqjIIEq3ru6c=",
        version = "v1.6.7",
    )
    go_repository(
        name = "org_golang_google_genproto",
        build_file_proto_mode = "disable_global",
        importpath = "google.golang.org/genproto",
        sum = "h1:x1vNwUhVOcsYoKyEGCZBH694SBmmBjA2EfauFVEI2+M=",
        version = "v0.0.0-20230525234025-438c736192d0",
    )
    go_repository(
        name = "org_golang_google_genproto_googleapis_api",
        build_file_proto_mode = "disable",
        importpath = "google.golang.org/genproto/googleapis/api",
<<<<<<< HEAD
        sum = "h1:HiYVD+FGJkTo+9zj1gqz0anapsa1JxjiSrN+BJKyUmE=",
        version = "v0.0.0-20230525234020-1aefcd67740a",
=======
        sum = "h1:AZX1ra8YbFMSb7+1pI8S9v4rrgRR7jU1FmuFSSjTVcQ=",
        version = "v0.0.0-20230526203410-71b5a4ffd15e",
>>>>>>> 0f7cae3a
    )
    go_repository(
        name = "org_golang_google_genproto_googleapis_rpc",
        build_file_proto_mode = "disable",
        importpath = "google.golang.org/genproto/googleapis/rpc",
<<<<<<< HEAD
        sum = "h1:XSJ8Vk1SWuNr8S18z1NZSziL0CPIXLCCMDOEFtHBOFc=",
        version = "v0.0.0-20230530153820-e85fd2cbaebc",
=======
        sum = "h1:0nDDozoAU19Qb2HwhXadU8OcsiO/09cnTqhUtq2MEOM=",
        version = "v0.0.0-20230525234030-28d5490b6b19",
>>>>>>> 0f7cae3a
    )

    go_repository(
        name = "org_golang_google_grpc",
        build_file_proto_mode = "disable_global",
        importpath = "google.golang.org/grpc",
        sum = "h1:EhTqbhiYeixwWQtAEZAxmV9MGqcjEU2mFx52xCzNyag=",
        version = "v1.54.0",
    )
    go_repository(
        name = "org_golang_google_grpc_cmd_protoc_gen_go_grpc",
        build_file_proto_mode = "disable_global",
        importpath = "google.golang.org/grpc/cmd/protoc-gen-go-grpc",
        sum = "h1:M1YKkFIboKNieVO5DLUEVzQfGwJD30Nv2jfUgzb5UcE=",
        version = "v1.1.0",
    )
    go_repository(
        name = "org_golang_google_protobuf",
        build_file_proto_mode = "disable_global",
        importpath = "google.golang.org/protobuf",
        sum = "h1:kPPoIgf3TsEvrm0PFe15JQ+570QVxYzEvvHqChK+cng=",
        version = "v1.30.0",
    )
    go_repository(
        name = "org_golang_x_crypto",
        build_file_proto_mode = "disable_global",
        importpath = "golang.org/x/crypto",
        sum = "h1:LF6fAI+IutBocDJ2OT0Q1g8plpYljMZ4+lty+dsqw3g=",
        version = "v0.9.0",
    )
    go_repository(
        name = "org_golang_x_exp",
        build_file_proto_mode = "disable_global",
        importpath = "golang.org/x/exp",
        sum = "h1:3xJIFvzUFbu4ls0BTBYcgbCGhA63eAOEMxIHugyXJqA=",
        version = "v0.0.0-20230519143937-03e91628a987",
    )
    go_repository(
        name = "org_golang_x_exp_typeparams",
        build_file_proto_mode = "disable",
        importpath = "golang.org/x/exp/typeparams",
        sum = "h1:J74nGeMgeFnYQJN59eFwh06jX/V8g0lB7LWpjSLxtgU=",
        version = "v0.0.0-20230224173230-c95f2b4c22f2",
    )

    go_repository(
        name = "org_golang_x_image",
        build_file_proto_mode = "disable_global",
        importpath = "golang.org/x/image",
        sum = "h1:+qEpEAPhDZ1o0x3tHzZTQDArnOixOzGD9HUJfcg0mb4=",
        version = "v0.0.0-20190802002840-cff245a6509b",
    )
    go_repository(
        name = "org_golang_x_lint",
        build_file_proto_mode = "disable_global",
        importpath = "golang.org/x/lint",
        sum = "h1:VLliZ0d+/avPrXXH+OakdXhpJuEoBZuwh1m2j7U6Iug=",
        version = "v0.0.0-20210508222113-6edffad5e616",
    )
    go_repository(
        name = "org_golang_x_mobile",
        build_file_proto_mode = "disable_global",
        importpath = "golang.org/x/mobile",
        sum = "h1:4+4C/Iv2U4fMZBiMCc98MG1In4gJY5YRhtpDNeDeHWs=",
        version = "v0.0.0-20190719004257-d2bd2a29d028",
    )
    go_repository(
        name = "org_golang_x_mod",
        build_file_proto_mode = "disable_global",
        importpath = "golang.org/x/mod",
        sum = "h1:lFO9qtOdlre5W1jxS3r/4szv2/6iXxScdzjoBMXNhYk=",
        version = "v0.10.0",
    )
    go_repository(
        name = "org_golang_x_net",
        build_file_proto_mode = "disable_global",
        importpath = "golang.org/x/net",
        sum = "h1:X2//UzNDwYmtCLn7To6G58Wr6f5ahEAQgKNzv9Y951M=",
        version = "v0.10.0",
    )
    go_repository(
        name = "org_golang_x_oauth2",
        build_file_proto_mode = "disable_global",
        importpath = "golang.org/x/oauth2",
        sum = "h1:6dkIjl3j3LtZ/O3sTgZTMsLKSftL/B8Zgq4huOIIUu8=",
        version = "v0.8.0",
    )
    go_repository(
        name = "org_golang_x_sync",
        build_file_proto_mode = "disable_global",
        importpath = "golang.org/x/sync",
        sum = "h1:PUR+T4wwASmuSTYdKjYHI5TD22Wy5ogLU5qZCOLxBrI=",
        version = "v0.2.0",
    )
    go_repository(
        name = "org_golang_x_sys",
        build_file_proto_mode = "disable_global",
        importpath = "golang.org/x/sys",
        sum = "h1:EBmGv8NaZBZTWvrbjNoL6HVt+IVy3QDQpJs7VRIw3tU=",
        version = "v0.8.0",
    )
    go_repository(
        name = "org_golang_x_term",
        build_file_proto_mode = "disable_global",
        importpath = "golang.org/x/term",
        sum = "h1:n5xxQn2i3PC0yLAbjTpNT85q/Kgzcr2gIoX9OrJUols=",
        version = "v0.8.0",
    )
    go_repository(
        name = "org_golang_x_text",
        build_file_proto_mode = "disable_global",
        importpath = "golang.org/x/text",
        sum = "h1:2sjJmO8cDvYveuX97RDLsxlyUxLl+GHoLxBiRdHllBE=",
        version = "v0.9.0",
    )
    go_repository(
        name = "org_golang_x_time",
        build_file_proto_mode = "disable_global",
        importpath = "golang.org/x/time",
        sum = "h1:rg5rLMjNzMS1RkNLzCG38eapWhnYLFYXDXj2gOlr8j4=",
        version = "v0.3.0",
    )
    go_repository(
        name = "org_golang_x_tools",
        build_file_proto_mode = "disable_global",
        importpath = "golang.org/x/tools",
        sum = "h1:Gn1I8+64MsuTb/HpH+LmQtNas23LhUVr3rYZ0eKuaMM=",
        version = "v0.9.3",
    )
    go_repository(
        name = "org_golang_x_xerrors",
        build_file_proto_mode = "disable_global",
        importpath = "golang.org/x/xerrors",
        sum = "h1:H2TDz8ibqkAF6YGhCdN3jS9O0/s90v0rJh3X/OLHEUk=",
        version = "v0.0.0-20220907171357-04be3eba64a2",
    )
    go_repository(
        name = "org_gonum_v1_gonum",
        build_file_proto_mode = "disable_global",
        importpath = "gonum.org/v1/gonum",
        sum = "h1:CCXrcPKiGGotvnN6jfUsKk4rRqm7q09/YbKb5xCEvtM=",
        version = "v0.8.2",
    )
    go_repository(
        name = "org_gonum_v1_netlib",
        build_file_proto_mode = "disable_global",
        importpath = "gonum.org/v1/netlib",
        sum = "h1:OE9mWmgKkjJyEmDAAtGMPjXu+YNeGvK9VTSHY6+Qihc=",
        version = "v0.0.0-20190313105609-8cb42192e0e0",
    )
    go_repository(
        name = "org_gonum_v1_plot",
        build_file_proto_mode = "disable_global",
        importpath = "gonum.org/v1/plot",
        sum = "h1:Qh4dB5D/WpoUUp3lSod7qgoyEHbDGPUWjIbnqdqqe1k=",
        version = "v0.0.0-20190515093506-e2840ee46a6b",
    )
    go_repository(
        name = "org_modernc_fileutil",
        build_file_proto_mode = "disable_global",
        importpath = "modernc.org/fileutil",
        sum = "h1:Z1AFLZwl6BO8A5NldQg/xTSjGLetp+1Ubvl4alfGx8w=",
        version = "v1.0.0",
    )
    go_repository(
        name = "org_modernc_golex",
        build_file_proto_mode = "disable_global",
        importpath = "modernc.org/golex",
        sum = "h1:M+4kIjbDMvKN4pAuh5gJBOfG7Emi9WXGpg2Eay1dlGI=",
        version = "v1.0.5",
    )
    go_repository(
        name = "org_modernc_lex",
        build_file_proto_mode = "disable_global",
        importpath = "modernc.org/lex",
        sum = "h1:w0dxp18i1q+aSE7GkepvwzvVWTLoCIQ2oDgTFAV2JZU=",
        version = "v1.0.0",
    )
    go_repository(
        name = "org_modernc_lexer",
        build_file_proto_mode = "disable_global",
        importpath = "modernc.org/lexer",
        sum = "h1:D2xE6YTaH7aiEC7o/+rbx6qTAEr1uY83peKwkamIdQ0=",
        version = "v1.0.0",
    )
    go_repository(
        name = "org_modernc_mathutil",
        build_file_proto_mode = "disable_global",
        importpath = "modernc.org/mathutil",
        sum = "h1:rV0Ko/6SfM+8G+yKiyI830l3Wuz1zRutdslNoQ0kfiQ=",
        version = "v1.5.0",
    )
    go_repository(
        name = "org_modernc_parser",
        build_file_proto_mode = "disable_global",
        importpath = "modernc.org/parser",
        sum = "h1:V3R87gpU97arcjGr2dR6w2qerBd/gV2VKFh3qFD7GpE=",
        version = "v1.0.7",
    )
    go_repository(
        name = "org_modernc_scanner",
        build_file_proto_mode = "disable_global",
        importpath = "modernc.org/scanner",
        sum = "h1:rmWBTztgQKLM2CYx0uTQGhAxgnrILDEOVXJsEq/I4Js=",
        version = "v1.0.1",
    )
    go_repository(
        name = "org_modernc_sortutil",
        build_file_proto_mode = "disable_global",
        importpath = "modernc.org/sortutil",
        sum = "h1:VQGxbQGcHaQeB/BX9TQjrHFmOA0bounO1X/jvOfRo6Q=",
        version = "v1.1.1",
    )
    go_repository(
        name = "org_modernc_strutil",
        build_file_proto_mode = "disable_global",
        importpath = "modernc.org/strutil",
        sum = "h1:fNMm+oJklMGYfU9Ylcywl0CO5O6nTfaowNsh2wpPjzY=",
        version = "v1.1.3",
    )
    go_repository(
        name = "org_modernc_y",
        build_file_proto_mode = "disable_global",
        importpath = "modernc.org/y",
        sum = "h1:U3EAg4VQmj2eoAUnMFcv+KXxVQFT19ZIA1mO1XX0b1s=",
        version = "v1.0.9",
    )
    go_repository(
        name = "org_uber_go_atomic",
        build_file_proto_mode = "disable_global",
        importpath = "go.uber.org/atomic",
        sum = "h1:ZvwS0R+56ePWxUNi+Atn9dWONBPp/AUETXlHW0DxSjE=",
        version = "v1.11.0",
    )
    go_repository(
        name = "org_uber_go_automaxprocs",
        build_file_proto_mode = "disable_global",
        importpath = "go.uber.org/automaxprocs",
        sum = "h1:2LxUOGiR3O6tw8ui5sZa2LAaHnsviZdVOUZw4fvbnME=",
        version = "v1.5.2",
    )
    go_repository(
        name = "org_uber_go_dig",
        build_file_proto_mode = "disable",
        importpath = "go.uber.org/dig",
        sum = "h1:pJTDXKEhRqBI8W7rU7kwT5EgyRZuSMVSFcZolOvKK9U=",
        version = "v1.9.0",
    )
    go_repository(
        name = "org_uber_go_fx",
        build_file_proto_mode = "disable",
        importpath = "go.uber.org/fx",
        sum = "h1:+1+3Cz9M0dFMPy9SW9XUIUHye8bnPUm7q7DroNGWYG4=",
        version = "v1.12.0",
    )

    go_repository(
        name = "org_uber_go_goleak",
        build_file_proto_mode = "disable_global",
        importpath = "go.uber.org/goleak",
        sum = "h1:NBol2c7O1ZokfZ0LEU9K6Whx/KnwvepVetCUhtKja4A=",
        version = "v1.2.1",
    )
    go_repository(
        name = "org_uber_go_multierr",
        build_file_proto_mode = "disable_global",
        importpath = "go.uber.org/multierr",
        sum = "h1:blXXJkSxSSfBVBlC76pxqeO+LN3aDfLQo+309xJstO0=",
        version = "v1.11.0",
    )
    go_repository(
        name = "org_uber_go_tools",
        build_file_proto_mode = "disable_global",
        importpath = "go.uber.org/tools",
        sum = "h1:0mgffUl7nfd+FpvXMVz4IDEaUSmT1ysygQC7qYo7sG4=",
        version = "v0.0.0-20190618225709-2cfd321de3ee",
    )
    go_repository(
        name = "org_uber_go_zap",
        build_file_proto_mode = "disable_global",
        importpath = "go.uber.org/zap",
        sum = "h1:FiJd5l1UOLj0wCgbSE0rwwXHzEdAZS6hiiSnxJN/D60=",
        version = "v1.24.0",
    )
    go_repository(
        name = "tools_gotest_gotestsum",
        build_file_proto_mode = "disable",
        importpath = "gotest.tools/gotestsum",
        sum = "h1:RwpqwwFKBAa2h+F6pMEGpE707Edld0etUD3GhqqhDNc=",
        version = "v1.7.0",
    )
    go_repository(
        name = "tools_gotest_v3",
        build_file_proto_mode = "disable",
        importpath = "gotest.tools/v3",
        sum = "h1:4AuOwCGf4lLR9u3YOe2awrHygurzhO/HeQ6laiA6Sx0=",
        version = "v3.0.3",
    )<|MERGE_RESOLUTION|>--- conflicted
+++ resolved
@@ -6041,25 +6041,15 @@
         name = "org_golang_google_genproto_googleapis_api",
         build_file_proto_mode = "disable",
         importpath = "google.golang.org/genproto/googleapis/api",
-<<<<<<< HEAD
         sum = "h1:HiYVD+FGJkTo+9zj1gqz0anapsa1JxjiSrN+BJKyUmE=",
         version = "v0.0.0-20230525234020-1aefcd67740a",
-=======
-        sum = "h1:AZX1ra8YbFMSb7+1pI8S9v4rrgRR7jU1FmuFSSjTVcQ=",
-        version = "v0.0.0-20230526203410-71b5a4ffd15e",
->>>>>>> 0f7cae3a
     )
     go_repository(
         name = "org_golang_google_genproto_googleapis_rpc",
         build_file_proto_mode = "disable",
         importpath = "google.golang.org/genproto/googleapis/rpc",
-<<<<<<< HEAD
         sum = "h1:XSJ8Vk1SWuNr8S18z1NZSziL0CPIXLCCMDOEFtHBOFc=",
         version = "v0.0.0-20230530153820-e85fd2cbaebc",
-=======
-        sum = "h1:0nDDozoAU19Qb2HwhXadU8OcsiO/09cnTqhUtq2MEOM=",
-        version = "v0.0.0-20230525234030-28d5490b6b19",
->>>>>>> 0f7cae3a
     )
 
     go_repository(
