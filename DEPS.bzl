load("@bazel_gazelle//:deps.bzl", "go_repository")

def go_deps():
    go_repository(
        name = "cc_mvdan_gofumpt",
        build_file_proto_mode = "disable",
        importpath = "mvdan.cc/gofumpt",
        sum = "h1:0EQ+Z56k8tXjj/6TQD25BFNKQXpCvT0rnansIc7Ug5E=",
        version = "v0.5.0",
    )
    go_repository(
        name = "cc_mvdan_interfacer",
        build_file_proto_mode = "disable",
        importpath = "mvdan.cc/interfacer",
        sum = "h1:WX1yoOaKQfddO/mLzdV4wptyWgoH/6hwLs7QHTixo0I=",
        version = "v0.0.0-20180901003855-c20040233aed",
    )
    go_repository(
        name = "cc_mvdan_lint",
        build_file_proto_mode = "disable",
        importpath = "mvdan.cc/lint",
        sum = "h1:DxJ5nJdkhDlLok9K6qO+5290kphDJbHOQO1DFFFTeBo=",
        version = "v0.0.0-20170908181259-adc824a0674b",
    )
    go_repository(
        name = "cc_mvdan_unparam",
        build_file_proto_mode = "disable",
        importpath = "mvdan.cc/unparam",
        sum = "h1:3rvTIIM22r9pvXk+q3swxUQAQOxksVMGK7sml4nG57w=",
        version = "v0.0.0-20221223090309-7455f1af531d",
    )

    go_repository(
        name = "co_honnef_go_tools",
        build_file_proto_mode = "disable_global",
        importpath = "honnef.co/go/tools",
        sum = "h1:o/n5/K5gXqk8Gozvs2cnL0F2S1/g1vcGCAx2vETjITw=",
        version = "v0.4.3",
    )
    go_repository(
        name = "com_4d63_gocheckcompilerdirectives",
        build_file_proto_mode = "disable",
        importpath = "4d63.com/gocheckcompilerdirectives",
        sum = "h1:AHcMYuw56NPjq/2y615IGg2kYkBdTvOaojYCBcRE7MA=",
        version = "v1.2.1",
    )

    go_repository(
        name = "com_4d63_gochecknoglobals",
        build_file_proto_mode = "disable",
        importpath = "4d63.com/gochecknoglobals",
        sum = "h1:1eiorGsgHOFOuoOiJDy2psSrQbRdIHrlge0IJIkUgDc=",
        version = "v0.2.1",
    )
    go_repository(
        name = "com_github_4meepo_tagalign",
        build_file_proto_mode = "disable",
        importpath = "github.com/4meepo/tagalign",
        sum = "h1:kQeUTkFTaBRtd/7jm8OKJl9iHk0gAO+TDFPHGSna0aw=",
        version = "v1.2.2",
    )

    go_repository(
        name = "com_github_abirdcfly_dupword",
        build_file_proto_mode = "disable",
        importpath = "github.com/Abirdcfly/dupword",
        sum = "h1:z6v8rMETchZXUIuHxYNmlUAuKuB21PeaSymTed16wgU=",
        version = "v0.0.11",
    )

    go_repository(
        name = "com_github_acarl005_stripansi",
        build_file_proto_mode = "disable",
        importpath = "github.com/acarl005/stripansi",
        sum = "h1:licZJFw2RwpHMqeKTCYkitsPqHNxTmd4SNR5r94FGM8=",
        version = "v0.0.0-20180116102854-5a71ef0e047d",
    )

    go_repository(
        name = "com_github_ajg_form",
        build_file_proto_mode = "disable_global",
        importpath = "github.com/ajg/form",
        sum = "h1:t9c7v8JUKu/XxOGBU0yjNpaMloxGEJhUkqFRq0ibGeU=",
        version = "v1.5.1",
    )
    go_repository(
        name = "com_github_ajstarks_svgo",
        build_file_proto_mode = "disable_global",
        importpath = "github.com/ajstarks/svgo",
        sum = "h1:wVe6/Ea46ZMeNkQjjBW6xcqyQA/j5e0D6GytH95g0gQ=",
        version = "v0.0.0-20180226025133-644b8db467af",
    )
    go_repository(
        name = "com_github_alecthomas_kingpin_v2",
        build_file_proto_mode = "disable",
        importpath = "github.com/alecthomas/kingpin/v2",
        sum = "h1:H0aULhgmSzN8xQ3nX1uxtdlTHYoPLu5AhHxWrKI6ocU=",
        version = "v2.3.2",
    )

    go_repository(
        name = "com_github_alecthomas_template",
        build_file_proto_mode = "disable_global",
        importpath = "github.com/alecthomas/template",
        sum = "h1:JYp7IbQjafoB+tBA3gMyHYHrpOtNuDiK/uB5uXxq5wM=",
        version = "v0.0.0-20190718012654-fb15b899a751",
    )
    go_repository(
        name = "com_github_alecthomas_units",
        build_file_proto_mode = "disable_global",
        importpath = "github.com/alecthomas/units",
        sum = "h1:s6gZFSlWYmbqAuRjVTiNNhvNRfY2Wxp9nhfyel4rklc=",
        version = "v0.0.0-20211218093645-b94a6e3cc137",
    )
    go_repository(
        name = "com_github_aleksi_gocov_xml",
        build_file_proto_mode = "disable",
        importpath = "github.com/AlekSi/gocov-xml",
        sum = "h1:4QctJBgXEkbzeKz6PJy6bt3JSPNSN4I2mITYW+eKUoQ=",
        version = "v1.0.0",
    )
    go_repository(
        name = "com_github_alexbrainman_sspi",
        build_file_proto_mode = "disable",
        importpath = "github.com/alexbrainman/sspi",
        sum = "h1:Kk6a4nehpJ3UuJRqlA3JxYxBZEqCeOmATOvrbT4p9RA=",
        version = "v0.0.0-20210105120005-909beea2cc74",
    )
    go_repository(
        name = "com_github_alexkohler_nakedret_v2",
        build_file_proto_mode = "disable",
        importpath = "github.com/alexkohler/nakedret/v2",
        sum = "h1:DLFVWaHbEntNHBYGhPX+AhCM1gCErTs35IFWPh6Bnn0=",
        version = "v2.0.1",
    )

    go_repository(
        name = "com_github_alexkohler_prealloc",
        build_file_proto_mode = "disable",
        importpath = "github.com/alexkohler/prealloc",
        sum = "h1:Hbq0/3fJPQhNkN0dR95AVrr6R7tou91y0uHG5pOcUuw=",
        version = "v1.0.0",
    )
    go_repository(
        name = "com_github_alingse_asasalint",
        build_file_proto_mode = "disable",
        importpath = "github.com/alingse/asasalint",
        sum = "h1:SFwnQXJ49Kx/1GghOFz1XGqHYKp21Kq1nHad/0WQRnw=",
        version = "v0.0.11",
    )

    go_repository(
        name = "com_github_aliyun_alibaba_cloud_sdk_go",
        build_file_proto_mode = "disable",
        importpath = "github.com/aliyun/alibaba-cloud-sdk-go",
        sum = "h1:Q/yk4z/cHUVZfgTqtD09qeYBxHwshQAjVRX73qs8UH0=",
        version = "v1.61.1581",
    )

    go_repository(
        name = "com_github_andreasbriese_bbloom",
        build_file_proto_mode = "disable_global",
        importpath = "github.com/AndreasBriese/bbloom",
        sum = "h1:HD8gA2tkByhMAwYaFAX9w2l7vxvBQ5NMoxDrkhqhtn4=",
        version = "v0.0.0-20190306092124-e2d15f34fcf9",
    )
    go_repository(
        name = "com_github_antihax_optional",
        build_file_proto_mode = "disable_global",
        importpath = "github.com/antihax/optional",
        sum = "h1:xK2lYat7ZLaVVcIuj82J8kIro4V6kDe0AUDFboUCwcg=",
        version = "v1.0.0",
    )
    go_repository(
        name = "com_github_antonboom_errname",
        build_file_proto_mode = "disable",
        importpath = "github.com/Antonboom/errname",
        sum = "h1:RZ7cYo/GuZqjr1nuJLNe8ZH+a+Jd9DaZzttWzak9Bls=",
        version = "v0.1.10",
    )
    go_repository(
        name = "com_github_antonboom_nilnil",
        build_file_proto_mode = "disable",
        importpath = "github.com/Antonboom/nilnil",
        sum = "h1:X2JAdEVcbPaOom2TUa1FxZ3uyuUlex0XMLGYMemu6l0=",
        version = "v0.1.5",
    )
    go_repository(
        name = "com_github_apache_skywalking_eyes",
        build_file_proto_mode = "disable",
        importpath = "github.com/apache/skywalking-eyes",
        sum = "h1:O13kdRU6FCEZevfD01mdhTgCZLLfPZIQ0GXZrLl7FpQ=",
        version = "v0.4.0",
    )

    go_repository(
        name = "com_github_apache_thrift",
        build_file_proto_mode = "disable_global",
        importpath = "github.com/apache/thrift",
        sum = "h1:Jz3KVLYY5+JO7rDiX0sAuRGtuv2vG01r17Y9nLMWNUw=",
        version = "v0.13.1-0.20201008052519-daf620915714",
    )
    go_repository(
        name = "com_github_armon_circbuf",
        build_file_proto_mode = "disable_global",
        importpath = "github.com/armon/circbuf",
        sum = "h1:QEF07wC0T1rKkctt1RINW/+RMTVmiwxETico2l3gxJA=",
        version = "v0.0.0-20150827004946-bbbad097214e",
    )
    go_repository(
        name = "com_github_armon_consul_api",
        build_file_proto_mode = "disable_global",
        importpath = "github.com/armon/consul-api",
        sum = "h1:G1bPvciwNyF7IUmKXNt9Ak3m6u9DE1rF+RmtIkBpVdA=",
        version = "v0.0.0-20180202201655-eb2c6b5be1b6",
    )
    go_repository(
        name = "com_github_armon_go_metrics",
        build_file_proto_mode = "disable_global",
        importpath = "github.com/armon/go-metrics",
        sum = "h1:8GUt8eRujhVEGZFFEjBj46YV4rDjvGrNxb0KMWYkL2I=",
        version = "v0.0.0-20180917152333-f0300d1749da",
    )
    go_repository(
        name = "com_github_armon_go_radix",
        build_file_proto_mode = "disable_global",
        importpath = "github.com/armon/go-radix",
        sum = "h1:BUAU3CGlLvorLI26FmByPp2eC2qla6E1Tw+scpcg/to=",
        version = "v0.0.0-20180808171621-7fddfc383310",
    )
    go_repository(
        name = "com_github_armon_go_socks5",
        build_file_proto_mode = "disable",
        importpath = "github.com/armon/go-socks5",
        sum = "h1:0CwZNZbxp69SHPdPJAN/hZIm0C4OItdklCFmMRWYpio=",
        version = "v0.0.0-20160902184237-e75332964ef5",
    )

    go_repository(
        name = "com_github_ashanbrown_forbidigo",
        build_file_proto_mode = "disable",
        importpath = "github.com/ashanbrown/forbidigo",
        sum = "h1:WXhzLjOlnuDYPYQo/eFlcFMi8X/kLfvWLYu6CSoebis=",
        version = "v1.5.1",
    )
    go_repository(
        name = "com_github_ashanbrown_makezero",
        build_file_proto_mode = "disable",
        importpath = "github.com/ashanbrown/makezero",
        sum = "h1:iCQ87C0V0vSyO+M9E/FZYbu65auqH0lnsOkf5FcB28s=",
        version = "v1.1.1",
    )

    go_repository(
        name = "com_github_aws_aws_sdk_go",
        build_file_proto_mode = "disable_global",
        importpath = "github.com/aws/aws-sdk-go",
        sum = "h1:7yDn1dcv4DZFMKpu+2exIH5O6ipNj9qXrKfdMUaIJwY=",
        version = "v1.44.259",
    )
    go_repository(
        name = "com_github_axw_gocov",
        build_file_proto_mode = "disable",
        importpath = "github.com/axw/gocov",
        sum = "h1:YsqYR66hUmilVr23tu8USgnJIJvnwh3n7j5zRn7x4LU=",
        version = "v1.0.0",
    )

    go_repository(
        name = "com_github_aymerick_raymond",
        build_file_proto_mode = "disable_global",
        importpath = "github.com/aymerick/raymond",
        sum = "h1:Ppm0npCCsmuR9oQaBtRuZcmILVE74aXE+AmrJj8L2ns=",
        version = "v2.0.3-0.20180322193309-b565731e1464+incompatible",
    )
    go_repository(
        name = "com_github_azure_azure_sdk_for_go",
        build_file_proto_mode = "disable",
        importpath = "github.com/Azure/azure-sdk-for-go",
        sum = "h1:bch1RS060vGpHpY3zvQDV4rOiRw25J1zmR/B9a76aSA=",
        version = "v23.2.0+incompatible",
    )

    go_repository(
        name = "com_github_azure_azure_sdk_for_go_sdk_azcore",
        build_file_proto_mode = "disable_global",
        importpath = "github.com/Azure/azure-sdk-for-go/sdk/azcore",
        sum = "h1:8kDqDngH+DmVBiCtIjCFTGa7MBnsIOkF9IccInFEbjk=",
        version = "v1.6.0",
    )
    go_repository(
        name = "com_github_azure_azure_sdk_for_go_sdk_azidentity",
        build_file_proto_mode = "disable_global",
        importpath = "github.com/Azure/azure-sdk-for-go/sdk/azidentity",
        sum = "h1:QkAcEIAKbNL4KoFr4SathZPhDhF4mVwpBMFlYjyAqy8=",
        version = "v1.1.0",
    )
    go_repository(
        name = "com_github_azure_azure_sdk_for_go_sdk_internal",
        build_file_proto_mode = "disable_global",
        importpath = "github.com/Azure/azure-sdk-for-go/sdk/internal",
        sum = "h1:sXr+ck84g/ZlZUOZiNELInmMgOsuGwdjjVkEIde0OtY=",
        version = "v1.3.0",
    )
    go_repository(
        name = "com_github_azure_azure_sdk_for_go_sdk_storage_azblob",
        build_file_proto_mode = "disable_global",
        importpath = "github.com/Azure/azure-sdk-for-go/sdk/storage/azblob",
        sum = "h1:u/LLAOFgsMv7HmNL4Qufg58y+qElGOt5qv0z1mURkRY=",
        version = "v1.0.0",
    )
    go_repository(
        name = "com_github_azure_go_autorest",
        build_file_proto_mode = "disable",
        importpath = "github.com/Azure/go-autorest",
        sum = "h1:Q2feRPMlcfVcqz3pF87PJzkm5lZrL+x6BDtzhODzNJM=",
        version = "v11.2.8+incompatible",
    )
    go_repository(
        name = "com_github_azure_go_ntlmssp",
        build_file_proto_mode = "disable",
        importpath = "github.com/Azure/go-ntlmssp",
        sum = "h1:mFRzDkZVAjdal+s7s0MwaRv9igoPqLRdzOLzw/8Xvq8=",
        version = "v0.0.0-20221128193559-754e69321358",
    )
    go_repository(
        name = "com_github_azuread_microsoft_authentication_library_for_go",
        build_file_proto_mode = "disable",
        importpath = "github.com/AzureAD/microsoft-authentication-library-for-go",
        sum = "h1:BWe8a+f/t+7KY7zH2mqygeUD0t8hNFXe08p1Pb3/jKE=",
        version = "v0.5.1",
    )

    go_repository(
        name = "com_github_bazelbuild_buildtools",
        build_file_proto_mode = "disable",
        importpath = "github.com/bazelbuild/buildtools",
        sum = "h1:XmPu4mXICgdGnC5dXGjUGbwUD/kUmS0l5Aop3LaevBM=",
        version = "v0.0.0-20230317132445-9c3c1fc0106e",
    )

    go_repository(
        name = "com_github_benbjohnson_clock",
        build_file_proto_mode = "disable_global",
        importpath = "github.com/benbjohnson/clock",
        sum = "h1:VvXlSJBzZpA/zum6Sj74hxwYI2DIxRWuNIoXAzHZz5o=",
        version = "v1.3.5",
    )
    go_repository(
        name = "com_github_beorn7_perks",
        build_file_proto_mode = "disable_global",
        importpath = "github.com/beorn7/perks",
        sum = "h1:VlbKKnNfV8bJzeqoa4cOKqO6bYr3WgKZxO8Z16+hsOM=",
        version = "v1.0.1",
    )
    go_repository(
        name = "com_github_bgentry_speakeasy",
        build_file_proto_mode = "disable_global",
        importpath = "github.com/bgentry/speakeasy",
        sum = "h1:ByYyxL9InA1OWqxJqqp2A5pYHUrCiAL6K3J+LKSsQkY=",
        version = "v0.1.0",
    )
    go_repository(
        name = "com_github_biogo_store",
        build_file_proto_mode = "disable",
        importpath = "github.com/biogo/store",
        sum = "h1:tYoz1OeRpx3dJZlh9T4dQt4kAndcmpl+VNdzbSgFC/0=",
        version = "v0.0.0-20160505134755-913427a1d5e8",
    )
    go_repository(
        name = "com_github_bitly_go_simplejson",
        build_file_proto_mode = "disable",
        importpath = "github.com/bitly/go-simplejson",
        sum = "h1:6IH+V8/tVMab511d5bn4M7EwGXZf9Hj6i2xSwkNEM+Y=",
        version = "v0.5.0",
    )

    go_repository(
        name = "com_github_bketelsen_crypt",
        build_file_proto_mode = "disable_global",
        importpath = "github.com/bketelsen/crypt",
        sum = "h1:+0HFd5KSZ/mm3JmhmrDukiId5iR6w4+BdFtfSy4yWIc=",
        version = "v0.0.3-0.20200106085610-5cbc8cc4026c",
    )
    go_repository(
        name = "com_github_bkielbasa_cyclop",
        build_file_proto_mode = "disable",
        importpath = "github.com/bkielbasa/cyclop",
        sum = "h1:7Jmnh0yL2DjKfw28p86YTd/B4lRGcNuu12sKE35sM7A=",
        version = "v1.2.0",
    )

    go_repository(
        name = "com_github_blacktear23_go_proxyprotocol",
        build_file_proto_mode = "disable_global",
        importpath = "github.com/blacktear23/go-proxyprotocol",
        sum = "h1:eTt6UMpEnq59NjON49b3Cay8Dm0sCs1nDliwgkyEsRM=",
        version = "v1.0.6",
    )
    go_repository(
        name = "com_github_blizzy78_varnamelen",
        build_file_proto_mode = "disable",
        importpath = "github.com/blizzy78/varnamelen",
        sum = "h1:oqSblyuQvFsW1hbBHh1zfwrKe3kcSj0rnXkKzsQ089M=",
        version = "v0.8.0",
    )
    go_repository(
        name = "com_github_bmatcuk_doublestar_v2",
        build_file_proto_mode = "disable",
        importpath = "github.com/bmatcuk/doublestar/v2",
        sum = "h1:6I6oUiT/sU27eE2OFcWqBhL1SwjyvQuOssxT4a1yidI=",
        version = "v2.0.4",
    )

    go_repository(
        name = "com_github_bombsimon_wsl_v3",
        build_file_proto_mode = "disable",
        importpath = "github.com/bombsimon/wsl/v3",
        sum = "h1:RkSxjT3tmlptwfgEgTgU+KYKLI35p/tviNXNXiL2aNU=",
        version = "v3.4.0",
    )
    go_repository(
        name = "com_github_breeswish_gin_jwt_v2",
        build_file_proto_mode = "disable",
        importpath = "github.com/breeswish/gin-jwt/v2",
        sum = "h1:KLE/YeX+9FNaGVW5MtImRVPhjDpfpgJhvkuYWBmOYbo=",
        version = "v2.6.4-jwt-patch",
    )

    go_repository(
        name = "com_github_breml_bidichk",
        build_file_proto_mode = "disable",
        importpath = "github.com/breml/bidichk",
        sum = "h1:i3yedFWWQ7YzjdZJHnPo9d/xURinSq3OM+gyM43K4/8=",
        version = "v0.2.4",
    )
    go_repository(
        name = "com_github_breml_errchkjson",
        build_file_proto_mode = "disable",
        importpath = "github.com/breml/errchkjson",
        sum = "h1:hlIeXuspTyt8Y/UmP5qy1JocGNR00KQHgfaNtRAjoxQ=",
        version = "v0.3.1",
    )

    go_repository(
        name = "com_github_burntsushi_toml",
        build_file_proto_mode = "disable_global",
        importpath = "github.com/BurntSushi/toml",
        sum = "h1:Ws8e5YmnrGEHzZEzg0YvK/7COGYtTC5PbaH9oSSbgfA=",
        version = "v1.3.0",
    )
    go_repository(
        name = "com_github_burntsushi_xgb",
        build_file_proto_mode = "disable_global",
        importpath = "github.com/BurntSushi/xgb",
        sum = "h1:1BDTz0u9nC3//pOCMdNH+CiXJVYJh5UQNCOBG7jbELc=",
        version = "v0.0.0-20160522181843-27f122750802",
    )
    go_repository(
        name = "com_github_butuzov_ireturn",
        build_file_proto_mode = "disable",
        importpath = "github.com/butuzov/ireturn",
        sum = "h1:kCHi+YzC150GE98WFuZQu9yrTn6GEydO2AuPLbTgnO4=",
        version = "v0.2.0",
    )
    go_repository(
        name = "com_github_butuzov_mirror",
        build_file_proto_mode = "disable",
        importpath = "github.com/butuzov/mirror",
        sum = "h1:ZqX54gBVMXu78QLoiqdwpl2mgmoOJTk7s4p4o+0avZI=",
        version = "v1.1.0",
    )

    go_repository(
        name = "com_github_cakturk_go_netstat",
        build_file_proto_mode = "disable",
        importpath = "github.com/cakturk/go-netstat",
        sum = "h1:BjkPE3785EwPhhyuFkbINB+2a1xATwk8SNDWnJiD41g=",
        version = "v0.0.0-20200220111822-e5b49efee7a5",
    )

    go_repository(
        name = "com_github_carlmjohnson_flagext",
        build_file_proto_mode = "disable_global",
        importpath = "github.com/carlmjohnson/flagext",
        sum = "h1:/c4uK3ie786Z7caXLcIMvePNSSiH3bQVGDvmGLMme60=",
        version = "v0.21.0",
    )
    go_repository(
        name = "com_github_cenk_backoff",
        build_file_proto_mode = "disable",
        importpath = "github.com/cenk/backoff",
        sum = "h1:7vXVw3g7XE+Vnj0A9TmFGtMeP4oZQ5ZzpPvKhLFa80E=",
        version = "v2.0.0+incompatible",
    )
    go_repository(
        name = "com_github_cenkalti_backoff_v4",
        build_file_proto_mode = "disable",
        importpath = "github.com/cenkalti/backoff/v4",
        sum = "h1:JIufpQLbh4DkbQoii76ItQIUFzevQSqOLZca4eamEDs=",
        version = "v4.0.2",
    )

    go_repository(
        name = "com_github_census_instrumentation_opencensus_proto",
        build_file_proto_mode = "disable_global",
        importpath = "github.com/census-instrumentation/opencensus-proto",
        sum = "h1:iKLQ0xPNFxR/2hzXZMrBo8f1j86j5WHzznCCQxV/b8g=",
        version = "v0.4.1",
    )
    go_repository(
        name = "com_github_certifi_gocertifi",
        build_file_proto_mode = "disable_global",
        importpath = "github.com/certifi/gocertifi",
        sum = "h1:uH66TXeswKn5PW5zdZ39xEwfS9an067BirqA+P4QaLI=",
        version = "v0.0.0-20200922220541-2c3bb06c6054",
    )
    go_repository(
        name = "com_github_cespare_xxhash",
        build_file_proto_mode = "disable_global",
        importpath = "github.com/cespare/xxhash",
        sum = "h1:a6HrQnmkObjyL+Gs60czilIUGqrzKutQD6XZog3p+ko=",
        version = "v1.1.0",
    )
    go_repository(
        name = "com_github_cespare_xxhash_v2",
        build_file_proto_mode = "disable_global",
        importpath = "github.com/cespare/xxhash/v2",
        sum = "h1:DC2CZ1Ep5Y4k3ZQ899DldepgrayRUGE6BBZ/cd9Cj44=",
        version = "v2.2.0",
    )
    go_repository(
        name = "com_github_charithe_durationcheck",
        build_file_proto_mode = "disable",
        importpath = "github.com/charithe/durationcheck",
        sum = "h1:wgw73BiocdBDQPik+zcEoBG/ob8uyBHf2iyoHGPf5w4=",
        version = "v0.0.10",
    )
    go_repository(
        name = "com_github_chavacava_garif",
        build_file_proto_mode = "disable",
        importpath = "github.com/chavacava/garif",
        sum = "h1:1uGdlpQT0irrGcFFOUuitqSCE6BjttfHd+k3k9OQ0fg=",
        version = "v0.0.0-20230519080132-4752330f72df",
    )

    go_repository(
        name = "com_github_cheggaaa_pb_v3",
        build_file_proto_mode = "disable_global",
        importpath = "github.com/cheggaaa/pb/v3",
        sum = "h1:bC8oemdChbke2FHIIGy9mn4DPJ2caZYQnfbRqwmdCoA=",
        version = "v3.0.8",
    )
    go_repository(
        name = "com_github_cheynewallace_tabby",
        build_file_proto_mode = "disable_global",
        importpath = "github.com/cheynewallace/tabby",
        sum = "h1:JvUR8waht4Y0S3JF17G6Vhyt+FRhnqVCkk8l4YrOU54=",
        version = "v1.1.1",
    )
    go_repository(
        name = "com_github_chzyer_logex",
        build_file_proto_mode = "disable_global",
        importpath = "github.com/chzyer/logex",
        sum = "h1:Swpa1K6QvQznwJRcfTfQJmTE72DqScAa40E+fbHEXEE=",
        version = "v1.1.10",
    )
    go_repository(
        name = "com_github_chzyer_readline",
        build_file_proto_mode = "disable_global",
        importpath = "github.com/chzyer/readline",
        sum = "h1:fY5BOSpyZCqRo5OhCuC+XN+r/bBCmeuuJtjz+bCNIf8=",
        version = "v0.0.0-20180603132655-2972be24d48e",
    )
    go_repository(
        name = "com_github_chzyer_test",
        build_file_proto_mode = "disable_global",
        importpath = "github.com/chzyer/test",
        sum = "h1:q763qf9huN11kDQavWsoZXJNW3xEE4JJyHa5Q25/sd8=",
        version = "v0.0.0-20180213035817-a1ea475d72b1",
    )
    go_repository(
        name = "com_github_client9_misspell",
        build_file_proto_mode = "disable_global",
        importpath = "github.com/client9/misspell",
        sum = "h1:ta993UF76GwbvJcIo3Y68y/M3WxlpEHPWIGDkJYwzJI=",
        version = "v0.3.4",
    )
    go_repository(
        name = "com_github_cloudfoundry_gosigar",
        build_file_proto_mode = "disable",
        importpath = "github.com/cloudfoundry/gosigar",
        sum = "h1:gIc08FbB3QPb+nAQhINIK/qhf5REKkY0FTGgRGXkcVc=",
        version = "v1.3.6",
    )

    go_repository(
        name = "com_github_cloudykit_fastprinter",
        build_file_proto_mode = "disable_global",
        importpath = "github.com/CloudyKit/fastprinter",
        sum = "h1:3SgJcK9l5uPdBC/X17wanyJAMxM33+4ZhEIV96MIH8U=",
        version = "v0.0.0-20170127035650-74b38d55f37a",
    )
    go_repository(
        name = "com_github_cloudykit_jet",
        build_file_proto_mode = "disable_global",
        importpath = "github.com/CloudyKit/jet",
        sum = "h1:rZgFj+Gtf3NMi/U5FvCvhzaxzW/TaPYgUYx3bAPz9DE=",
        version = "v2.1.3-0.20180809161101-62edd43e4f88+incompatible",
    )
    go_repository(
        name = "com_github_cncf_udpa_go",
        build_file_proto_mode = "disable_global",
        importpath = "github.com/cncf/udpa/go",
        sum = "h1:QQ3GSy+MqSHxm/d8nCtnAiZdYFd45cYZPs8vOOIYKfk=",
        version = "v0.0.0-20220112060539-c52dc94e7fbe",
    )
    go_repository(
        name = "com_github_cncf_xds_go",
        build_file_proto_mode = "disable_global",
        importpath = "github.com/cncf/xds/go",
        sum = "h1:ACGZRIr7HsgBKHsueQ1yM4WaVaXh21ynwqsF8M8tXhA=",
        version = "v0.0.0-20230105202645-06c439db220b",
    )
    go_repository(
        name = "com_github_cockroachdb_apd",
        build_file_proto_mode = "disable",
        importpath = "github.com/cockroachdb/apd",
        sum = "h1:3LFP3629v+1aKXU5Q37mxmRxX/pIu1nijXydLShEq5I=",
        version = "v1.1.0",
    )
    go_repository(
        name = "com_github_cockroachdb_cmux",
        build_file_proto_mode = "disable",
        importpath = "github.com/cockroachdb/cmux",
        sum = "h1:dzj1/xcivGjNPwwifh/dWTczkwcuqsXXFHY1X/TZMtw=",
        version = "v0.0.0-20170110192607-30d10be49292",
    )
    go_repository(
        name = "com_github_cockroachdb_cockroach",
        build_file_proto_mode = "disable",
        importpath = "github.com/cockroachdb/cockroach",
        sum = "h1:0FHGBrsIyDci8tF7zujQkHdMTJdCTSIV9esrni2fKQI=",
        version = "v0.0.0-20170608034007-84bc9597164f",
    )
    go_repository(
        name = "com_github_cockroachdb_cockroach_go",
        build_file_proto_mode = "disable",
        importpath = "github.com/cockroachdb/cockroach-go",
        sum = "h1:2zRrJWIt/f9c9HhNHAgrRgq0San5gRRUJTBXLkchal0=",
        version = "v0.0.0-20181001143604-e0a95dfd547c",
    )

    go_repository(
        name = "com_github_cockroachdb_datadriven",
        build_file_proto_mode = "disable_global",
        importpath = "github.com/cockroachdb/datadriven",
        sum = "h1:uhZrAfEayBecH2w2tZmhe20HJ7hDvrrA4x2Bg9YdZKM=",
        version = "v1.0.0",
    )
    go_repository(
        name = "com_github_cockroachdb_errors",
        build_file_proto_mode = "disable_global",
        importpath = "github.com/cockroachdb/errors",
        sum = "h1:A5+txlVZfOqFBDa4mGz2bUWSp0aHElvHX2bKkdbQu+Y=",
        version = "v1.8.1",
    )
    go_repository(
        name = "com_github_cockroachdb_logtags",
        build_file_proto_mode = "disable_global",
        importpath = "github.com/cockroachdb/logtags",
        sum = "h1:o/kfcElHqOiXqcou5a3rIlMc7oJbMQkeLk0VQJ7zgqY=",
        version = "v0.0.0-20190617123548-eb05cc24525f",
    )
    go_repository(
        name = "com_github_cockroachdb_pebble",
        build_file_proto_mode = "disable_global",
        importpath = "github.com/cockroachdb/pebble",
        sum = "h1:Igd6YmtOZ77EgLAIaE9+mHl7+sAKaZ5m4iMI0Dz/J2A=",
        version = "v0.0.0-20210719141320-8c3bd06debb5",
    )
    go_repository(
        name = "com_github_cockroachdb_redact",
        build_file_proto_mode = "disable_global",
        importpath = "github.com/cockroachdb/redact",
        sum = "h1:8QG/764wK+vmEYoOlfobpe12EQcS81ukx/a4hdVMxNw=",
        version = "v1.0.8",
    )
    go_repository(
        name = "com_github_cockroachdb_sentry_go",
        build_file_proto_mode = "disable_global",
        importpath = "github.com/cockroachdb/sentry-go",
        sum = "h1:IKgmqgMQlVJIZj19CdocBeSfSaiCbEBZGKODaixqtHM=",
        version = "v0.6.1-cockroachdb.2",
    )
    go_repository(
        name = "com_github_codahale_hdrhistogram",
        build_file_proto_mode = "disable_global",
        importpath = "github.com/codahale/hdrhistogram",
        sum = "h1:qMd81Ts1T2OTKmB4acZcyKaMtRnY5Y44NuXGX2GFJ1w=",
        version = "v0.0.0-20161010025455-3a0bb77429bd",
    )
    go_repository(
        name = "com_github_codegangsta_inject",
        build_file_proto_mode = "disable_global",
        importpath = "github.com/codegangsta/inject",
        sum = "h1:sDMmm+q/3+BukdIpxwO365v/Rbspp2Nt5XntgQRXq8Q=",
        version = "v0.0.0-20150114235600-33e0aa1cb7c0",
    )
    go_repository(
        name = "com_github_colinmarc_hdfs_v2",
        build_file_proto_mode = "disable_global",
        importpath = "github.com/colinmarc/hdfs/v2",
        sum = "h1:x0hw/m+o3UE20Scso/KCkvYNc9Di39TBlCfGMkJ1/a0=",
        version = "v2.1.1",
    )
    go_repository(
        name = "com_github_coocood_bbloom",
        build_file_proto_mode = "disable_global",
        importpath = "github.com/coocood/bbloom",
        sum = "h1:W1SHiII3e0jVwvaQFglwu3kS9NLxOeTpvik7MbKCyuQ=",
        version = "v0.0.0-20190830030839-58deb6228d64",
    )
    go_repository(
        name = "com_github_coocood_freecache",
        build_file_proto_mode = "disable_global",
        importpath = "github.com/coocood/freecache",
        sum = "h1:/v1CqMq45NFH9mp/Pt142reundeBM0dVUD3osQBeu/U=",
        version = "v1.2.1",
    )
    go_repository(
        name = "com_github_coocood_rtutil",
        build_file_proto_mode = "disable_global",
        importpath = "github.com/coocood/rtutil",
        sum = "h1:NnLfQ77q0G4k2Of2c1ceQ0ec6MkLQyDp+IGdVM0D8XM=",
        version = "v0.0.0-20190304133409-c84515f646f2",
    )
    go_repository(
        name = "com_github_coreos_bbolt",
        build_file_proto_mode = "disable_global",
        importpath = "github.com/coreos/bbolt",
        sum = "h1:wZwiHHUieZCquLkDL0B8UhzreNWsPHooDAG3q34zk0s=",
        version = "v1.3.2",
    )
    go_repository(
        name = "com_github_coreos_etcd",
        build_file_proto_mode = "disable_global",
        importpath = "github.com/coreos/etcd",
        sum = "h1:8F3hqu9fGYLBifCmRCJsicFqDx/D68Rt3q1JMazcgBQ=",
        version = "v3.3.13+incompatible",
    )
    go_repository(
        name = "com_github_coreos_go_etcd",
        build_file_proto_mode = "disable_global",
        importpath = "github.com/coreos/go-etcd",
        sum = "h1:bXhRBIXoTm9BYHS3gE0TtQuyNZyeEMux2sDi4oo5YOo=",
        version = "v2.0.0+incompatible",
    )
    go_repository(
        name = "com_github_coreos_go_semver",
        build_file_proto_mode = "disable_global",
        importpath = "github.com/coreos/go-semver",
        sum = "h1:wkHLiw0WNATZnSG7epLsujiMCgPAc9xhjJ4tgnAxmfM=",
        version = "v0.3.0",
    )
    go_repository(
        name = "com_github_coreos_go_systemd",
        build_file_proto_mode = "disable_global",
        importpath = "github.com/coreos/go-systemd",
        sum = "h1:Wf6HqHfScWJN9/ZjdUKyjop4mf3Qdd+1TvvltAvM3m8=",
        version = "v0.0.0-20190321100706-95778dfbb74e",
    )
    go_repository(
        name = "com_github_coreos_go_systemd_v22",
        build_file_proto_mode = "disable_global",
        importpath = "github.com/coreos/go-systemd/v22",
        sum = "h1:D9/bQk5vlXQFZ6Kwuu6zaiXJ9oTPe68++AzAJc1DzSI=",
        version = "v22.3.2",
    )
    go_repository(
        name = "com_github_coreos_pkg",
        build_file_proto_mode = "disable_global",
        importpath = "github.com/coreos/pkg",
        sum = "h1:lBNOc5arjvs8E5mO2tbpBpLoyyu8B6e44T7hJy6potg=",
        version = "v0.0.0-20180928190104-399ea9e2e55f",
    )
    go_repository(
        name = "com_github_cpuguy83_go_md2man",
        build_file_proto_mode = "disable_global",
        importpath = "github.com/cpuguy83/go-md2man",
        sum = "h1:BSKMNlYxDvnunlTymqtgONjNnaRV1sTpcovwwjF22jk=",
        version = "v1.0.10",
    )
    go_repository(
        name = "com_github_cpuguy83_go_md2man_v2",
        build_file_proto_mode = "disable_global",
        importpath = "github.com/cpuguy83/go-md2man/v2",
        sum = "h1:p1EgwI/C7NhT0JmVkwCD2ZBK8j4aeHQX2pMHHBfMQ6w=",
        version = "v2.0.2",
    )
    go_repository(
        name = "com_github_creack_pty",
        build_file_proto_mode = "disable_global",
        importpath = "github.com/creack/pty",
        sum = "h1:07n33Z8lZxZ2qwegKbObQohDhXDQxiMMz1NOUGYlesw=",
        version = "v1.1.11",
    )
    go_repository(
        name = "com_github_curioswitch_go_reassign",
        build_file_proto_mode = "disable",
        importpath = "github.com/curioswitch/go-reassign",
        sum = "h1:G9UZyOcpk/d7Gd6mqYgd8XYWFMw/znxwGDUstnC9DIo=",
        version = "v0.2.0",
    )

    go_repository(
        name = "com_github_cznic_mathutil",
        build_file_proto_mode = "disable_global",
        importpath = "github.com/cznic/mathutil",
        sum = "h1:iwZdTE0PVqJCos1vaoKsclOGD3ADKpshg3SRtYBbwso=",
        version = "v0.0.0-20181122101859-297441e03548",
    )
    go_repository(
        name = "com_github_cznic_sortutil",
        build_file_proto_mode = "disable_global",
        importpath = "github.com/cznic/sortutil",
        sum = "h1:LpMLYGyy67BoAFGda1NeOBQwqlv7nUXpm+rIVHGxZZ4=",
        version = "v0.0.0-20181122101858-f5f958428db8",
    )
    go_repository(
        name = "com_github_cznic_strutil",
        build_file_proto_mode = "disable_global",
        importpath = "github.com/cznic/strutil",
        sum = "h1:MZRmHqDBd0vxNwenEbKSQqRVT24d3C05ft8kduSwlqM=",
        version = "v0.0.0-20181122101858-275e90344537",
    )
    go_repository(
        name = "com_github_daixiang0_gci",
        build_file_proto_mode = "disable",
        importpath = "github.com/daixiang0/gci",
        sum = "h1:eheNA3ljF6SxnPD/vE4lCBusVHmV3Rs3dkKvFrJ7MR0=",
        version = "v0.10.1",
    )

    go_repository(
        name = "com_github_danjacques_gofslock",
        build_file_proto_mode = "disable_global",
        importpath = "github.com/danjacques/gofslock",
        sum = "h1:X6mKGhCFOxrKeeHAjv/3UvT6e5RRxW6wRdlqlV6/H4w=",
        version = "v0.0.0-20191023191349-0a45f885bc37",
    )
    go_repository(
        name = "com_github_data_dog_go_sqlmock",
        build_file_proto_mode = "disable_global",
        importpath = "github.com/DATA-DOG/go-sqlmock",
        sum = "h1:Shsta01QNfFxHCfpW6YH2STWB0MudeXXEWMr20OEh60=",
        version = "v1.5.0",
    )
    go_repository(
        name = "com_github_datadog_zstd",
        build_file_proto_mode = "disable_global",
        importpath = "github.com/DataDog/zstd",
        sum = "h1:EndNeuB0l9syBZhut0wns3gV1hL8zX8LIu6ZiVHWLIQ=",
        version = "v1.4.5",
    )
    go_repository(
        name = "com_github_davecgh_go_spew",
        build_file_proto_mode = "disable_global",
        importpath = "github.com/davecgh/go-spew",
        sum = "h1:vj9j/u1bqnvCEfJOwUhtlOARqs3+rkHYY13jYWTU97c=",
        version = "v1.1.1",
    )
    go_repository(
        name = "com_github_decred_dcrd_crypto_blake256",
        build_file_proto_mode = "disable",
        importpath = "github.com/decred/dcrd/crypto/blake256",
        sum = "h1:/8DMNYp9SGi5f0w7uCm6d6M4OU2rGFK09Y2A4Xv7EE0=",
        version = "v1.0.0",
    )
    go_repository(
        name = "com_github_decred_dcrd_dcrec_secp256k1_v4",
        build_file_proto_mode = "disable",
        importpath = "github.com/decred/dcrd/dcrec/secp256k1/v4",
        sum = "h1:HbphB4TFFXpv7MNrT52FGrrgVXF1owhMVTHFZIlnvd4=",
        version = "v4.1.0",
    )

    go_repository(
        name = "com_github_denis_tingaikin_go_header",
        build_file_proto_mode = "disable",
        importpath = "github.com/denis-tingaikin/go-header",
        sum = "h1:tEaZKAlqql6SKCY++utLmkPLd6K8IBM20Ha7UVm+mtU=",
        version = "v0.4.3",
    )

    go_repository(
        name = "com_github_dgraph_io_badger",
        build_file_proto_mode = "disable_global",
        importpath = "github.com/dgraph-io/badger",
        sum = "h1:DshxFxZWXUcO0xX476VJC07Xsr6ZCBVRHKZ93Oh7Evo=",
        version = "v1.6.0",
    )
    go_repository(
        name = "com_github_dgraph_io_ristretto",
        build_file_proto_mode = "disable_global",
        importpath = "github.com/dgraph-io/ristretto",
        sum = "h1:6CWw5tJNgpegArSHpNHJKldNeq03FQCwYvfMVWajOK8=",
        version = "v0.1.1",
    )
    go_repository(
        name = "com_github_dgrijalva_jwt_go",
        build_file_proto_mode = "disable_global",
        importpath = "github.com/dgrijalva/jwt-go",
        replace = "github.com/form3tech-oss/jwt-go",
        sum = "h1:0sWoh2EtO7UrQdNTAN+hnU3QXa4AoivplyPLLHkcrLk=",
        version = "v3.2.6-0.20210809144907-32ab6a8243d7+incompatible",
    )
    go_repository(
        name = "com_github_dgryski_go_farm",
        build_file_proto_mode = "disable_global",
        importpath = "github.com/dgryski/go-farm",
        sum = "h1:fAjc9m62+UWV/WAFKLNi6ZS0675eEUC9y3AlwSbQu1Y=",
        version = "v0.0.0-20200201041132-a6ae2369ad13",
    )
    go_repository(
        name = "com_github_dgryski_go_sip13",
        build_file_proto_mode = "disable_global",
        importpath = "github.com/dgryski/go-sip13",
        sum = "h1:RMLoZVzv4GliuWafOuPuQDKSm1SJph7uCRnnS61JAn4=",
        version = "v0.0.0-20181026042036-e10d5fee7954",
    )
    go_repository(
        name = "com_github_djarvur_go_err113",
        build_file_proto_mode = "disable",
        importpath = "github.com/Djarvur/go-err113",
        sum = "h1:sHglBQTwgx+rWPdisA5ynNEsoARbiCBOyGcJM4/OzsM=",
        version = "v0.0.0-20210108212216-aea10b59be24",
    )

    go_repository(
        name = "com_github_dnaeon_go_vcr",
        build_file_proto_mode = "disable_global",
        importpath = "github.com/dnaeon/go-vcr",
        sum = "h1:ReYa/UBrRyQdant9B4fNHGoCNKw6qh6P0fsdGmZpR7c=",
        version = "v1.1.0",
    )
    go_repository(
        name = "com_github_dnephin_pflag",
        build_file_proto_mode = "disable",
        importpath = "github.com/dnephin/pflag",
        sum = "h1:oxONGlWxhmUct0YzKTgrpQv9AUA1wtPBn7zuSjJqptk=",
        version = "v1.0.7",
    )

    go_repository(
        name = "com_github_docker_go_units",
        build_file_proto_mode = "disable_global",
        importpath = "github.com/docker/go-units",
        sum = "h1:3uh0PgVws3nIA0Q+MwDC8yjEPf9zjRfZZWXZYDct3Tw=",
        version = "v0.4.0",
    )
    go_repository(
        name = "com_github_dustin_go_humanize",
        build_file_proto_mode = "disable_global",
        importpath = "github.com/dustin/go-humanize",
        sum = "h1:VSnTsYCnlFHaM2/igO1h6X3HA71jcobQuxemgkq4zYo=",
        version = "v1.0.0",
    )
    go_repository(
        name = "com_github_eapache_go_resiliency",
        build_file_proto_mode = "disable_global",
        importpath = "github.com/eapache/go-resiliency",
        sum = "h1:v7g92e/KSN71Rq7vSThKaWIq68fL4YHvWyiUKorFR1Q=",
        version = "v1.2.0",
    )
    go_repository(
        name = "com_github_eapache_go_xerial_snappy",
        build_file_proto_mode = "disable_global",
        importpath = "github.com/eapache/go-xerial-snappy",
        sum = "h1:YEetp8/yCZMuEPMUDHG0CW/brkkEp8mzqk2+ODEitlw=",
        version = "v0.0.0-20180814174437-776d5712da21",
    )
    go_repository(
        name = "com_github_eapache_queue",
        build_file_proto_mode = "disable_global",
        importpath = "github.com/eapache/queue",
        sum = "h1:YOEu7KNc61ntiQlcEeUIoDTJ2o8mQznoNvUhiigpIqc=",
        version = "v1.1.0",
    )
    go_repository(
        name = "com_github_eknkc_amber",
        build_file_proto_mode = "disable_global",
        importpath = "github.com/eknkc/amber",
        sum = "h1:clC1lXBpe2kTj2VHdaIu9ajZQe4kcEY9j0NsnDDBZ3o=",
        version = "v0.0.0-20171010120322-cdade1c07385",
    )
    go_repository(
        name = "com_github_elastic_gosigar",
        build_file_proto_mode = "disable",
        importpath = "github.com/elastic/gosigar",
        sum = "h1:Dg80n8cr90OZ7x+bAax/QjoW/XqTI11RmA79ZwIm9/4=",
        version = "v0.14.2",
    )
    go_repository(
        name = "com_github_elazarl_go_bindata_assetfs",
        build_file_proto_mode = "disable",
        importpath = "github.com/elazarl/go-bindata-assetfs",
        sum = "h1:G/bYguwHIzWq9ZoyUQqrjTmJbbYn3j3CKKpKinvZLFk=",
        version = "v1.0.0",
    )
    go_repository(
        name = "com_github_elazarl_goproxy",
        build_file_proto_mode = "disable",
        importpath = "github.com/elazarl/goproxy",
        sum = "h1:yUdfgN0XgIJw7foRItutHYUIhlcKzcSf5vDpdhQAKTc=",
        version = "v0.0.0-20180725130230-947c36da3153",
    )
    go_repository(
        name = "com_github_elliotchance_pie_v2",
        build_file_proto_mode = "disable",
        importpath = "github.com/elliotchance/pie/v2",
        sum = "h1:KEVAAzxYxTyFs4hvebFZVzBdEo3YeMzl2HYDWn+P3F4=",
        version = "v2.1.0",
    )

    go_repository(
        name = "com_github_emirpasic_gods",
        build_file_proto_mode = "disable",
        importpath = "github.com/emirpasic/gods",
        sum = "h1:FXtiHYKDGKCW2KzwZKx0iC0PQmdlorYgdFG9jPXJ1Bc=",
        version = "v1.18.1",
    )

    go_repository(
        name = "com_github_envoyproxy_go_control_plane",
        build_file_proto_mode = "disable_global",
        importpath = "github.com/envoyproxy/go-control-plane",
        sum = "h1:xdCVXxEe0Y3FQith+0cj2irwZudqGYvecuLB1HtdexY=",
        version = "v0.10.3",
    )
    go_repository(
        name = "com_github_envoyproxy_protoc_gen_validate",
        build_file_proto_mode = "disable_global",
        importpath = "github.com/envoyproxy/protoc-gen-validate",
        sum = "h1:PS7VIOgmSVhWUEeZwTe7z7zouA22Cr590PzXKbZHOVY=",
        version = "v0.9.1",
    )
    go_repository(
        name = "com_github_esimonov_ifshort",
        build_file_proto_mode = "disable",
        importpath = "github.com/esimonov/ifshort",
        sum = "h1:6SID4yGWfRae/M7hkVDVVyppy8q/v9OuxNdmjLQStBA=",
        version = "v1.0.4",
    )

    go_repository(
        name = "com_github_etcd_io_bbolt",
        build_file_proto_mode = "disable_global",
        importpath = "github.com/etcd-io/bbolt",
        sum = "h1:gSJmxrs37LgTqR/oyJBWok6k6SvXEUerFTbltIhXkBM=",
        version = "v1.3.3",
    )
    go_repository(
        name = "com_github_etcd_io_gofail",
        build_file_proto_mode = "disable_global",
        importpath = "github.com/etcd-io/gofail",
        sum = "h1:Y2I0lxOttdUKz+hNaIdG3FtjuQrTmwXun1opRV65IZc=",
        version = "v0.0.0-20190801230047-ad7f989257ca",
    )
    go_repository(
        name = "com_github_ettle_strcase",
        build_file_proto_mode = "disable",
        importpath = "github.com/ettle/strcase",
        sum = "h1:htFueZyVeE1XNnMEfbqp5r67qAN/4r6ya1ysq8Q+Zcw=",
        version = "v0.1.1",
    )
    go_repository(
        name = "com_github_evanphx_json_patch",
        build_file_proto_mode = "disable",
        importpath = "github.com/evanphx/json-patch",
        sum = "h1:4onqiflcdA9EOZ4RxV643DvftH5pOlLGNtQ5lPWQu84=",
        version = "v4.12.0+incompatible",
    )
    go_repository(
        name = "com_github_facebookgo_clock",
        build_file_proto_mode = "disable",
        importpath = "github.com/facebookgo/clock",
        sum = "h1:yDWHCSQ40h88yih2JAcL6Ls/kVkSE8GFACTGVnMPruw=",
        version = "v0.0.0-20150410010913-600d898af40a",
    )

    go_repository(
        name = "com_github_fasthttp_contrib_websocket",
        build_file_proto_mode = "disable_global",
        importpath = "github.com/fasthttp-contrib/websocket",
        sum = "h1:DddqAaWDpywytcG8w/qoQ5sAN8X12d3Z3koB0C3Rxsc=",
        version = "v0.0.0-20160511215533-1f3b11f56072",
    )
    go_repository(
        name = "com_github_fatanugraha_noloopclosure",
        build_file_proto_mode = "disable",
        importpath = "github.com/fatanugraha/noloopclosure",
        sum = "h1:AhepjAikNpk50qTZoipHZqeZtnyKT/C2Tk5dGn7nC+A=",
        version = "v0.1.1",
    )

    go_repository(
        name = "com_github_fatih_color",
        build_file_proto_mode = "disable_global",
        importpath = "github.com/fatih/color",
        sum = "h1:kOqh6YHBtK8aywxGerMG2Eq3H6Qgoqeo13Bk2Mv/nBs=",
        version = "v1.15.0",
    )
    go_repository(
        name = "com_github_fatih_structs",
        build_file_proto_mode = "disable_global",
        importpath = "github.com/fatih/structs",
        sum = "h1:Q7juDM0QtcnhCpeyLGQKyg4TOIghuNXrkL32pHAUMxo=",
        version = "v1.1.0",
    )
    go_repository(
        name = "com_github_fatih_structtag",
        build_file_proto_mode = "disable",
        importpath = "github.com/fatih/structtag",
        sum = "h1:/OdNE99OxoI/PqaW/SuSK9uxxT3f/tcSZgon/ssNSx4=",
        version = "v1.2.0",
    )

    go_repository(
        name = "com_github_felixge_httpsnoop",
        build_file_proto_mode = "disable_global",
        importpath = "github.com/felixge/httpsnoop",
        sum = "h1:+nS9g82KMXccJ/wp0zyRW9ZBHFETmMGtkk+2CTTrW4o=",
        version = "v1.0.2",
    )
    go_repository(
        name = "com_github_firefart_nonamedreturns",
        build_file_proto_mode = "disable",
        importpath = "github.com/firefart/nonamedreturns",
        sum = "h1:abzI1p7mAEPYuR4A+VLKn4eNDOycjYo2phmY9sfv40Y=",
        version = "v1.0.4",
    )

    go_repository(
        name = "com_github_flosch_pongo2",
        build_file_proto_mode = "disable_global",
        importpath = "github.com/flosch/pongo2",
        sum = "h1:GY1+t5Dr9OKADM64SYnQjw/w99HMYvQ0A8/JoUkxVmc=",
        version = "v0.0.0-20190707114632-bbf5a6c351f4",
    )
    go_repository(
        name = "com_github_fogleman_gg",
        build_file_proto_mode = "disable_global",
        importpath = "github.com/fogleman/gg",
        sum = "h1:WXb3TSNmHp2vHoCroCIB1foO/yQ36swABL8aOVeDpgg=",
        version = "v1.2.1-0.20190220221249-0403632d5b90",
    )
    go_repository(
        name = "com_github_form3tech_oss_jwt_go",
        build_file_proto_mode = "disable_global",
        importpath = "github.com/form3tech-oss/jwt-go",
        sum = "h1:/l4kBbb4/vGSsdtB5nUe8L7B9mImVMaBPw9L/0TBHU8=",
        version = "v3.2.5+incompatible",
    )
    go_repository(
        name = "com_github_fortytw2_leaktest",
        build_file_proto_mode = "disable_global",
        importpath = "github.com/fortytw2/leaktest",
        sum = "h1:u8491cBMTQ8ft8aeV+adlcytMZylmA5nnwwkRZjI8vw=",
        version = "v1.3.0",
    )
    go_repository(
        name = "com_github_frankban_quicktest",
        build_file_proto_mode = "disable_global",
        importpath = "github.com/frankban/quicktest",
        sum = "h1:FJKSZTDHjyhriyC81FLQ0LY93eSai0ZyR/ZIkd3ZUKE=",
        version = "v1.14.3",
    )
    go_repository(
        name = "com_github_fsnotify_fsnotify",
        build_file_proto_mode = "disable_global",
        importpath = "github.com/fsnotify/fsnotify",
        sum = "h1:n+5WquG0fcWoWp6xPWfHdbskMCQaFnG6PfBrh1Ky4HY=",
        version = "v1.6.0",
    )
    go_repository(
        name = "com_github_fsouza_fake_gcs_server",
        build_file_proto_mode = "disable_global",
        importpath = "github.com/fsouza/fake-gcs-server",
        sum = "h1:Lw/mrvs45AfCUPVpry6qFkZnZPqe9thpLQHW+ZwHRLs=",
        version = "v1.44.0",
    )
    go_repository(
        name = "com_github_fzipp_gocyclo",
        build_file_proto_mode = "disable_global",
        importpath = "github.com/fzipp/gocyclo",
        sum = "h1:lsblElZG7d3ALtGMx9fmxeTKZaLLpU8mET09yN4BBLo=",
        version = "v0.6.0",
    )
    go_repository(
        name = "com_github_gaijinentertainment_go_exhaustruct_v2",
        build_file_proto_mode = "disable",
        importpath = "github.com/GaijinEntertainment/go-exhaustruct/v2",
        sum = "h1:+r1rSv4gvYn0wmRjC8X7IAzX8QezqtFV9m0MUHFJgts=",
        version = "v2.3.0",
    )

    go_repository(
        name = "com_github_gavv_httpexpect",
        build_file_proto_mode = "disable_global",
        importpath = "github.com/gavv/httpexpect",
        sum = "h1:1X9kcRshkSKEjNJJxX9Y9mQ5BRfbxU5kORdjhlA1yX8=",
        version = "v2.0.0+incompatible",
    )
    go_repository(
        name = "com_github_getsentry_raven_go",
        build_file_proto_mode = "disable_global",
        importpath = "github.com/getsentry/raven-go",
        sum = "h1:no+xWJRb5ZI7eE8TWgIq1jLulQiIoLG0IfYxv5JYMGs=",
        version = "v0.2.0",
    )
    go_repository(
        name = "com_github_ghemawat_stream",
        build_file_proto_mode = "disable_global",
        importpath = "github.com/ghemawat/stream",
        sum = "h1:r5GgOLGbza2wVHRzK7aAj6lWZjfbAwiu/RDCVOKjRyM=",
        version = "v0.0.0-20171120220530-696b145b53b9",
    )
    go_repository(
        name = "com_github_ghodss_yaml",
        build_file_proto_mode = "disable_global",
        importpath = "github.com/ghodss/yaml",
        sum = "h1:wQHKEahhL6wmXdzwWG11gIVCkOv05bNOh+Rxn0yngAk=",
        version = "v1.0.0",
    )
    go_repository(
        name = "com_github_gin_contrib_cors",
        build_file_proto_mode = "disable",
        importpath = "github.com/gin-contrib/cors",
        sum = "h1:oJ6gwtUl3lqV0WEIwM/LxPF1QZ5qe2lGWdY2+bz7y0g=",
        version = "v1.4.0",
    )
    go_repository(
        name = "com_github_gin_contrib_gzip",
        build_file_proto_mode = "disable",
        importpath = "github.com/gin-contrib/gzip",
        sum = "h1:ezvKOL6jH+jlzdHNE4h9h8q8uMpDQjyl0NN0Jd7jozc=",
        version = "v0.0.1",
    )

    go_repository(
        name = "com_github_gin_contrib_sse",
        build_file_proto_mode = "disable_global",
        importpath = "github.com/gin-contrib/sse",
        sum = "h1:t8FVkw33L+wilf2QiWkw0UV77qRpcH/JHPKGpKa2E8g=",
        version = "v0.0.0-20190301062529-5545eab6dad3",
    )
    go_repository(
        name = "com_github_gin_gonic_gin",
        build_file_proto_mode = "disable_global",
        importpath = "github.com/gin-gonic/gin",
        sum = "h1:3tMoCCfM7ppqsR0ptz/wi1impNpT7/9wQtMZ8lr1mCQ=",
        version = "v1.4.0",
    )
    go_repository(
        name = "com_github_go_asn1_ber_asn1_ber",
        build_file_proto_mode = "disable",
        importpath = "github.com/go-asn1-ber/asn1-ber",
        sum = "h1:vXT6d/FNDiELJnLb6hGNa309LMsrCoYFvpwHDF0+Y1A=",
        version = "v1.5.4",
    )

    go_repository(
        name = "com_github_go_check_check",
        build_file_proto_mode = "disable_global",
        importpath = "github.com/go-check/check",
        sum = "h1:0gkP6mzaMqkmpcJYCFOLkIBwI7xFExG03bbkOkCvUPI=",
        version = "v0.0.0-20180628173108-788fd7840127",
    )
    go_repository(
        name = "com_github_go_critic_go_critic",
        build_file_proto_mode = "disable",
        importpath = "github.com/go-critic/go-critic",
        sum = "h1:16omCF1gN3gTzt4j4J6fKI/HnRojhEp+Eks6EuKw3vw=",
        version = "v0.8.1",
    )
    go_repository(
        name = "com_github_go_echarts_go_echarts",
        build_file_proto_mode = "disable",
        importpath = "github.com/go-echarts/go-echarts",
        sum = "h1:n181E4iXwj4zrU9VYmdM2m8dyhERt2w9k9YhHqdp6A8=",
        version = "v1.0.0",
    )

    go_repository(
        name = "com_github_go_errors_errors",
        build_file_proto_mode = "disable_global",
        importpath = "github.com/go-errors/errors",
        sum = "h1:LUHzmkK3GUKUrL/1gfBUxAHzcev3apQlezX/+O7ma6w=",
        version = "v1.0.1",
    )
    go_repository(
        name = "com_github_go_gl_glfw",
        build_file_proto_mode = "disable_global",
        importpath = "github.com/go-gl/glfw",
        sum = "h1:QbL/5oDUmRBzO9/Z7Seo6zf912W/a6Sr4Eu0G/3Jho0=",
        version = "v0.0.0-20190409004039-e6da0acd62b1",
    )
    go_repository(
        name = "com_github_go_gl_glfw_v3_3_glfw",
        build_file_proto_mode = "disable_global",
        importpath = "github.com/go-gl/glfw/v3.3/glfw",
        sum = "h1:WtGNWLvXpe6ZudgnXrq0barxBImvnnJoMEhXAzcbM0I=",
        version = "v0.0.0-20200222043503-6f7a984d4dc4",
    )
    go_repository(
        name = "com_github_go_ini_ini",
        build_file_proto_mode = "disable",
        importpath = "github.com/go-ini/ini",
        sum = "h1:Mujh4R/dH6YL8bxuISne3xX2+qcQ9p0IxKAP6ExWoUo=",
        version = "v1.25.4",
    )

    go_repository(
        name = "com_github_go_kit_kit",
        build_file_proto_mode = "disable_global",
        importpath = "github.com/go-kit/kit",
        sum = "h1:wDJmvq38kDhkVxi50ni9ykkdUr1PKgqKOoi01fa0Mdk=",
        version = "v0.9.0",
    )
    go_repository(
        name = "com_github_go_kit_log",
        build_file_proto_mode = "disable_global",
        importpath = "github.com/go-kit/log",
        sum = "h1:MRVx0/zhvdseW+Gza6N9rVzU/IVzaeE1SFI4raAhmBU=",
        version = "v0.2.1",
    )
    go_repository(
        name = "com_github_go_ldap_ldap_v3",
        build_file_proto_mode = "disable",
        importpath = "github.com/go-ldap/ldap/v3",
        replace = "github.com/YangKeao/ldap/v3",
        sum = "h1:+OqGGFc2YHFd82aSHmjlILVt1t4JWJjrNIfV8cVEPow=",
        version = "v3.4.5-0.20230421065457-369a3bab1117",
    )

    go_repository(
        name = "com_github_go_logfmt_logfmt",
        build_file_proto_mode = "disable_global",
        importpath = "github.com/go-logfmt/logfmt",
        sum = "h1:otpy5pqBCBZ1ng9RQ0dPu4PN7ba75Y/aA+UpowDyNVA=",
        version = "v0.5.1",
    )
    go_repository(
        name = "com_github_go_logr_logr",
        build_file_proto_mode = "disable",
        importpath = "github.com/go-logr/logr",
        sum = "h1:2DntVwHkVopvECVRSlL5PSo9eG+cAkDCuckLubN+rq0=",
        version = "v1.2.3",
    )

    go_repository(
        name = "com_github_go_martini_martini",
        build_file_proto_mode = "disable_global",
        importpath = "github.com/go-martini/martini",
        sum = "h1:xveKWz2iaueeTaUgdetzel+U7exyigDYBryyVfV/rZk=",
        version = "v0.0.0-20170121215854-22fa46961aab",
    )
    go_repository(
        name = "com_github_go_ole_go_ole",
        build_file_proto_mode = "disable_global",
        importpath = "github.com/go-ole/go-ole",
        sum = "h1:/Fpf6oFPoeFik9ty7siob0G6Ke8QvQEuVcuChpwXzpY=",
        version = "v1.2.6",
    )
    go_repository(
        name = "com_github_go_openapi_jsonpointer",
        build_file_proto_mode = "disable",
        importpath = "github.com/go-openapi/jsonpointer",
        sum = "h1:eCs3fxoIi3Wh6vtgmLTOjdhSpiqphQ+DaPn38N2ZdrE=",
        version = "v0.19.6",
    )
    go_repository(
        name = "com_github_go_openapi_jsonreference",
        build_file_proto_mode = "disable",
        importpath = "github.com/go-openapi/jsonreference",
        sum = "h1:FBLnyygC4/IZZr893oiomc9XaghoveYTrLC1F86HID8=",
        version = "v0.20.1",
    )
    go_repository(
        name = "com_github_go_openapi_spec",
        build_file_proto_mode = "disable",
        importpath = "github.com/go-openapi/spec",
        sum = "h1:O8hJrt0UMnhHcluhIdUgCLRWyM2x7QkBXRvOs7m+O1M=",
        version = "v0.20.4",
    )
    go_repository(
        name = "com_github_go_openapi_swag",
        build_file_proto_mode = "disable",
        importpath = "github.com/go-openapi/swag",
        sum = "h1:yMBqmnQ0gyZvEb/+KzuWZOXgllrXT4SADYbvDaXHv/g=",
        version = "v0.22.3",
    )
    go_repository(
        name = "com_github_go_playground_locales",
        build_file_proto_mode = "disable",
        importpath = "github.com/go-playground/locales",
        sum = "h1:u50s323jtVGugKlcYeyzC0etD1HifMjqmJqb8WugfUU=",
        version = "v0.14.0",
    )
    go_repository(
        name = "com_github_go_playground_universal_translator",
        build_file_proto_mode = "disable",
        importpath = "github.com/go-playground/universal-translator",
        sum = "h1:82dyy6p4OuJq4/CByFNOn/jYrnRPArHwAcmLoJZxyho=",
        version = "v0.18.0",
    )
    go_repository(
        name = "com_github_go_playground_validator_v10",
        build_file_proto_mode = "disable",
        importpath = "github.com/go-playground/validator/v10",
        sum = "h1:I7mrTYv78z8k8VXa/qJlOlEXn/nBh+BF8dHX5nt/dr0=",
        version = "v10.10.0",
    )
    go_repository(
        name = "com_github_go_resty_resty_v2",
        build_file_proto_mode = "disable",
        importpath = "github.com/go-resty/resty/v2",
        sum = "h1:joIR5PNLM2EFqqESUjCMGXrWmXNHEU9CEiK813oKYS4=",
        version = "v2.6.0",
    )

    go_repository(
        name = "com_github_go_sql_driver_mysql",
        build_file_proto_mode = "disable_global",
        importpath = "github.com/go-sql-driver/mysql",
        sum = "h1:lUIinVbN1DY0xBg0eMOzmmtGoHwWBbvnWubQUrtU8EI=",
        version = "v1.7.1",
    )
    go_repository(
        name = "com_github_go_stack_stack",
        build_file_proto_mode = "disable_global",
        importpath = "github.com/go-stack/stack",
        sum = "h1:5SgMzNM5HxrEjV0ww2lTmX6E2Izsfxas4+YHWRs3Lsk=",
        version = "v1.8.0",
    )
    go_repository(
        name = "com_github_go_task_slim_sprig",
        build_file_proto_mode = "disable_global",
        importpath = "github.com/go-task/slim-sprig",
        sum = "h1:p104kn46Q8WdvHunIJ9dAyjPVtrBPhSr3KT2yUst43I=",
        version = "v0.0.0-20210107165309-348f09dbbbc0",
    )
    go_repository(
        name = "com_github_go_toolsmith_astcast",
        build_file_proto_mode = "disable",
        importpath = "github.com/go-toolsmith/astcast",
        sum = "h1:+JN9xZV1A+Re+95pgnMgDboWNVnIMMQXwfBwLRPgSC8=",
        version = "v1.1.0",
    )
    go_repository(
        name = "com_github_go_toolsmith_astcopy",
        build_file_proto_mode = "disable",
        importpath = "github.com/go-toolsmith/astcopy",
        sum = "h1:YGwBN0WM+ekI/6SS6+52zLDEf8Yvp3n2seZITCUBt5s=",
        version = "v1.1.0",
    )
    go_repository(
        name = "com_github_go_toolsmith_astequal",
        build_file_proto_mode = "disable",
        importpath = "github.com/go-toolsmith/astequal",
        sum = "h1:kHKm1AWqClYn15R0K1KKE4RG614D46n+nqUQ06E1dTw=",
        version = "v1.1.0",
    )
    go_repository(
        name = "com_github_go_toolsmith_astfmt",
        build_file_proto_mode = "disable",
        importpath = "github.com/go-toolsmith/astfmt",
        sum = "h1:iJVPDPp6/7AaeLJEruMsBUlOYCmvg0MoCfJprsOmcco=",
        version = "v1.1.0",
    )
    go_repository(
        name = "com_github_go_toolsmith_astp",
        build_file_proto_mode = "disable",
        importpath = "github.com/go-toolsmith/astp",
        sum = "h1:dXPuCl6u2llURjdPLLDxJeZInAeZ0/eZwFJmqZMnpQA=",
        version = "v1.1.0",
    )
    go_repository(
        name = "com_github_go_toolsmith_strparse",
        build_file_proto_mode = "disable",
        importpath = "github.com/go-toolsmith/strparse",
        sum = "h1:GAioeZUK9TGxnLS+qfdqNbA4z0SSm5zVNtCQiyP2Bvw=",
        version = "v1.1.0",
    )
    go_repository(
        name = "com_github_go_toolsmith_typep",
        build_file_proto_mode = "disable",
        importpath = "github.com/go-toolsmith/typep",
        sum = "h1:fIRYDyF+JywLfqzyhdiHzRop/GQDxxNhLGQ6gFUNHus=",
        version = "v1.1.0",
    )
    go_repository(
        name = "com_github_go_xmlfmt_xmlfmt",
        build_file_proto_mode = "disable",
        importpath = "github.com/go-xmlfmt/xmlfmt",
        sum = "h1:Nea7b4icn8s57fTx1M5AI4qQT5HEM3rVUO8MuE6g80U=",
        version = "v1.1.2",
    )
    go_repository(
        name = "com_github_gobwas_glob",
        build_file_proto_mode = "disable",
        importpath = "github.com/gobwas/glob",
        sum = "h1:A4xDbljILXROh+kObIiy5kIaPYD8e96x1tgBhUI5J+Y=",
        version = "v0.2.3",
    )

    go_repository(
        name = "com_github_gobwas_httphead",
        build_file_proto_mode = "disable_global",
        importpath = "github.com/gobwas/httphead",
        sum = "h1:s+21KNqlpePfkah2I+gwHF8xmJWRjooY+5248k6m4A0=",
        version = "v0.0.0-20180130184737-2c6c146eadee",
    )
    go_repository(
        name = "com_github_gobwas_pool",
        build_file_proto_mode = "disable_global",
        importpath = "github.com/gobwas/pool",
        sum = "h1:QEmUOlnSjWtnpRGHF3SauEiOsy82Cup83Vf2LcMlnc8=",
        version = "v0.2.0",
    )
    go_repository(
        name = "com_github_gobwas_ws",
        build_file_proto_mode = "disable_global",
        importpath = "github.com/gobwas/ws",
        sum = "h1:CoAavW/wd/kulfZmSIBt6p24n4j7tHgNVCjsfHVNUbo=",
        version = "v1.0.2",
    )
    go_repository(
        name = "com_github_goccy_go_graphviz",
        build_file_proto_mode = "disable",
        importpath = "github.com/goccy/go-graphviz",
        sum = "h1:s/FMMJ1Joj6La3S5ApO3Jk2cwM4LpXECC2muFx3IPQQ=",
        version = "v0.0.9",
    )

    go_repository(
        name = "com_github_goccy_go_json",
        build_file_proto_mode = "disable",
        importpath = "github.com/goccy/go-json",
        sum = "h1:/pAaQDLHEoCq/5FFmSKBswWmK6H0e8g4159Kc/X/nqk=",
        version = "v0.9.11",
    )

    go_repository(
        name = "com_github_godbus_dbus_v5",
        build_file_proto_mode = "disable_global",
        importpath = "github.com/godbus/dbus/v5",
        sum = "h1:9349emZab16e7zQvpmsbtjc18ykshndd8y2PG3sgJbA=",
        version = "v5.0.4",
    )
    go_repository(
        name = "com_github_gofrs_flock",
        build_file_proto_mode = "disable",
        importpath = "github.com/gofrs/flock",
        sum = "h1:+gYjHKf32LDeiEEFhQaotPbLuUXjY5ZqxKgXy7n59aw=",
        version = "v0.8.1",
    )

    go_repository(
        name = "com_github_gogo_googleapis",
        build_file_proto_mode = "disable_global",
        importpath = "github.com/gogo/googleapis",
        sum = "h1:dR8+Q0uO5S2ZBcs2IH6VBKYwSxPo2vYCYq0ot0mu7xA=",
        version = "v0.0.0-20180223154316-0cd9801be74a",
    )
    go_repository(
        name = "com_github_gogo_protobuf",
        build_file_proto_mode = "disable_global",
        importpath = "github.com/gogo/protobuf",
        sum = "h1:Ov1cvc58UF3b5XjBnZv7+opcTcQFZebYjWzi34vdm4Q=",
        version = "v1.3.2",
    )
    go_repository(
        name = "com_github_gogo_status",
        build_file_proto_mode = "disable_global",
        importpath = "github.com/gogo/status",
        sum = "h1:+eIkrewn5q6b30y+g/BJINVVdi2xH7je5MPJ3ZPK3JA=",
        version = "v1.1.0",
    )
    go_repository(
        name = "com_github_goji_httpauth",
        build_file_proto_mode = "disable",
        importpath = "github.com/goji/httpauth",
        sum = "h1:lBXNCxVENCipq4D1Is42JVOP4eQjlB8TQ6H69Yx5J9Q=",
        version = "v0.0.0-20160601135302-2da839ab0f4d",
    )

    go_repository(
        name = "com_github_golang_freetype",
        build_file_proto_mode = "disable_global",
        importpath = "github.com/golang/freetype",
        sum = "h1:DACJavvAHhabrF08vX0COfcOBJRhZ8lUbR+ZWIs0Y5g=",
        version = "v0.0.0-20170609003504-e2365dfdc4a0",
    )
    go_repository(
        name = "com_github_golang_glog",
        build_file_proto_mode = "disable_global",
        importpath = "github.com/golang/glog",
        sum = "h1:/d3pCKDPWNnvIWe0vVUpNP32qc8U3PDVxySP/y360qE=",
        version = "v1.1.0",
    )
    go_repository(
        name = "com_github_golang_groupcache",
        build_file_proto_mode = "disable_global",
        importpath = "github.com/golang/groupcache",
        sum = "h1:oI5xCqsCo564l8iNU+DwB5epxmsaqB+rhGL0m5jtYqE=",
        version = "v0.0.0-20210331224755-41bb18bfe9da",
    )
    go_repository(
        name = "com_github_golang_jwt_jwt",
        build_file_proto_mode = "disable",
        importpath = "github.com/golang-jwt/jwt",
        sum = "h1:73Z+4BJcrTC+KczS6WvTPvRGOp1WmfEP4Q1lOd9Z/+c=",
        version = "v3.2.1+incompatible",
    )
    go_repository(
        name = "com_github_golang_jwt_jwt_v4",
        build_file_proto_mode = "disable",
        importpath = "github.com/golang-jwt/jwt/v4",
        sum = "h1:besgBTC8w8HjP6NzQdxwKH9Z5oQMZ24ThTrHp3cZ8eU=",
        version = "v4.2.0",
    )

    go_repository(
        name = "com_github_golang_mock",
        build_file_proto_mode = "disable_global",
        importpath = "github.com/golang/mock",
        sum = "h1:ErTB+efbowRARo13NNdxyJji2egdxLGQhRaY+DUumQc=",
        version = "v1.6.0",
    )
    go_repository(
        name = "com_github_golang_protobuf",
        build_file_proto_mode = "disable_global",
        importpath = "github.com/golang/protobuf",
        patch_args = ["-p1"],
        patches = [
            "//build/patches:com_github_golang_protobuf.patch",
        ],
        sum = "h1:KhyjKVUg7Usr/dYsdSqoFveMYd5ko72D+zANwlG1mmg=",
        version = "v1.5.3",
    )
    go_repository(
        name = "com_github_golang_snappy",
        build_file_proto_mode = "disable_global",
        importpath = "github.com/golang/snappy",
        sum = "h1:yAGX7huGHXlcLOEtBnF4w7FQwA26wojNCwOYAEhLjQM=",
        version = "v0.0.4",
    )
    go_repository(
        name = "com_github_golangci_check",
        build_file_proto_mode = "disable",
        importpath = "github.com/golangci/check",
        sum = "h1:23T5iq8rbUYlhpt5DB4XJkc6BU31uODLD1o1gKvZmD0=",
        version = "v0.0.0-20180506172741-cfe4005ccda2",
    )
    go_repository(
        name = "com_github_golangci_dupl",
        build_file_proto_mode = "disable",
        importpath = "github.com/golangci/dupl",
        sum = "h1:w8hkcTqaFpzKqonE9uMCefW1WDie15eSP/4MssdenaM=",
        version = "v0.0.0-20180902072040-3e9179ac440a",
    )
    go_repository(
        name = "com_github_golangci_go_misc",
        build_file_proto_mode = "disable",
        importpath = "github.com/golangci/go-misc",
        sum = "h1:6RGUuS7EGotKx6J5HIP8ZtyMdiDscjMLfRBSPuzVVeo=",
        version = "v0.0.0-20220329215616-d24fe342adfe",
    )

    go_repository(
        name = "com_github_golangci_gofmt",
        build_file_proto_mode = "disable",
        importpath = "github.com/golangci/gofmt",
        sum = "h1:amWTbTGqOZ71ruzrdA+Nx5WA3tV1N0goTspwmKCQvBY=",
        version = "v0.0.0-20220901101216-f2edd75033f2",
    )
    go_repository(
        name = "com_github_golangci_golangci_lint",
        build_file_proto_mode = "disable",
        importpath = "github.com/golangci/golangci-lint",
        sum = "h1:52pgJKXiAuyfcOa8HJPIrZk1oMgpyXeN8TUxpcteweM=",
        version = "v1.53.2",
    )
    go_repository(
        name = "com_github_golangci_gosec",
        build_file_proto_mode = "disable",
        importpath = "github.com/golangci/gosec",
        sum = "h1:Bi7BYmZVg4C+mKGi8LeohcP2GGUl2XJD4xCkJoZSaYc=",
        version = "v0.0.0-20180901114220-8afd9cbb6cfb",
    )
    go_repository(
        name = "com_github_golangci_lint_1",
        build_file_proto_mode = "disable",
        importpath = "github.com/golangci/lint-1",
        sum = "h1:MfyDlzVjl1hoaPzPD4Gpb/QgoRfSBR0jdhwGyAWwMSA=",
        version = "v0.0.0-20191013205115-297bf364a8e0",
    )
    go_repository(
        name = "com_github_golangci_maligned",
        build_file_proto_mode = "disable",
        importpath = "github.com/golangci/maligned",
        sum = "h1:kNY3/svz5T29MYHubXix4aDDuE3RWHkPvopM/EDv/MA=",
        version = "v0.0.0-20180506175553-b1d89398deca",
    )

    go_repository(
        name = "com_github_golangci_misspell",
        build_file_proto_mode = "disable",
        importpath = "github.com/golangci/misspell",
        sum = "h1:KtVB/hTK4bbL/S6bs64rYyk8adjmh1BygbBiaAiX+a0=",
        version = "v0.4.0",
    )

    go_repository(
        name = "com_github_golangci_prealloc",
        build_file_proto_mode = "disable",
        importpath = "github.com/golangci/prealloc",
        sum = "h1:leSNB7iYzLYSSx3J/s5sVf4Drkc68W2wm4Ixh/mr0us=",
        version = "v0.0.0-20180630174525-215b22d4de21",
    )
    go_repository(
        name = "com_github_golangci_revgrep",
        build_file_proto_mode = "disable",
        importpath = "github.com/golangci/revgrep",
        sum = "h1:DIPQnGy2Gv2FSA4B/hh8Q7xx3B7AIDk3DAMeHclH1vQ=",
        version = "v0.0.0-20220804021717-745bb2f7c2e6",
    )
    go_repository(
        name = "com_github_golangci_unconvert",
        build_file_proto_mode = "disable",
        importpath = "github.com/golangci/unconvert",
        sum = "h1:zwtduBRr5SSWhqsYNgcuWO2kFlpdOZbP0+yRjmvPGys=",
        version = "v0.0.0-20180507085042-28b1c447d1f4",
    )

    go_repository(
        name = "com_github_gomodule_redigo",
        build_file_proto_mode = "disable_global",
        importpath = "github.com/gomodule/redigo",
        sum = "h1:y0Wmhvml7cGnzPa9nocn/fMraMH/lMDdeG+rkx4VgYY=",
        version = "v1.7.1-0.20190724094224-574c33c3df38",
    )
    go_repository(
        name = "com_github_google_btree",
        build_file_proto_mode = "disable_global",
        importpath = "github.com/google/btree",
        sum = "h1:xf4v41cLI2Z6FxbKm+8Bu+m8ifhj15JuZ9sa0jZCMUU=",
        version = "v1.1.2",
    )
    go_repository(
        name = "com_github_google_gnostic",
        build_file_proto_mode = "disable",
        importpath = "github.com/google/gnostic",
        sum = "h1:FhTMOKj2VhjpouxvWJAV1TL304uMlb9zcDqkl6cEI54=",
        version = "v0.5.7-v3refs",
    )

    go_repository(
        name = "com_github_google_go_cmp",
        build_file_proto_mode = "disable_global",
        importpath = "github.com/google/go-cmp",
        sum = "h1:O2Tfq5qg4qc4AmwVlvv0oLiVAGB7enBSJ2x2DqQFi38=",
        version = "v0.5.9",
    )
    go_repository(
        name = "com_github_google_go_github_v33",
        build_file_proto_mode = "disable",
        importpath = "github.com/google/go-github/v33",
        sum = "h1:qAf9yP0qc54ufQxzwv+u9H0tiVOnPJxo0lI/JXqw3ZM=",
        version = "v33.0.0",
    )

    go_repository(
        name = "com_github_google_go_querystring",
        build_file_proto_mode = "disable_global",
        importpath = "github.com/google/go-querystring",
        sum = "h1:AnCroh3fv4ZBgVIf1Iwtovgjaw/GiKJo8M8yD/fhyJ8=",
        version = "v1.1.0",
    )
    go_repository(
        name = "com_github_google_gofuzz",
        build_file_proto_mode = "disable_global",
        importpath = "github.com/google/gofuzz",
        sum = "h1:Hsa8mG0dQ46ij8Sl2AYJDUv1oA9/d6Vk+3LG99Oe02g=",
        version = "v1.1.0",
    )
    go_repository(
        name = "com_github_google_licensecheck",
        build_file_proto_mode = "disable",
        importpath = "github.com/google/licensecheck",
        sum = "h1:QoxgoDkaeC4nFrtGN1jV7IPmDCHFNIVh54e5hSt6sPs=",
        version = "v0.3.1",
    )

    go_repository(
        name = "com_github_google_martian",
        build_file_proto_mode = "disable_global",
        importpath = "github.com/google/martian",
        sum = "h1:/CP5g8u/VJHijgedC/Legn3BAbAaWPgecwXBIDzw5no=",
        version = "v2.1.0+incompatible",
    )
    go_repository(
        name = "com_github_google_martian_v3",
        build_file_proto_mode = "disable_global",
        importpath = "github.com/google/martian/v3",
        sum = "h1:IqNFLAmvJOgVlpdEBiQbDc2EwKW77amAycfTuWKdfvw=",
        version = "v3.3.2",
    )
    go_repository(
        name = "com_github_google_pprof",
        build_file_proto_mode = "disable_global",
        importpath = "github.com/google/pprof",
        sum = "h1:c8EUapQFi+kjzedr4c6WqbwMdmB95+oDBWZ5XFHFYxY=",
        version = "v0.0.0-20211122183932-1daafda22083",
    )
    go_repository(
        name = "com_github_google_renameio",
        build_file_proto_mode = "disable_global",
        importpath = "github.com/google/renameio",
        sum = "h1:GOZbcHa3HfsPKPlmyPyN2KEohoMXOhdMbHrvbpl2QaA=",
        version = "v0.1.0",
    )
    go_repository(
        name = "com_github_google_renameio_v2",
        build_file_proto_mode = "disable",
        importpath = "github.com/google/renameio/v2",
        sum = "h1:UifI23ZTGY8Tt29JbYFiuyIU3eX+RNFtUwefq9qAhxg=",
        version = "v2.0.0",
    )

    go_repository(
        name = "com_github_google_shlex",
        build_file_proto_mode = "disable",
        importpath = "github.com/google/shlex",
        sum = "h1:El6M4kTTCOh6aBiKaUGG7oYTSPP8MxqL4YI3kZKwcP4=",
        version = "v0.0.0-20191202100458-e7afc7fbc510",
    )

    go_repository(
        name = "com_github_google_uuid",
        build_file_proto_mode = "disable_global",
        importpath = "github.com/google/uuid",
        sum = "h1:t6JiXgmwXMjEs8VusXIJk2BXHsn+wx8BZdTaoZ5fu7I=",
        version = "v1.3.0",
    )
    go_repository(
        name = "com_github_googleapis_enterprise_certificate_proxy",
        build_file_proto_mode = "disable",
        importpath = "github.com/googleapis/enterprise-certificate-proxy",
        sum = "h1:yk9/cqRKtT9wXZSsRH9aurXEpJX+U6FLtpYTdC3R06k=",
        version = "v0.2.3",
    )

    go_repository(
        name = "com_github_googleapis_gax_go_v2",
        build_file_proto_mode = "disable_global",
        importpath = "github.com/googleapis/gax-go/v2",
        sum = "h1:gF4c0zjUP2H/s/hEGyLA3I0fA2ZWjzYiONAD6cvPr8A=",
        version = "v2.7.1",
    )
    go_repository(
        name = "com_github_googleapis_gnostic",
        build_file_proto_mode = "disable",
        importpath = "github.com/googleapis/gnostic",
        sum = "h1:l6N3VoaVzTncYYW+9yOz2LJJammFZGBO13sqgEhpy9g=",
        version = "v0.2.0",
    )
    go_repository(
        name = "com_github_googleapis_go_type_adapters",
        build_file_proto_mode = "disable",
        importpath = "github.com/googleapis/go-type-adapters",
        sum = "h1:9XdMn+d/G57qq1s8dNc5IesGCXHf6V2HZ2JwRxfA2tA=",
        version = "v1.0.0",
    )

    go_repository(
        name = "com_github_gophercloud_gophercloud",
        build_file_proto_mode = "disable",
        importpath = "github.com/gophercloud/gophercloud",
        sum = "h1:hQpY0g0UGsLKLDs8UJ6xpA2gNCkEdEbvxSPqLItXCpI=",
        version = "v0.0.0-20190301152420-fca40860790e",
    )

    go_repository(
        name = "com_github_gopherjs_gopherjs",
        build_file_proto_mode = "disable_global",
        importpath = "github.com/gopherjs/gopherjs",
        sum = "h1:EGx4pi6eqNxGaHF6qqu48+N2wcFQ5qg5FXgOdqsJ5d8=",
        version = "v0.0.0-20181017120253-0766667cb4d1",
    )
    go_repository(
        name = "com_github_gordonklaus_ineffassign",
        build_file_proto_mode = "disable",
        importpath = "github.com/gordonklaus/ineffassign",
        sum = "h1:9alfqbrhuD+9fLZ4iaAVwhlp5PEhmnBt7yvK2Oy5C1U=",
        version = "v0.0.0-20230107090616-13ace0543b28",
    )
    go_repository(
        name = "com_github_gorilla_context",
        build_file_proto_mode = "disable",
        importpath = "github.com/gorilla/context",
        sum = "h1:AWwleXJkX/nhcU9bZSnZoi3h/qGYqQAGhq6zZe/aQW8=",
        version = "v1.1.1",
    )

    go_repository(
        name = "com_github_gorilla_handlers",
        build_file_proto_mode = "disable_global",
        importpath = "github.com/gorilla/handlers",
        sum = "h1:9lRY6j8DEeeBT10CvO9hGW0gmky0BprnvDI5vfhUHH4=",
        version = "v1.5.1",
    )
    go_repository(
        name = "com_github_gorilla_mux",
        build_file_proto_mode = "disable_global",
        importpath = "github.com/gorilla/mux",
        sum = "h1:i40aqfkR1h2SlN9hojwV5ZA91wcXFOvkdNIeFDP5koI=",
        version = "v1.8.0",
    )
    go_repository(
        name = "com_github_gorilla_securecookie",
        build_file_proto_mode = "disable_global",
        importpath = "github.com/gorilla/securecookie",
        sum = "h1:miw7JPhV+b/lAHSXz4qd/nN9jRiAFV5FwjeKyCS8BvQ=",
        version = "v1.1.1",
    )
    go_repository(
        name = "com_github_gorilla_sessions",
        build_file_proto_mode = "disable_global",
        importpath = "github.com/gorilla/sessions",
        sum = "h1:DHd3rPN5lE3Ts3D8rKkQ8x/0kqfeNmBAaiSi+o7FsgI=",
        version = "v1.2.1",
    )
    go_repository(
        name = "com_github_gorilla_websocket",
        build_file_proto_mode = "disable_global",
        importpath = "github.com/gorilla/websocket",
        sum = "h1:+/TMaTYc4QFitKJxsQ7Yye35DkWvkdLcvGKqM+x0Ufc=",
        version = "v1.4.2",
    )
    go_repository(
        name = "com_github_gostaticanalysis_analysisutil",
        build_file_proto_mode = "disable",
        importpath = "github.com/gostaticanalysis/analysisutil",
        sum = "h1:ZMCjoue3DtDWQ5WyU16YbjbQEQ3VuzwxALrpYd+HeKk=",
        version = "v0.7.1",
    )
    go_repository(
        name = "com_github_gostaticanalysis_comment",
        build_file_proto_mode = "disable",
        importpath = "github.com/gostaticanalysis/comment",
        sum = "h1:hlnx5+S2fY9Zo9ePo4AhgYsYHbM2+eAv8m/s1JiCd6Q=",
        version = "v1.4.2",
    )
    go_repository(
        name = "com_github_gostaticanalysis_forcetypeassert",
        build_file_proto_mode = "disable",
        importpath = "github.com/gostaticanalysis/forcetypeassert",
        sum = "h1:6eUflI3DiGusXGK6X7cCcIgVCpZ2CiZ1Q7jl6ZxNV70=",
        version = "v0.1.0",
    )
    go_repository(
        name = "com_github_gostaticanalysis_nilerr",
        build_file_proto_mode = "disable",
        importpath = "github.com/gostaticanalysis/nilerr",
        sum = "h1:ThE+hJP0fEp4zWLkWHWcRyI2Od0p7DlgYG3Uqrmrcpk=",
        version = "v0.1.1",
    )
    go_repository(
        name = "com_github_gostaticanalysis_testutil",
        build_file_proto_mode = "disable",
        importpath = "github.com/gostaticanalysis/testutil",
        sum = "h1:nhdCmubdmDF6VEatUNjgUZBJKWRqugoISdUv3PPQgHY=",
        version = "v0.4.0",
    )

    go_repository(
        name = "com_github_grpc_ecosystem_go_grpc_middleware",
        build_file_proto_mode = "disable_global",
        importpath = "github.com/grpc-ecosystem/go-grpc-middleware",
        sum = "h1:+9834+KizmvFV7pXQGSXQTsaWhq2GjuNUt0aUU0YBYw=",
        version = "v1.3.0",
    )
    go_repository(
        name = "com_github_grpc_ecosystem_go_grpc_prometheus",
        build_file_proto_mode = "disable_global",
        importpath = "github.com/grpc-ecosystem/go-grpc-prometheus",
        sum = "h1:Ovs26xHkKqVztRpIrF/92BcuyuQ/YW4NSIpoGtfXNho=",
        version = "v1.2.0",
    )
    go_repository(
        name = "com_github_grpc_ecosystem_grpc_gateway",
        build_file_proto_mode = "disable_global",
        build_naming_convention = "go_default_library",
        importpath = "github.com/grpc-ecosystem/grpc-gateway",
        patch_args = ["-p1"],
        patches = [
            "//build/patches:com_github_grpc_ecosystem_grpc_gateway.patch",
        ],
        sum = "h1:gmcG1KaJ57LophUzW0Hy8NmPhnMZb4M0+kPpLofRdBo=",
        version = "v1.16.0",
    )
    go_repository(
        name = "com_github_grpc_ecosystem_grpc_opentracing",
        build_file_proto_mode = "disable",
        importpath = "github.com/grpc-ecosystem/grpc-opentracing",
        sum = "h1:MJG/KsmcqMwFAkh8mTnAwhyKoB+sTAnY4CACC110tbU=",
        version = "v0.0.0-20180507213350-8e809c8a8645",
    )
    go_repository(
        name = "com_github_gtank_cryptopasta",
        build_file_proto_mode = "disable",
        importpath = "github.com/gtank/cryptopasta",
        sum = "h1:7xsUJsB2NrdcttQPa7JLEaGzvdbk7KvfrjgHZXOQRo0=",
        version = "v0.0.0-20170601214702-1f550f6f2f69",
    )

    go_repository(
        name = "com_github_hashicorp_consul_api",
        build_file_proto_mode = "disable_global",
        importpath = "github.com/hashicorp/consul/api",
        sum = "h1:BNQPM9ytxj6jbjjdRPioQ94T6YXriSopn0i8COv6SRA=",
        version = "v1.1.0",
    )
    go_repository(
        name = "com_github_hashicorp_consul_sdk",
        build_file_proto_mode = "disable_global",
        importpath = "github.com/hashicorp/consul/sdk",
        sum = "h1:LnuDWGNsoajlhGyHJvuWW6FVqRl8JOTPqS6CPTsYjhY=",
        version = "v0.1.1",
    )
    go_repository(
        name = "com_github_hashicorp_errwrap",
        build_file_proto_mode = "disable_global",
        importpath = "github.com/hashicorp/errwrap",
        sum = "h1:hLrqtEDnRye3+sgx6z4qVLNuviH3MR5aQ0ykNJa/UYA=",
        version = "v1.0.0",
    )
    go_repository(
        name = "com_github_hashicorp_go_cleanhttp",
        build_file_proto_mode = "disable_global",
        importpath = "github.com/hashicorp/go-cleanhttp",
        sum = "h1:dH3aiDG9Jvb5r5+bYHsikaOUIpcM0xvgMXVoDkXMzJM=",
        version = "v0.5.1",
    )
    go_repository(
        name = "com_github_hashicorp_go_immutable_radix",
        build_file_proto_mode = "disable_global",
        importpath = "github.com/hashicorp/go-immutable-radix",
        sum = "h1:AKDB1HM5PWEA7i4nhcpwOrO2byshxBjXVn/J/3+z5/0=",
        version = "v1.0.0",
    )
    go_repository(
        name = "com_github_hashicorp_go_msgpack",
        build_file_proto_mode = "disable_global",
        importpath = "github.com/hashicorp/go-msgpack",
        sum = "h1:SFT72YqIkOcLdWJUYcriVX7hbrZpwc/f7h8aW2NUqrA=",
        version = "v0.5.4",
    )
    go_repository(
        name = "com_github_hashicorp_go_multierror",
        build_file_proto_mode = "disable_global",
        importpath = "github.com/hashicorp/go-multierror",
        sum = "h1:H5DkEtf6CXdFp0N0Em5UCwQpXMWke8IA0+lD48awMYo=",
        version = "v1.1.1",
    )
    go_repository(
        name = "com_github_hashicorp_go_net",
        build_file_proto_mode = "disable_global",
        importpath = "github.com/hashicorp/go.net",
        sum = "h1:sNCoNyDEvN1xa+X0baata4RdcpKwcMS6DH+xwfqPgjw=",
        version = "v0.0.1",
    )
    go_repository(
        name = "com_github_hashicorp_go_rootcerts",
        build_file_proto_mode = "disable_global",
        importpath = "github.com/hashicorp/go-rootcerts",
        sum = "h1:Rqb66Oo1X/eSV1x66xbDccZjhJigjg0+e82kpwzSwCI=",
        version = "v1.0.0",
    )
    go_repository(
        name = "com_github_hashicorp_go_sockaddr",
        build_file_proto_mode = "disable_global",
        importpath = "github.com/hashicorp/go-sockaddr",
        sum = "h1:ztczhD1jLxIRjVejw8gFomI1BQZOe2WoVOu0SyteCQc=",
        version = "v1.0.2",
    )
    go_repository(
        name = "com_github_hashicorp_go_syslog",
        build_file_proto_mode = "disable_global",
        importpath = "github.com/hashicorp/go-syslog",
        sum = "h1:KaodqZuhUoZereWVIYmpUgZysurB1kBLX2j0MwMrUAE=",
        version = "v1.0.0",
    )
    go_repository(
        name = "com_github_hashicorp_go_uuid",
        build_file_proto_mode = "disable_global",
        importpath = "github.com/hashicorp/go-uuid",
        sum = "h1:cfejS+Tpcp13yd5nYHWDI6qVCny6wyX2Mt5SGur2IGE=",
        version = "v1.0.2",
    )
    go_repository(
        name = "com_github_hashicorp_go_version",
        build_file_proto_mode = "disable_global",
        importpath = "github.com/hashicorp/go-version",
        sum = "h1:feTTfFNnjP967rlCxM/I9g701jU+RN74YKx2mOkIeek=",
        version = "v1.6.0",
    )
    go_repository(
        name = "com_github_hashicorp_golang_lru",
        build_file_proto_mode = "disable_global",
        importpath = "github.com/hashicorp/golang-lru",
        sum = "h1:0hERBMJE1eitiLkihrMvRVBYAkpHzc/J3QdDN+dAcgU=",
        version = "v0.5.1",
    )
    go_repository(
        name = "com_github_hashicorp_hcl",
        build_file_proto_mode = "disable_global",
        importpath = "github.com/hashicorp/hcl",
        sum = "h1:0Anlzjpi4vEasTeNFn2mLJgTSwt0+6sfsiTG8qcWGx4=",
        version = "v1.0.0",
    )
    go_repository(
        name = "com_github_hashicorp_logutils",
        build_file_proto_mode = "disable_global",
        importpath = "github.com/hashicorp/logutils",
        sum = "h1:dLEQVugN8vlakKOUE3ihGLTZJRB4j+M2cdTm/ORI65Y=",
        version = "v1.0.0",
    )
    go_repository(
        name = "com_github_hashicorp_mdns",
        build_file_proto_mode = "disable_global",
        importpath = "github.com/hashicorp/mdns",
        sum = "h1:WhIgCr5a7AaVH6jPUwjtRuuE7/RDufnUvzIr48smyxs=",
        version = "v1.0.0",
    )
    go_repository(
        name = "com_github_hashicorp_memberlist",
        build_file_proto_mode = "disable_global",
        importpath = "github.com/hashicorp/memberlist",
        sum = "h1:EmmoJme1matNzb+hMpDuR/0sbJSUisxyqBGG676r31M=",
        version = "v0.1.3",
    )
    go_repository(
        name = "com_github_hashicorp_serf",
        build_file_proto_mode = "disable_global",
        importpath = "github.com/hashicorp/serf",
        sum = "h1:YZ7UKsJv+hKjqGVUUbtE3HNj79Eln2oQ75tniF6iPt0=",
        version = "v0.8.2",
    )
    go_repository(
        name = "com_github_hdrhistogram_hdrhistogram_go",
        build_file_proto_mode = "disable_global",
        importpath = "github.com/HdrHistogram/hdrhistogram-go",
        sum = "h1:5IcZpTvzydCQeHzK4Ef/D5rrSqwxob0t8PQPMybUNFM=",
        version = "v1.1.2",
    )
    go_repository(
        name = "com_github_hexops_gotextdiff",
        build_file_proto_mode = "disable",
        importpath = "github.com/hexops/gotextdiff",
        sum = "h1:gitA9+qJrrTCsiCl7+kh75nPqQt1cx4ZkudSTLoUqJM=",
        version = "v1.0.3",
    )

    go_repository(
        name = "com_github_hpcloud_tail",
        build_file_proto_mode = "disable_global",
        importpath = "github.com/hpcloud/tail",
        sum = "h1:nfCOvKYfkgYP8hkirhJocXT2+zOD8yUNjXaWfTlyFKI=",
        version = "v1.0.0",
    )
    go_repository(
        name = "com_github_huandu_xstrings",
        build_file_proto_mode = "disable",
        importpath = "github.com/huandu/xstrings",
        sum = "h1:4jgBlKK6tLKFvO8u5pmYjG91cqytmDCDvGh7ECVFfFs=",
        version = "v1.3.1",
    )

    go_repository(
        name = "com_github_hydrogen18_memlistener",
        build_file_proto_mode = "disable_global",
        importpath = "github.com/hydrogen18/memlistener",
        sum = "h1:EPRgaDqXpLFUJLXZdGLnBTy1l6CLiNAPnvn2l+kHit0=",
        version = "v0.0.0-20141126152155-54553eb933fb",
    )
    go_repository(
        name = "com_github_iancoleman_strcase",
        build_file_proto_mode = "disable_global",
        importpath = "github.com/iancoleman/strcase",
        sum = "h1:05I4QRnGpI0m37iZQRuskXh+w77mr6Z41lwQzuHLwW0=",
        version = "v0.2.0",
    )
    go_repository(
        name = "com_github_ianlancetaylor_demangle",
        build_file_proto_mode = "disable_global",
        importpath = "github.com/ianlancetaylor/demangle",
        sum = "h1:uGg2frlt3IcT7kbV6LEp5ONv4vmoO2FW4qSO+my/aoM=",
        version = "v0.0.0-20210905161508-09a460cdf81d",
    )
    go_repository(
        name = "com_github_imdario_mergo",
        build_file_proto_mode = "disable",
        importpath = "github.com/imdario/mergo",
        sum = "h1:3tnifQM4i+fbajXKBHXWEH+KvNHqojZ778UH75j3bGA=",
        version = "v0.3.11",
    )

    go_repository(
        name = "com_github_imkira_go_interpol",
        build_file_proto_mode = "disable_global",
        importpath = "github.com/imkira/go-interpol",
        sum = "h1:KIiKr0VSG2CUW1hl1jpiyuzuJeKUUpC8iM1AIE7N1Vk=",
        version = "v1.1.0",
    )
    go_repository(
        name = "com_github_inconshreveable_mousetrap",
        build_file_proto_mode = "disable_global",
        importpath = "github.com/inconshreveable/mousetrap",
        sum = "h1:wN+x4NVGpMsO7ErUn/mUI3vEoE6Jt13X2s0bqwp9tc8=",
        version = "v1.1.0",
    )
    go_repository(
        name = "com_github_influxdata_influxdb",
        build_file_proto_mode = "disable",
        importpath = "github.com/influxdata/influxdb",
        sum = "h1:O08dwjOwv9CYlJJEUZKAazSoQDKlsN34Bq3dnhqhyVI=",
        version = "v0.0.0-20170331210902-15e594fc09f1",
    )
    go_repository(
        name = "com_github_influxdata_tdigest",
        build_file_proto_mode = "disable",
        importpath = "github.com/influxdata/tdigest",
        sum = "h1:XpFptwYmnEKUqmkcDjrzffswZ3nvNeevbUSLPP/ZzIY=",
        version = "v0.0.1",
    )

    go_repository(
        name = "com_github_iris_contrib_blackfriday",
        build_file_proto_mode = "disable_global",
        importpath = "github.com/iris-contrib/blackfriday",
        sum = "h1:o5sHQHHm0ToHUlAJSTjW9UWicjJSDDauOOQ2AHuIVp4=",
        version = "v2.0.0+incompatible",
    )
    go_repository(
        name = "com_github_iris_contrib_go_uuid",
        build_file_proto_mode = "disable_global",
        importpath = "github.com/iris-contrib/go.uuid",
        sum = "h1:XZubAYg61/JwnJNbZilGjf3b3pB80+OQg2qf6c8BfWE=",
        version = "v2.0.0+incompatible",
    )
    go_repository(
        name = "com_github_iris_contrib_i18n",
        build_file_proto_mode = "disable_global",
        importpath = "github.com/iris-contrib/i18n",
        sum = "h1:Kyp9KiXwsyZRTeoNjgVCrWks7D8ht9+kg6yCjh8K97o=",
        version = "v0.0.0-20171121225848-987a633949d0",
    )
    go_repository(
        name = "com_github_iris_contrib_schema",
        build_file_proto_mode = "disable_global",
        importpath = "github.com/iris-contrib/schema",
        sum = "h1:10g/WnoRR+U+XXHWKBHeNy/+tZmM2kcAVGLOsz+yaDA=",
        version = "v0.0.1",
    )
    go_repository(
        name = "com_github_jackc_fake",
        build_file_proto_mode = "disable",
        importpath = "github.com/jackc/fake",
        sum = "h1:vr3AYkKovP8uR8AvSGGUK1IDqRa5lAAvEkZG1LKaCRc=",
        version = "v0.0.0-20150926172116-812a484cc733",
    )
    go_repository(
        name = "com_github_jackc_pgx",
        build_file_proto_mode = "disable",
        importpath = "github.com/jackc/pgx",
        sum = "h1:0Vihzu20St42/UDsvZGdNE6jak7oi/UOeMzwMPHkgFY=",
        version = "v3.2.0+incompatible",
    )

    go_repository(
        name = "com_github_jcmturner_aescts_v2",
        build_file_proto_mode = "disable_global",
        importpath = "github.com/jcmturner/aescts/v2",
        sum = "h1:9YKLH6ey7H4eDBXW8khjYslgyqG2xZikXP0EQFKrle8=",
        version = "v2.0.0",
    )
    go_repository(
        name = "com_github_jcmturner_dnsutils_v2",
        build_file_proto_mode = "disable_global",
        importpath = "github.com/jcmturner/dnsutils/v2",
        sum = "h1:lltnkeZGL0wILNvrNiVCR6Ro5PGU/SeBvVO/8c/iPbo=",
        version = "v2.0.0",
    )
    go_repository(
        name = "com_github_jcmturner_gofork",
        build_file_proto_mode = "disable_global",
        importpath = "github.com/jcmturner/gofork",
        sum = "h1:J7uCkflzTEhUZ64xqKnkDxq3kzc96ajM1Gli5ktUem8=",
        version = "v1.0.0",
    )
    go_repository(
        name = "com_github_jcmturner_goidentity_v6",
        build_file_proto_mode = "disable_global",
        importpath = "github.com/jcmturner/goidentity/v6",
        sum = "h1:VKnZd2oEIMorCTsFBnJWbExfNN7yZr3EhJAxwOkZg6o=",
        version = "v6.0.1",
    )
    go_repository(
        name = "com_github_jcmturner_gokrb5_v8",
        build_file_proto_mode = "disable_global",
        importpath = "github.com/jcmturner/gokrb5/v8",
        sum = "h1:6ZIM6b/JJN0X8UM43ZOM6Z4SJzla+a/u7scXFJzodkA=",
        version = "v8.4.2",
    )
    go_repository(
        name = "com_github_jcmturner_rpc_v2",
        build_file_proto_mode = "disable_global",
        importpath = "github.com/jcmturner/rpc/v2",
        sum = "h1:7FXXj8Ti1IaVFpSAziCZWNzbNuZmnvw/i6CqLNdWfZY=",
        version = "v2.0.3",
    )
    go_repository(
        name = "com_github_jedib0t_go_pretty_v6",
        build_file_proto_mode = "disable_global",
        importpath = "github.com/jedib0t/go-pretty/v6",
        sum = "h1:o3McN0rQ4X+IU+HduppSp9TwRdGLRW2rhJXy9CJaCRw=",
        version = "v6.2.2",
    )
    go_repository(
        name = "com_github_jeffail_gabs_v2",
        build_file_proto_mode = "disable_global",
        importpath = "github.com/Jeffail/gabs/v2",
        sum = "h1:ANfZYjpMlfTTKebycu4X1AgkVWumFVDYQl7JwOr4mDk=",
        version = "v2.5.1",
    )
    go_repository(
        name = "com_github_jellydator_ttlcache_v3",
        build_file_proto_mode = "disable",
        importpath = "github.com/jellydator/ttlcache/v3",
        sum = "h1:cHgCSMS7TdQcoprXnWUptJZzyFsqs18Lt8VVhRuZYVU=",
        version = "v3.0.1",
    )

    go_repository(
        name = "com_github_jgautheron_goconst",
        build_file_proto_mode = "disable",
        importpath = "github.com/jgautheron/goconst",
        sum = "h1:HxVbL1MhydKs8R8n/HE5NPvzfaYmQJA3o879lE4+WcM=",
        version = "v1.5.1",
    )
    go_repository(
        name = "com_github_jingyugao_rowserrcheck",
        build_file_proto_mode = "disable",
        importpath = "github.com/jingyugao/rowserrcheck",
        sum = "h1:zibz55j/MJtLsjP1OF4bSdgXxwL1b+Vn7Tjzq7gFzUs=",
        version = "v1.1.1",
    )
    go_repository(
        name = "com_github_jinzhu_inflection",
        build_file_proto_mode = "disable",
        importpath = "github.com/jinzhu/inflection",
        sum = "h1:K317FqzuhWc8YvSVlFMCCUb36O/S9MCKRDI7QkRKD/E=",
        version = "v1.0.0",
    )
    go_repository(
        name = "com_github_jinzhu_now",
        build_file_proto_mode = "disable",
        importpath = "github.com/jinzhu/now",
        sum = "h1:eVKgfIdy9b6zbWBMgFpfDPoAMifwSZagU9HmEU6zgiI=",
        version = "v1.1.2",
    )

    go_repository(
        name = "com_github_jirfag_go_printf_func_name",
        build_file_proto_mode = "disable",
        importpath = "github.com/jirfag/go-printf-func-name",
        sum = "h1:KA9BjwUk7KlCh6S9EAGWBt1oExIUv9WyNCiRz5amv48=",
        version = "v0.0.0-20200119135958-7558a9eaa5af",
    )

    go_repository(
        name = "com_github_jmespath_go_jmespath",
        build_file_proto_mode = "disable_global",
        importpath = "github.com/jmespath/go-jmespath",
        sum = "h1:BEgLn5cpjn8UN1mAw4NjwDrS35OdebyEtFe+9YPoQUg=",
        version = "v0.4.0",
    )
    go_repository(
        name = "com_github_jmespath_go_jmespath_internal_testify",
        build_file_proto_mode = "disable_global",
        importpath = "github.com/jmespath/go-jmespath/internal/testify",
        sum = "h1:shLQSRRSCCPj3f2gpwzGwWFoC7ycTf1rcQZHOlsJ6N8=",
        version = "v1.5.1",
    )
    go_repository(
        name = "com_github_joho_godotenv",
        build_file_proto_mode = "disable",
        importpath = "github.com/joho/godotenv",
        sum = "h1:3l4+N6zfMWnkbPEXKng2o2/MR5mSwTrBih4ZEkkz1lg=",
        version = "v1.4.0",
    )

    go_repository(
        name = "com_github_joho_sqltocsv",
        build_file_proto_mode = "disable_global",
        importpath = "github.com/joho/sqltocsv",
        sum = "h1:Zrb0IbuLOGHL7nrO2WrcuNWgDTlzFv3zY69QMx4ggQE=",
        version = "v0.0.0-20210428211105-a6d6801d59df",
    )
    go_repository(
        name = "com_github_joker_hpp",
        build_file_proto_mode = "disable_global",
        importpath = "github.com/Joker/hpp",
        sum = "h1:65+iuJYdRXv/XyN62C1uEmmOx3432rNG/rKlX6V7Kkc=",
        version = "v1.0.0",
    )
    go_repository(
        name = "com_github_joker_jade",
        build_file_proto_mode = "disable_global",
        importpath = "github.com/Joker/jade",
        sum = "h1:mreN1m/5VJ/Zc3b4pzj9qU6D9SRQ6Vm+3KfI328t3S8=",
        version = "v1.0.1-0.20190614124447-d475f43051e7",
    )
    go_repository(
        name = "com_github_jonboulle_clockwork",
        build_file_proto_mode = "disable_global",
        importpath = "github.com/jonboulle/clockwork",
        sum = "h1:UOGuzwb1PwsrDAObMuhUnj0p5ULPj8V/xJ7Kx9qUBdQ=",
        version = "v0.2.2",
    )
    go_repository(
        name = "com_github_joomcode_errorx",
        build_file_proto_mode = "disable",
        importpath = "github.com/joomcode/errorx",
        sum = "h1:CalpDWz14ZHd68fIqluJasJosAewpz2TFaJALrUxjrk=",
        version = "v1.0.1",
    )
    go_repository(
        name = "com_github_josharian_intern",
        build_file_proto_mode = "disable",
        importpath = "github.com/josharian/intern",
        sum = "h1:vlS4z54oSdjm0bgjRigI+G1HpF+tI+9rE5LLzOg8HmY=",
        version = "v1.0.0",
    )

    go_repository(
        name = "com_github_jpillora_backoff",
        build_file_proto_mode = "disable_global",
        importpath = "github.com/jpillora/backoff",
        sum = "h1:uvFg412JmmHBHw7iwprIxkPMI+sGQ4kzOWsMeHnm2EA=",
        version = "v1.0.0",
    )
    go_repository(
        name = "com_github_json_iterator_go",
        build_file_proto_mode = "disable_global",
        importpath = "github.com/json-iterator/go",
        sum = "h1:PV8peI4a0ysnczrg+LtxykD8LfKY9ML6u2jnxaEnrnM=",
        version = "v1.1.12",
    )
    go_repository(
        name = "com_github_jstemmer_go_junit_report",
        build_file_proto_mode = "disable_global",
        importpath = "github.com/jstemmer/go-junit-report",
        sum = "h1:6QPYqodiu3GuPL+7mfx+NwDdp2eTkp9IfEUpgAwUN0o=",
        version = "v0.9.1",
    )
    go_repository(
        name = "com_github_jtolds_gls",
        build_file_proto_mode = "disable_global",
        importpath = "github.com/jtolds/gls",
        sum = "h1:xdiiI2gbIgH/gLH7ADydsJ1uDOEzR8yvV7C0MuV77Wo=",
        version = "v4.20.0+incompatible",
    )
    go_repository(
        name = "com_github_juju_errors",
        build_file_proto_mode = "disable_global",
        importpath = "github.com/juju/errors",
        sum = "h1:rhqTjzJlm7EbkELJDKMTU7udov+Se0xZkWmugr6zGok=",
        version = "v0.0.0-20181118221551-089d3ea4e4d5",
    )
    go_repository(
        name = "com_github_juju_loggo",
        build_file_proto_mode = "disable_global",
        importpath = "github.com/juju/loggo",
        sum = "h1:MK144iBQF9hTSwBW/9eJm034bVoG30IshVm688T2hi8=",
        version = "v0.0.0-20180524022052-584905176618",
    )
    go_repository(
        name = "com_github_juju_testing",
        build_file_proto_mode = "disable_global",
        importpath = "github.com/juju/testing",
        sum = "h1:WQM1NildKThwdP7qWrNAFGzp4ijNLw8RlgENkaI4MJs=",
        version = "v0.0.0-20180920084828-472a3e8b2073",
    )
    go_repository(
        name = "com_github_julienschmidt_httprouter",
        build_file_proto_mode = "disable_global",
        importpath = "github.com/julienschmidt/httprouter",
        sum = "h1:U0609e9tgbseu3rBINet9P48AI/D3oJs4dN7jwJOQ1U=",
        version = "v1.3.0",
    )
    go_repository(
        name = "com_github_julz_importas",
        build_file_proto_mode = "disable",
        importpath = "github.com/julz/importas",
        sum = "h1:F78HnrsjY3cR7j0etXy5+TU1Zuy7Xt08X/1aJnH5xXY=",
        version = "v0.1.0",
    )

    go_repository(
        name = "com_github_jung_kurt_gofpdf",
        build_file_proto_mode = "disable_global",
        importpath = "github.com/jung-kurt/gofpdf",
        sum = "h1:PJr+ZMXIecYc1Ey2zucXdR73SMBtgjPgwa31099IMv0=",
        version = "v1.0.3-0.20190309125859-24315acbbda5",
    )
    go_repository(
        name = "com_github_junk1tm_musttag",
        build_file_proto_mode = "disable",
        importpath = "github.com/junk1tm/musttag",
        sum = "h1:bV1DTdi38Hi4pG4OVWa7Kap0hi0o7EczuK6wQt9zPOM=",
        version = "v0.5.0",
    )

    go_repository(
        name = "com_github_k0kubun_colorstring",
        build_file_proto_mode = "disable_global",
        importpath = "github.com/k0kubun/colorstring",
        sum = "h1:uC1QfSlInpQF+M0ao65imhwqKnz3Q2z/d8PWZRMQvDM=",
        version = "v0.0.0-20150214042306-9440f1994b88",
    )
    go_repository(
        name = "com_github_kataras_golog",
        build_file_proto_mode = "disable_global",
        importpath = "github.com/kataras/golog",
        sum = "h1:J7Dl82843nbKQDrQM/abbNJZvQjS6PfmkkffhOTXEpM=",
        version = "v0.0.9",
    )
    go_repository(
        name = "com_github_kataras_iris_v12",
        build_file_proto_mode = "disable_global",
        importpath = "github.com/kataras/iris/v12",
        sum = "h1:Wo5S7GMWv5OAzJmvFTvss/C4TS1W0uo6LkDlSymT4rM=",
        version = "v12.0.1",
    )
    go_repository(
        name = "com_github_kataras_neffos",
        build_file_proto_mode = "disable_global",
        importpath = "github.com/kataras/neffos",
        sum = "h1:O06dvQlxjdWvzWbm2Bq+Si6psUhvSmEctAMk9Xujqms=",
        version = "v0.0.10",
    )
    go_repository(
        name = "com_github_kataras_pio",
        build_file_proto_mode = "disable_global",
        importpath = "github.com/kataras/pio",
        sum = "h1:V5Rs9ztEWdp58oayPq/ulmlqJJZeJP6pP79uP3qjcao=",
        version = "v0.0.0-20190103105442-ea782b38602d",
    )
    go_repository(
        name = "com_github_kisielk_errcheck",
        build_file_proto_mode = "disable_global",
        importpath = "github.com/kisielk/errcheck",
        patch_args = ["-p1"],
        patches = [
            "//build/patches:com_github_kisielk_errcheck.patch",
        ],
        sum = "h1:dEKh+GLHcWm2oN34nMvDzn1sqI0i0WxPvrgiJA5JuM8=",
        version = "v1.6.3",
    )
    go_repository(
        name = "com_github_kisielk_gotool",
        build_file_proto_mode = "disable_global",
        importpath = "github.com/kisielk/gotool",
        sum = "h1:AV2c/EiW3KqPNT9ZKl07ehoAGi4C5/01Cfbblndcapg=",
        version = "v1.0.0",
    )
    go_repository(
        name = "com_github_kkhaike_contextcheck",
        build_file_proto_mode = "disable",
        importpath = "github.com/kkHAIKE/contextcheck",
        sum = "h1:B6zAaLhOEEcjvUgIYEqystmnFk1Oemn8bvJhbt0GMb8=",
        version = "v1.1.4",
    )

    go_repository(
        name = "com_github_klauspost_compress",
        build_file_proto_mode = "disable_global",
        importpath = "github.com/klauspost/compress",
        sum = "h1:IFV2oUNUzZaz+XyusxpLzpzS8Pt5rh0Z16For/djlyI=",
        version = "v1.16.5",
    )
    go_repository(
        name = "com_github_klauspost_cpuid",
        build_file_proto_mode = "disable_global",
        importpath = "github.com/klauspost/cpuid",
        sum = "h1:5JNjFYYQrZeKRJ0734q51WCEEn2huer72Dc7K+R/b6s=",
        version = "v1.3.1",
    )
    go_repository(
        name = "com_github_knz_strtime",
        build_file_proto_mode = "disable",
        importpath = "github.com/knz/strtime",
        sum = "h1:45aLE1GlZRKxNfTMkok85BUKAJNLdHr5GAm3h8Fqoww=",
        version = "v0.0.0-20181018220328-af2256ee352c",
    )

    go_repository(
        name = "com_github_konsorten_go_windows_terminal_sequences",
        build_file_proto_mode = "disable_global",
        importpath = "github.com/konsorten/go-windows-terminal-sequences",
        sum = "h1:CE8S1cTafDpPvMhIxNJKvHsGVBgn1xWYf1NbHQhywc8=",
        version = "v1.0.3",
    )
    go_repository(
        name = "com_github_kr_logfmt",
        build_file_proto_mode = "disable_global",
        importpath = "github.com/kr/logfmt",
        sum = "h1:T+h1c/A9Gawja4Y9mFVWj2vyii2bbUNDw3kt9VxK2EY=",
        version = "v0.0.0-20140226030751-b84e30acd515",
    )
    go_repository(
        name = "com_github_kr_pretty",
        build_file_proto_mode = "disable_global",
        importpath = "github.com/kr/pretty",
        sum = "h1:flRD4NNwYAUpkphVc1HcthR4KEIFJ65n8Mw5qdRn3LE=",
        version = "v0.3.1",
    )
    go_repository(
        name = "com_github_kr_pty",
        build_file_proto_mode = "disable_global",
        importpath = "github.com/kr/pty",
        sum = "h1:VkoXIwSboBpnk99O/KFauAEILuNHv5DVFKZMBN/gUgw=",
        version = "v1.1.1",
    )
    go_repository(
        name = "com_github_kr_text",
        build_file_proto_mode = "disable_global",
        importpath = "github.com/kr/text",
        sum = "h1:5Nx0Ya0ZqY2ygV366QzturHI13Jq95ApcVaJBhpS+AY=",
        version = "v0.2.0",
    )
    go_repository(
        name = "com_github_kulti_thelper",
        build_file_proto_mode = "disable",
        importpath = "github.com/kulti/thelper",
        sum = "h1:ElhKf+AlItIu+xGnI990no4cE2+XaSu1ULymV2Yulxs=",
        version = "v0.6.3",
    )
    go_repository(
        name = "com_github_kunwardeep_paralleltest",
        build_file_proto_mode = "disable",
        importpath = "github.com/kunwardeep/paralleltest",
        sum = "h1:2uCk94js0+nVNQoHZNLBkAR1DQJrVzw6T0RMzJn55dQ=",
        version = "v1.0.7",
    )
    go_repository(
        name = "com_github_kylebanks_depth",
        build_file_proto_mode = "disable",
        importpath = "github.com/KyleBanks/depth",
        sum = "h1:5h8fQADFrWtarTdtDudMmGsC7GPbOAu6RVB3ffsVFHc=",
        version = "v1.2.1",
    )
    go_repository(
        name = "com_github_kylelemons_godebug",
        build_file_proto_mode = "disable",
        importpath = "github.com/kylelemons/godebug",
        sum = "h1:RPNrshWIDI6G2gRW9EHilWtl7Z6Sb1BR0xunSBf0SNc=",
        version = "v1.1.0",
    )

    go_repository(
        name = "com_github_kyoh86_exportloopref",
        build_file_proto_mode = "disable",
        importpath = "github.com/kyoh86/exportloopref",
        sum = "h1:1Z0bcmTypkL3Q4k+IDHMWTcnCliEZcaPiIe0/ymEyhQ=",
        version = "v0.1.11",
    )

    go_repository(
        name = "com_github_labstack_echo_v4",
        build_file_proto_mode = "disable_global",
        importpath = "github.com/labstack/echo/v4",
        sum = "h1:z0BZoArY4FqdpUEl+wlHp4hnr/oSR6MTmQmv8OHSoww=",
        version = "v4.1.11",
    )
    go_repository(
        name = "com_github_labstack_gommon",
        build_file_proto_mode = "disable_global",
        importpath = "github.com/labstack/gommon",
        sum = "h1:JEeO0bvc78PKdyHxloTKiF8BD5iGrH8T6MSeGvSgob0=",
        version = "v0.3.0",
    )
    go_repository(
        name = "com_github_ldez_gomoddirectives",
        build_file_proto_mode = "disable",
        importpath = "github.com/ldez/gomoddirectives",
        sum = "h1:y7MBaisZVDYmKvt9/l1mjNCiSA1BVn34U0ObUcJwlhA=",
        version = "v0.2.3",
    )
    go_repository(
        name = "com_github_ldez_tagliatelle",
        build_file_proto_mode = "disable",
        importpath = "github.com/ldez/tagliatelle",
        sum = "h1:epgfuYt9v0CG3fms0pEgIMNPuFf/LpPIfjk4kyqSioo=",
        version = "v0.5.0",
    )
    go_repository(
        name = "com_github_leodido_go_urn",
        build_file_proto_mode = "disable",
        importpath = "github.com/leodido/go-urn",
        sum = "h1:BqpAaACuzVSgi/VLzGZIobT2z4v53pjosyNd9Yv6n/w=",
        version = "v1.2.1",
    )

    go_repository(
        name = "com_github_leonklingele_grouper",
        build_file_proto_mode = "disable",
        importpath = "github.com/leonklingele/grouper",
        sum = "h1:suWXRU57D4/Enn6pXR0QVqqWWrnJ9Osrz+5rjt8ivzU=",
        version = "v1.1.1",
    )
    go_repository(
        name = "com_github_lestrrat_go_blackmagic",
        build_file_proto_mode = "disable",
        importpath = "github.com/lestrrat-go/blackmagic",
        sum = "h1:lS5Zts+5HIC/8og6cGHb0uCcNCa3OUt1ygh3Qz2Fe80=",
        version = "v1.0.1",
    )
    go_repository(
        name = "com_github_lestrrat_go_httpcc",
        build_file_proto_mode = "disable",
        importpath = "github.com/lestrrat-go/httpcc",
        sum = "h1:ydWCStUeJLkpYyjLDHihupbn2tYmZ7m22BGkcvZZrIE=",
        version = "v1.0.1",
    )
    go_repository(
        name = "com_github_lestrrat_go_httprc",
        build_file_proto_mode = "disable",
        importpath = "github.com/lestrrat-go/httprc",
        sum = "h1:bAZymwoZQb+Oq8MEbyipag7iSq6YIga8Wj6GOiJGdI8=",
        version = "v1.0.4",
    )
    go_repository(
        name = "com_github_lestrrat_go_iter",
        build_file_proto_mode = "disable",
        importpath = "github.com/lestrrat-go/iter",
        sum = "h1:gMXo1q4c2pHmC3dn8LzRhJfP1ceCbgSiT9lUydIzltI=",
        version = "v1.0.2",
    )
    go_repository(
        name = "com_github_lestrrat_go_jwx_v2",
        build_file_proto_mode = "disable",
        importpath = "github.com/lestrrat-go/jwx/v2",
        sum = "h1:RlyYNLV892Ed7+FTfj1ROoF6x7WxL965PGTHso/60G0=",
        version = "v2.0.6",
    )
    go_repository(
        name = "com_github_lestrrat_go_option",
        build_file_proto_mode = "disable",
        importpath = "github.com/lestrrat-go/option",
        sum = "h1:WqAWL8kh8VcSoD6xjSH34/1m8yxluXQbDeKNfvFeEO4=",
        version = "v1.0.0",
    )

    go_repository(
        name = "com_github_lib_pq",
        build_file_proto_mode = "disable",
        importpath = "github.com/lib/pq",
        sum = "h1:X5PMW56eZitiTeO7tKzZxFCSpbFZJtkMMooicw2us9A=",
        version = "v1.0.0",
    )
    go_repository(
        name = "com_github_lightstep_lightstep_tracer_go",
        build_file_proto_mode = "disable",
        importpath = "github.com/lightstep/lightstep-tracer-go",
        sum = "h1:D0GGa7afJ7GcQvu5as6ssLEEKYXvRgKI5d5cevtz8r4=",
        version = "v0.15.6",
    )

    go_repository(
        name = "com_github_lufeee_execinquery",
        build_file_proto_mode = "disable",
        importpath = "github.com/lufeee/execinquery",
        sum = "h1:hf0Ems4SHcUGBxpGN7Jz78z1ppVkP/837ZlETPCEtOM=",
        version = "v1.2.1",
    )

    go_repository(
        name = "com_github_lufia_plan9stats",
        build_file_proto_mode = "disable_global",
        importpath = "github.com/lufia/plan9stats",
        sum = "h1:N9zuLhTvBSRt0gWSiJswwQ2HqDmtX/ZCDJURnKUt1Ik=",
        version = "v0.0.0-20230326075908-cb1d2100619a",
    )
    go_repository(
        name = "com_github_magiconair_properties",
        build_file_proto_mode = "disable_global",
        importpath = "github.com/magiconair/properties",
        sum = "h1:5ibWZ6iY0NctNGWo87LalDlEZ6R41TqbbDamhfG/Qzo=",
        version = "v1.8.6",
    )
    go_repository(
        name = "com_github_mailru_easyjson",
        build_file_proto_mode = "disable",
        importpath = "github.com/mailru/easyjson",
        sum = "h1:UGYAvKxe3sBsEDzO8ZeWOSlIQfWFlxbzLZe7hwFURr0=",
        version = "v0.7.7",
    )

    go_repository(
        name = "com_github_maratori_testableexamples",
        build_file_proto_mode = "disable",
        importpath = "github.com/maratori/testableexamples",
        sum = "h1:dU5alXRrD8WKSjOUnmJZuzdxWOEQ57+7s93SLMxb2vI=",
        version = "v1.0.0",
    )

    go_repository(
        name = "com_github_maratori_testpackage",
        build_file_proto_mode = "disable",
        importpath = "github.com/maratori/testpackage",
        sum = "h1:S58XVV5AD7HADMmD0fNnziNHqKvSdDuEKdPD1rNTU04=",
        version = "v1.1.1",
    )
    go_repository(
        name = "com_github_masterminds_goutils",
        build_file_proto_mode = "disable",
        importpath = "github.com/Masterminds/goutils",
        sum = "h1:5nUrii3FMTL5diU80unEVvNevw1nH4+ZV4DSLVJLSYI=",
        version = "v1.1.1",
    )

    go_repository(
        name = "com_github_masterminds_semver",
        build_file_proto_mode = "disable",
        importpath = "github.com/Masterminds/semver",
        sum = "h1:H65muMkzWKEuNDnfl9d70GUjFniHKHRbFPGBuZ3QEww=",
        version = "v1.5.0",
    )
    go_repository(
        name = "com_github_masterminds_semver_v3",
        build_file_proto_mode = "disable",
        importpath = "github.com/Masterminds/semver/v3",
        sum = "h1:hLg3sBzpNErnxhQtUy/mmLR2I9foDujNK030IGemrRc=",
        version = "v3.1.1",
    )
    go_repository(
        name = "com_github_masterminds_sprig_v3",
        build_file_proto_mode = "disable",
        importpath = "github.com/Masterminds/sprig/v3",
        sum = "h1:17jRggJu518dr3QaafizSXOjKYp94wKfABxUmyxvxX8=",
        version = "v3.2.2",
    )

    go_repository(
        name = "com_github_matoous_godox",
        build_file_proto_mode = "disable",
        importpath = "github.com/matoous/godox",
        sum = "h1:gWg6ZQ4JhDfJPqlo2srm/LN17lpybq15AryXIRcWYLE=",
        version = "v0.0.0-20230222163458-006bad1f9d26",
    )

    go_repository(
        name = "com_github_mattn_go_colorable",
        build_file_proto_mode = "disable_global",
        importpath = "github.com/mattn/go-colorable",
        sum = "h1:fFA4WZxdEF4tXPZVKMLwD8oUnCTTo08duU7wxecdEvA=",
        version = "v0.1.13",
    )
    go_repository(
        name = "com_github_mattn_go_isatty",
        build_file_proto_mode = "disable_global",
        importpath = "github.com/mattn/go-isatty",
        sum = "h1:DOKFKCQ7FNG2L1rbrmstDN4QVRdS89Nkh85u68Uwp98=",
        version = "v0.0.18",
    )
    go_repository(
        name = "com_github_mattn_go_runewidth",
        build_file_proto_mode = "disable",
        importpath = "github.com/mattn/go-runewidth",
        sum = "h1:+xnbZSEeDbOIg5/mE6JF0w6n9duR1l3/WmbinWVwUuU=",
        version = "v0.0.14",
    )
    go_repository(
        name = "com_github_mattn_go_shellwords",
        build_file_proto_mode = "disable",
        importpath = "github.com/mattn/go-shellwords",
        sum = "h1:M2zGm7EW6UQJvDeQxo4T51eKPurbeFbe8WtebGE2xrk=",
        version = "v1.0.12",
    )
    go_repository(
        name = "com_github_mattn_go_sqlite3",
        build_file_proto_mode = "disable",
        importpath = "github.com/mattn/go-sqlite3",
        sum = "h1:10HX2Td0ocZpYEjhilsuo6WWtUqttj2Kb0KtD86/KYA=",
        version = "v1.14.9",
    )

    go_repository(
        name = "com_github_mattn_goveralls",
        build_file_proto_mode = "disable_global",
        importpath = "github.com/mattn/goveralls",
        sum = "h1:7eJB6EqsPhRVxvwEXGnqdO2sJI0PTsrWoTMXEk9/OQc=",
        version = "v0.0.2",
    )
    go_repository(
        name = "com_github_matttproud_golang_protobuf_extensions",
        build_file_proto_mode = "disable_global",
        importpath = "github.com/matttproud/golang_protobuf_extensions",
        sum = "h1:mmDVorXM7PCGKw94cs5zkfA9PSy5pEvNWRP0ET0TIVo=",
        version = "v1.0.4",
    )
    go_repository(
        name = "com_github_maxatome_go_testdeep",
        build_file_proto_mode = "disable",
        importpath = "github.com/maxatome/go-testdeep",
        sum = "h1:Tgh5efyCYyJFGUYiT0qxBSIDeXw0F5zSoatlou685kk=",
        version = "v1.11.0",
    )

    go_repository(
        name = "com_github_mbilski_exhaustivestruct",
        build_file_proto_mode = "disable",
        importpath = "github.com/mbilski/exhaustivestruct",
        sum = "h1:wCBmUnSYufAHO6J4AVWY6ff+oxWxsVFrwgOdMUQePUo=",
        version = "v1.2.0",
    )

    go_repository(
        name = "com_github_mediocregopher_mediocre_go_lib",
        build_file_proto_mode = "disable_global",
        importpath = "github.com/mediocregopher/mediocre-go-lib",
        sum = "h1:3dQJqqDouawQgl3gBE1PNHKFkJYGEuFb1DbSlaxdosE=",
        version = "v0.0.0-20181029021733-cb65787f37ed",
    )
    go_repository(
        name = "com_github_mediocregopher_radix_v3",
        build_file_proto_mode = "disable_global",
        importpath = "github.com/mediocregopher/radix/v3",
        sum = "h1:oacPXPKHJg0hcngVVrdtTnfGJiS+PtwoQwTBZGFlV4k=",
        version = "v3.3.0",
    )
    go_repository(
        name = "com_github_mgechev_dots",
        build_file_proto_mode = "disable",
        importpath = "github.com/mgechev/dots",
        sum = "h1:zpIH83+oKzcpryru8ceC6BxnoG8TBrhgAvRg8obzup0=",
        version = "v0.0.0-20210922191527-e955255bf517",
    )

    go_repository(
        name = "com_github_mgechev_revive",
        build_file_proto_mode = "disable",
        importpath = "github.com/mgechev/revive",
        sum = "h1:Wb8NQKBaALBJ3xrrj4zpwJwqwNA6nDpyJSEQWcCka6U=",
        version = "v1.3.2",
    )

    go_repository(
        name = "com_github_microcosm_cc_bluemonday",
        build_file_proto_mode = "disable_global",
        importpath = "github.com/microcosm-cc/bluemonday",
        sum = "h1:5lPfLTTAvAbtS0VqT+94yOtFnGfUWYyx0+iToC3Os3s=",
        version = "v1.0.2",
    )
    go_repository(
        name = "com_github_miekg_dns",
        build_file_proto_mode = "disable_global",
        importpath = "github.com/miekg/dns",
        sum = "h1:oN9gL93BkuPrer2rehDbDx86k4zbYJEnMP6Krh82nh0=",
        version = "v1.1.10",
    )
    go_repository(
        name = "com_github_minio_sio",
        build_file_proto_mode = "disable",
        importpath = "github.com/minio/sio",
        sum = "h1:syEFBewzOMOYVzSTFpp1MqpSZk8rUNbz8VIIc+PNzus=",
        version = "v0.3.0",
    )

    go_repository(
        name = "com_github_mitchellh_cli",
        build_file_proto_mode = "disable_global",
        importpath = "github.com/mitchellh/cli",
        sum = "h1:iGBIsUe3+HZ/AD/Vd7DErOt5sU9fa8Uj7A2s1aggv1Y=",
        version = "v1.0.0",
    )
    go_repository(
        name = "com_github_mitchellh_copystructure",
        build_file_proto_mode = "disable",
        importpath = "github.com/mitchellh/copystructure",
        sum = "h1:Laisrj+bAB6b/yJwB5Bt3ITZhGJdqmxquMKeZ+mmkFQ=",
        version = "v1.0.0",
    )

    go_repository(
        name = "com_github_mitchellh_go_homedir",
        build_file_proto_mode = "disable_global",
        importpath = "github.com/mitchellh/go-homedir",
        sum = "h1:lukF9ziXFxDFPkA1vsr5zpc1XuPDn/wFntq5mG+4E0Y=",
        version = "v1.1.0",
    )
    go_repository(
        name = "com_github_mitchellh_go_ps",
        build_file_proto_mode = "disable",
        importpath = "github.com/mitchellh/go-ps",
        sum = "h1:i6ampVEEF4wQFF+bkYfwYgY+F/uYJDktmvLPf7qIgjc=",
        version = "v1.0.0",
    )

    go_repository(
        name = "com_github_mitchellh_go_testing_interface",
        build_file_proto_mode = "disable_global",
        importpath = "github.com/mitchellh/go-testing-interface",
        sum = "h1:fzU/JVNcaqHQEcVFAKeR41fkiLdIPrefOvVG1VZ96U0=",
        version = "v1.0.0",
    )
    go_repository(
        name = "com_github_mitchellh_go_wordwrap",
        build_file_proto_mode = "disable",
        importpath = "github.com/mitchellh/go-wordwrap",
        sum = "h1:6GlHJ/LTGMrIJbwgdqdl2eEH8o+Exx/0m8ir9Gns0u4=",
        version = "v1.0.0",
    )

    go_repository(
        name = "com_github_mitchellh_gox",
        build_file_proto_mode = "disable_global",
        importpath = "github.com/mitchellh/gox",
        sum = "h1:lfGJxY7ToLJQjHHwi0EX6uYBdK78egf954SQl13PQJc=",
        version = "v0.4.0",
    )
    go_repository(
        name = "com_github_mitchellh_iochan",
        build_file_proto_mode = "disable_global",
        importpath = "github.com/mitchellh/iochan",
        sum = "h1:C+X3KsSTLFVBr/tK1eYN/vs4rJcvsiLU338UhYPJWeY=",
        version = "v1.0.0",
    )
    go_repository(
        name = "com_github_mitchellh_mapstructure",
        build_file_proto_mode = "disable_global",
        importpath = "github.com/mitchellh/mapstructure",
        sum = "h1:jeMsZIYE/09sWLaz43PL7Gy6RuMjD2eJVyuac5Z2hdY=",
        version = "v1.5.0",
    )
    go_repository(
        name = "com_github_mitchellh_reflectwalk",
        build_file_proto_mode = "disable",
        importpath = "github.com/mitchellh/reflectwalk",
        sum = "h1:FVzMWA5RllMAKIdUSC8mdWo3XtwoecrH79BY70sEEpE=",
        version = "v1.0.1",
    )
    go_repository(
        name = "com_github_moby_spdystream",
        build_file_proto_mode = "disable",
        importpath = "github.com/moby/spdystream",
        sum = "h1:cjW1zVyyoiM0T7b6UoySUFqzXMoqRckQtXwGPiBhOM8=",
        version = "v0.2.0",
    )

    go_repository(
        name = "com_github_modern_go_concurrent",
        build_file_proto_mode = "disable_global",
        importpath = "github.com/modern-go/concurrent",
        sum = "h1:TRLaZ9cD/w8PVh93nsPXa1VrQ6jlwL5oN8l14QlcNfg=",
        version = "v0.0.0-20180306012644-bacd9c7ef1dd",
    )
    go_repository(
        name = "com_github_modern_go_reflect2",
        build_file_proto_mode = "disable_global",
        importpath = "github.com/modern-go/reflect2",
        sum = "h1:xBagoLtFs94CBntxluKeaWgTMpvLxC4ur3nMaC9Gz0M=",
        version = "v1.0.2",
    )
    go_repository(
        name = "com_github_modocache_gover",
        build_file_proto_mode = "disable_global",
        importpath = "github.com/modocache/gover",
        sum = "h1:8Q0qkMVC/MmWkpIdlvZgcv2o2jrlF6zqVOh7W5YHdMA=",
        version = "v0.0.0-20171022184752-b58185e213c5",
    )
    go_repository(
        name = "com_github_montanaflynn_stats",
        build_file_proto_mode = "disable",
        importpath = "github.com/montanaflynn/stats",
        sum = "h1:Duep6KMIDpY4Yo11iFsvyqJDyfzLF9+sndUKT+v64GQ=",
        version = "v0.6.6",
    )

    go_repository(
        name = "com_github_moricho_tparallel",
        build_file_proto_mode = "disable",
        importpath = "github.com/moricho/tparallel",
        sum = "h1:fQKD4U1wRMAYNngDonW5XupoB/ZGJHdpzrWqgyg9krA=",
        version = "v0.3.1",
    )

    go_repository(
        name = "com_github_moul_http2curl",
        build_file_proto_mode = "disable_global",
        importpath = "github.com/moul/http2curl",
        sum = "h1:dRMWoAtb+ePxMlLkrCbAqh4TlPHXvoGUSQ323/9Zahs=",
        version = "v1.0.0",
    )
    go_repository(
        name = "com_github_mwitkow_go_conntrack",
        build_file_proto_mode = "disable_global",
        importpath = "github.com/mwitkow/go-conntrack",
        sum = "h1:KUppIJq7/+SVif2QVs3tOP0zanoHgBEVAwHxUSIzRqU=",
        version = "v0.0.0-20190716064945-2f068394615f",
    )
    go_repository(
        name = "com_github_mxk_go_flowrate",
        build_file_proto_mode = "disable",
        importpath = "github.com/mxk/go-flowrate",
        sum = "h1:y5//uYreIhSUg3J1GEMiLbxo1LJaP8RfCpH6pymGZus=",
        version = "v0.0.0-20140419014527-cca7078d478f",
    )

    go_repository(
        name = "com_github_nakabonne_nestif",
        build_file_proto_mode = "disable",
        importpath = "github.com/nakabonne/nestif",
        sum = "h1:wm28nZjhQY5HyYPx+weN3Q65k6ilSBxDb8v5S81B81U=",
        version = "v0.3.1",
    )

    go_repository(
        name = "com_github_nats_io_nats_go",
        build_file_proto_mode = "disable_global",
        importpath = "github.com/nats-io/nats.go",
        sum = "h1:6lF/f1/NN6kzUDBz6pyvQDEXO39jqXcWRLu/tKjtOUQ=",
        version = "v1.8.1",
    )
    go_repository(
        name = "com_github_nats_io_nkeys",
        build_file_proto_mode = "disable_global",
        importpath = "github.com/nats-io/nkeys",
        sum = "h1:+qM7QpgXnvDDixitZtQUBDY9w/s9mu1ghS+JIbsrx6M=",
        version = "v0.0.2",
    )
    go_repository(
        name = "com_github_nats_io_nuid",
        build_file_proto_mode = "disable_global",
        importpath = "github.com/nats-io/nuid",
        sum = "h1:5iA8DT8V7q8WK2EScv2padNa/rTESc1KdnPw4TC2paw=",
        version = "v1.0.1",
    )
    go_repository(
        name = "com_github_nbutton23_zxcvbn_go",
        build_file_proto_mode = "disable",
        importpath = "github.com/nbutton23/zxcvbn-go",
        sum = "h1:4kuARK6Y6FxaNu/BnU2OAaLF86eTVhP2hjTB6iMvItA=",
        version = "v0.0.0-20210217022336-fa2cb2858354",
    )

    go_repository(
        name = "com_github_ncw_directio",
        build_file_proto_mode = "disable_global",
        importpath = "github.com/ncw/directio",
        sum = "h1:JSUBhdjEvVaJvOoyPAbcW0fnd0tvRXD76wEfZ1KcQz4=",
        version = "v1.0.5",
    )
    go_repository(
        name = "com_github_ngaut_pools",
        build_file_proto_mode = "disable_global",
        importpath = "github.com/ngaut/pools",
        sum = "h1:7KAv7KMGTTqSmYZtNdcNTgsos+vFzULLwyElndwn+5c=",
        version = "v0.0.0-20180318154953-b7bc8c42aac7",
    )
    go_repository(
        name = "com_github_ngaut_sync2",
        build_file_proto_mode = "disable_global",
        importpath = "github.com/ngaut/sync2",
        sum = "h1:K0Fn+DoFqNqktdZtdV3bPQ/0cuYh2H4rkg0tytX/07k=",
        version = "v0.0.0-20141008032647-7a24ed77b2ef",
    )
    go_repository(
        name = "com_github_niemeyer_pretty",
        build_file_proto_mode = "disable_global",
        importpath = "github.com/niemeyer/pretty",
        sum = "h1:fD57ERR4JtEqsWbfPhv4DMiApHyliiK5xCTNVSPiaAs=",
        version = "v0.0.0-20200227124842-a10e7caefd8e",
    )
    go_repository(
        name = "com_github_nishanths_exhaustive",
        build_file_proto_mode = "disable",
        importpath = "github.com/nishanths/exhaustive",
        sum = "h1:BMznKAcVa9WOoLq/kTGp4NJOJSMwEpcpjFNAVRfPlSo=",
        version = "v0.10.0",
    )

    go_repository(
        name = "com_github_nishanths_predeclared",
        build_file_proto_mode = "disable",
        importpath = "github.com/nishanths/predeclared",
        sum = "h1:V2EPdZPliZymNAn79T8RkNApBjMmVKh5XRpLm/w98Vk=",
        version = "v0.2.2",
    )
    go_repository(
        name = "com_github_nunnatsa_ginkgolinter",
        build_file_proto_mode = "disable",
        importpath = "github.com/nunnatsa/ginkgolinter",
        sum = "h1:seZo112n+lt0gdLJ/Jh70mzvrqbABWFpXd1bZTLTByM=",
        version = "v0.12.0",
    )

    go_repository(
        name = "com_github_nxadm_tail",
        build_file_proto_mode = "disable_global",
        importpath = "github.com/nxadm/tail",
        sum = "h1:nPr65rt6Y5JFSKQO7qToXr7pePgD6Gwiw05lkbyAQTE=",
        version = "v1.4.8",
    )
    go_repository(
        name = "com_github_oklog_run",
        build_file_proto_mode = "disable",
        importpath = "github.com/oklog/run",
        sum = "h1:Ru7dDtJNOyC66gQ5dQmaCa0qIsAUFY3sFpK1Xk8igrw=",
        version = "v1.0.0",
    )

    go_repository(
        name = "com_github_oklog_ulid",
        build_file_proto_mode = "disable_global",
        importpath = "github.com/oklog/ulid",
        sum = "h1:EGfNDEx6MqHz8B3uNV6QAib1UR2Lm97sHi3ocA6ESJ4=",
        version = "v1.3.1",
    )
    go_repository(
        name = "com_github_oleiade_reflections",
        build_file_proto_mode = "disable",
        importpath = "github.com/oleiade/reflections",
        sum = "h1:D1XO3LVEYroYskEsoSiGItp9RUxG6jWnCVvrqH0HHQM=",
        version = "v1.0.1",
    )

    go_repository(
        name = "com_github_olekukonko_tablewriter",
        build_file_proto_mode = "disable_global",
        importpath = "github.com/olekukonko/tablewriter",
        sum = "h1:P2Ga83D34wi1o9J6Wh1mRuqd4mF/x/lgBS7N7AbDhec=",
        version = "v0.0.5",
    )
    go_repository(
        name = "com_github_oneofone_xxhash",
        build_file_proto_mode = "disable_global",
        importpath = "github.com/OneOfOne/xxhash",
        sum = "h1:zl/OfRA6nftbBK9qTohYBJ5xvw6C/oNKizR7cZGl3cI=",
        version = "v1.2.5",
    )
    go_repository(
        name = "com_github_onsi_ginkgo",
        build_file_proto_mode = "disable_global",
        importpath = "github.com/onsi/ginkgo",
        sum = "h1:8xi0RTUf59SOSfEtZMvwTvXYMzG4gV23XVHOZiXNtnE=",
        version = "v1.16.5",
    )
    go_repository(
        name = "com_github_onsi_ginkgo_v2",
        build_file_proto_mode = "disable_global",
        importpath = "github.com/onsi/ginkgo/v2",
        sum = "h1:zie5Ly042PD3bsCvsSOPvRnFwyo3rKe64TJlD6nu0mk=",
        version = "v2.9.1",
    )
    go_repository(
        name = "com_github_onsi_gomega",
        build_file_proto_mode = "disable_global",
        importpath = "github.com/onsi/gomega",
        sum = "h1:Z2AnStgsdSayCMDiCU42qIz+HLqEPcgiOCXjAU/w+8E=",
        version = "v1.27.4",
    )
    go_repository(
        name = "com_github_openpeedeep_depguard",
        build_file_proto_mode = "disable",
        importpath = "github.com/OpenPeeDeeP/depguard",
        sum = "h1:TSUznLjvp/4IUP+OQ0t/4jF4QUyxIcVX8YnghZdunyA=",
        version = "v1.1.1",
    )
    go_repository(
        name = "com_github_openpeedeep_depguard_v2",
        build_file_proto_mode = "disable",
        importpath = "github.com/OpenPeeDeeP/depguard/v2",
        sum = "h1:aQl70G173h/GZYhWf36aE5H0KaujXfVMnn/f1kSDVYY=",
        version = "v2.1.0",
    )

    go_repository(
        name = "com_github_opentracing_basictracer_go",
        build_file_proto_mode = "disable_global",
        importpath = "github.com/opentracing/basictracer-go",
        sum = "h1:YyUAhaEfjoWXclZVJ9sGoNct7j4TVk7lZWlQw5UXuoo=",
        version = "v1.0.0",
    )
    go_repository(
        name = "com_github_opentracing_contrib_go_stdlib",
        build_file_proto_mode = "disable",
        importpath = "github.com/opentracing-contrib/go-stdlib",
        sum = "h1:8KbikWulLUcMM96hBxjgoo6gTmCkG6HYSDohv/WygYU=",
        version = "v0.0.0-20170113013457-1de4cc2120e7",
    )

    go_repository(
        name = "com_github_opentracing_opentracing_go",
        build_file_proto_mode = "disable_global",
        importpath = "github.com/opentracing/opentracing-go",
        sum = "h1:uEJPy/1a5RIPAJ0Ov+OIO8OxWu77jEv+1B0VhjKrZUs=",
        version = "v1.2.0",
    )
    go_repository(
        name = "com_github_openzipkin_zipkin_go",
        build_file_proto_mode = "disable",
        importpath = "github.com/openzipkin/zipkin-go",
        sum = "h1:yXiysv1CSK7Q5yjGy1710zZGnsbMUIjluWBxtLXHPBo=",
        version = "v0.1.6",
    )
    go_repository(
        name = "com_github_otiai10_copy",
        build_file_proto_mode = "disable",
        importpath = "github.com/otiai10/copy",
        sum = "h1:HvG945u96iNadPoG2/Ja2+AUJeW5YuFQMixq9yirC+k=",
        version = "v1.2.0",
    )
    go_repository(
        name = "com_github_otiai10_curr",
        build_file_proto_mode = "disable",
        importpath = "github.com/otiai10/curr",
        sum = "h1:TJIWdbX0B+kpNagQrjgq8bCMrbhiuX73M2XwgtDMoOI=",
        version = "v1.0.0",
    )
    go_repository(
        name = "com_github_otiai10_mint",
        build_file_proto_mode = "disable",
        importpath = "github.com/otiai10/mint",
        sum = "h1:BCmzIS3n71sGfHB5NMNDB3lHYPz8fWSkCAErHed//qc=",
        version = "v1.3.1",
    )

    go_repository(
        name = "com_github_pascaldekloe_goe",
        build_file_proto_mode = "disable_global",
        importpath = "github.com/pascaldekloe/goe",
        sum = "h1:Lgl0gzECD8GnQ5QCWA8o6BtfL6mDH5rQgM4/fX3avOs=",
        version = "v0.0.0-20180627143212-57f6aae5913c",
    )
    go_repository(
        name = "com_github_pborman_getopt",
        build_file_proto_mode = "disable_global",
        importpath = "github.com/pborman/getopt",
        sum = "h1:7822vZ646Atgxkp3tqrSufChvAAYgIy+iFEGpQntwlI=",
        version = "v0.0.0-20180729010549-6fdd0a2c7117",
    )
    go_repository(
        name = "com_github_pelletier_go_toml",
        build_file_proto_mode = "disable_global",
        importpath = "github.com/pelletier/go-toml",
        sum = "h1:4yBQzkHv+7BHq2PQUZF3Mx0IYxG7LsP222s7Agd3ve8=",
        version = "v1.9.5",
    )
    go_repository(
        name = "com_github_pelletier_go_toml_v2",
        build_file_proto_mode = "disable",
        importpath = "github.com/pelletier/go-toml/v2",
        sum = "h1:ipoSadvV8oGUjnUbMub59IDPPwfxF694nG/jwbMiyQg=",
        version = "v2.0.5",
    )
    go_repository(
        name = "com_github_peterbourgon_g2s",
        build_file_proto_mode = "disable",
        importpath = "github.com/peterbourgon/g2s",
        sum = "h1:sKwxy1H95npauwu8vtF95vG/syrL0p8fSZo/XlDg5gk=",
        version = "v0.0.0-20170223122336-d4e7ad98afea",
    )
    go_repository(
        name = "com_github_petermattis_goid",
        build_file_proto_mode = "disable",
        importpath = "github.com/petermattis/goid",
        sum = "h1:64bxqeTEN0/xoEqhKGowgihNuzISS9rEG6YUMU4bzJo=",
        version = "v0.0.0-20211229010228-4d14c490ee36",
    )

    go_repository(
        name = "com_github_phayes_checkstyle",
        build_file_proto_mode = "disable",
        importpath = "github.com/phayes/checkstyle",
        sum = "h1:CdDQnGF8Nq9ocOS/xlSptM1N3BbrA6/kmaep5ggwaIA=",
        version = "v0.0.0-20170904204023-bfd46e6a821d",
    )

    go_repository(
        name = "com_github_phayes_freeport",
        build_file_proto_mode = "disable_global",
        importpath = "github.com/phayes/freeport",
        sum = "h1:JhzVVoYvbOACxoUmOs6V/G4D5nPVUW73rKvXxP4XUJc=",
        version = "v0.0.0-20180830031419-95f893ade6f2",
    )
    go_repository(
        name = "com_github_phf_go_queue",
        build_file_proto_mode = "disable",
        importpath = "github.com/phf/go-queue",
        sum = "h1:U+PMnTlV2tu7RuMK5etusZG3Cf+rpow5hqQByeCzJ2g=",
        version = "v0.0.0-20170504031614-9abe38d0371d",
    )

    go_repository(
        name = "com_github_pierrec_lz4",
        build_file_proto_mode = "disable_global",
        importpath = "github.com/pierrec/lz4",
        sum = "h1:9UY3+iC23yxF0UfGaYrGplQ+79Rg+h/q9FV9ix19jjM=",
        version = "v2.6.1+incompatible",
    )
    go_repository(
        name = "com_github_pingcap_badger",
        build_file_proto_mode = "disable_global",
        importpath = "github.com/pingcap/badger",
        sum = "h1:AEcvKyVM8CUII3bYzgz8haFXtGiqcrtXW1csu/5UELY=",
        version = "v1.5.1-0.20230103063557-828f39b09b6d",
    )
    go_repository(
        name = "com_github_pingcap_check",
        build_file_proto_mode = "disable_global",
        importpath = "github.com/pingcap/check",
        sum = "h1:R8gStypOBmpnHEx1qi//SaqxJVI4inOqljg/Aj5/390=",
        version = "v0.0.0-20200212061837-5e12011dc712",
    )
    go_repository(
        name = "com_github_pingcap_errcode",
        build_file_proto_mode = "disable",
        importpath = "github.com/pingcap/errcode",
        sum = "h1:IF6LC/4+b1KNwrMlr2rBTUrojFPMexXBcDWZSpNwxjg=",
        version = "v0.3.0",
    )

    go_repository(
        name = "com_github_pingcap_errors",
        build_file_proto_mode = "disable_global",
        importpath = "github.com/pingcap/errors",
        sum = "h1:m5ZsBa5o/0CkzZXfXLaThzKuR85SnHHetqBCpzQ30h8=",
        version = "v0.11.5-0.20221009092201-b66cddb77c32",
    )
    go_repository(
        name = "com_github_pingcap_failpoint",
        build_file_proto_mode = "disable_global",
        importpath = "github.com/pingcap/failpoint",
        sum = "h1:CgbKAHto5CQgWM9fSBIvaxsJHuGP0uM74HXtv3MyyGQ=",
        version = "v0.0.0-20220801062533-2eaa32854a6c",
    )
    go_repository(
        name = "com_github_pingcap_fn",
        build_file_proto_mode = "disable_global",
        importpath = "github.com/pingcap/fn",
        sum = "h1:Pe2LbxRmbTfAoKJ65bZLmhahmvHm7n9DUxGRQT00208=",
        version = "v0.0.0-20200306044125-d5540d389059",
    )
    go_repository(
        name = "com_github_pingcap_goleveldb",
        build_file_proto_mode = "disable_global",
        importpath = "github.com/pingcap/goleveldb",
        sum = "h1:surzm05a8C9dN8dIUmo4Be2+pMRb6f55i+UIYrluu2E=",
        version = "v0.0.0-20191226122134-f82aafb29989",
    )
    go_repository(
        name = "com_github_pingcap_kvproto",
        build_file_proto_mode = "disable_global",
        importpath = "github.com/pingcap/kvproto",
        sum = "h1:GBlml2UIrI9IR3DdBnUWNeXizK4PwJhYPO7eWgCNErg=",
        version = "v0.0.0-20230530111525-e4919c190b46",
    )
    go_repository(
        name = "com_github_pingcap_log",
        build_file_proto_mode = "disable_global",
        importpath = "github.com/pingcap/log",
        sum = "h1:2SOzvGvE8beiC1Y4g9Onkvu6UmuBBOeWRGQEjJaT/JY=",
        version = "v1.1.1-0.20230317032135-a0d097d16e22",
    )
    go_repository(
        name = "com_github_pingcap_sysutil",
        build_file_proto_mode = "disable_global",
        importpath = "github.com/pingcap/sysutil",
        sum = "h1:QV6jqlfOkh8hqvEAgwBZa+4bSgO0EeKC7s5c6Luam2I=",
        version = "v1.0.1-0.20230407040306-fb007c5aff21",
    )
    go_repository(
        name = "com_github_pingcap_tidb_dashboard",
        build_file_proto_mode = "disable",
        importpath = "github.com/pingcap/tidb-dashboard",
        sum = "h1:FUdoQ6zWktVjIWLokNeulEcqIzGn6TnoOjdS9bQcFUo=",
        version = "v0.0.0-20221201151320-ea3ee6971f2e",
    )

    go_repository(
        name = "com_github_pingcap_tipb",
        build_file_proto_mode = "disable_global",
        importpath = "github.com/pingcap/tipb",
        sum = "h1:J2HQyR5v1AcoBzx5/AYJW9XFSIl6si6YoC6yGI1W89c=",
        version = "v0.0.0-20230602100112-acb7942db1ca",
    )
    go_repository(
        name = "com_github_pkg_browser",
        build_file_proto_mode = "disable_global",
        importpath = "github.com/pkg/browser",
        sum = "h1:Qj1ukM4GlMWXNdMBuXcXfz/Kw9s1qm0CLY32QxuSImI=",
        version = "v0.0.0-20210115035449-ce105d075bb4",
    )
    go_repository(
        name = "com_github_pkg_diff",
        build_file_proto_mode = "disable",
        importpath = "github.com/pkg/diff",
        sum = "h1:aoZm08cpOy4WuID//EZDgcC4zIxODThtZNPirFr42+A=",
        version = "v0.0.0-20210226163009-20ebb0f2a09e",
    )

    go_repository(
        name = "com_github_pkg_errors",
        build_file_proto_mode = "disable_global",
        importpath = "github.com/pkg/errors",
        sum = "h1:FEBLx1zS214owpjy7qsBeixbURkuhQAwrK5UwLGTwt4=",
        version = "v0.9.1",
    )
    go_repository(
        name = "com_github_pkg_profile",
        build_file_proto_mode = "disable_global",
        importpath = "github.com/pkg/profile",
        sum = "h1:F++O52m40owAmADcojzM+9gyjmMOY/T4oYJkgFDH8RE=",
        version = "v1.2.1",
    )
    go_repository(
        name = "com_github_pkg_xattr",
        build_file_proto_mode = "disable",
        importpath = "github.com/pkg/xattr",
        sum = "h1:5883YPCtkSd8LFbs13nXplj9g9tlrwoJRjgpgMu1/fE=",
        version = "v0.4.9",
    )

    go_repository(
        name = "com_github_pmezard_go_difflib",
        build_file_proto_mode = "disable_global",
        importpath = "github.com/pmezard/go-difflib",
        sum = "h1:4DBwDE0NGyQoBHbLQYPwSUPoCMWR5BEzIk/f1lZbAQM=",
        version = "v1.0.0",
    )
    go_repository(
        name = "com_github_polyfloyd_go_errorlint",
        build_file_proto_mode = "disable",
        importpath = "github.com/polyfloyd/go-errorlint",
        sum = "h1:CU+O4181IxFDdPH6t/HT7IiDj1I7zxNi1RIUxYwn8d0=",
        version = "v1.4.2",
    )

    go_repository(
        name = "com_github_posener_complete",
        build_file_proto_mode = "disable_global",
        importpath = "github.com/posener/complete",
        sum = "h1:ccV59UEOTzVDnDUEFdT95ZzHVZ+5+158q8+SJb2QV5w=",
        version = "v1.1.1",
    )
    go_repository(
        name = "com_github_power_devops_perfstat",
        build_file_proto_mode = "disable_global",
        importpath = "github.com/power-devops/perfstat",
        sum = "h1:0LFwY6Q3gMACTjAbMZBjXAqTOzOwFaj2Ld6cjeQ7Rig=",
        version = "v0.0.0-20221212215047-62379fc7944b",
    )
    go_repository(
        name = "com_github_prashantv_gostub",
        build_file_proto_mode = "disable",
        importpath = "github.com/prashantv/gostub",
        sum = "h1:BTyx3RfQjRHnUWaGF9oQos79AlQ5k8WNktv7VGvVH4g=",
        version = "v1.1.0",
    )

    go_repository(
        name = "com_github_prometheus_client_golang",
        build_file_proto_mode = "disable_global",
        importpath = "github.com/prometheus/client_golang",
        sum = "h1:8tXpTmJbyH5lydzFPoxSIJ0J46jdh3tylbvM1xCv0LI=",
        version = "v1.15.1",
    )
    go_repository(
        name = "com_github_prometheus_client_model",
        build_file_proto_mode = "disable_global",
        importpath = "github.com/prometheus/client_model",
        sum = "h1:5lQXD3cAg1OXBf4Wq03gTrXHeaV0TQvGfUooCfx1yqY=",
        version = "v0.4.0",
    )
    go_repository(
        name = "com_github_prometheus_common",
        build_file_proto_mode = "disable_global",
        importpath = "github.com/prometheus/common",
        sum = "h1:+5BrQJwiBB9xsMygAB3TNvpQKOwlkc25LbISbrdOOfY=",
        version = "v0.44.0",
    )
    go_repository(
        name = "com_github_prometheus_procfs",
        build_file_proto_mode = "disable_global",
        importpath = "github.com/prometheus/procfs",
        sum = "h1:kYK1Va/YMlutzCGazswoHKo//tZVlFpKYh+PymziUAg=",
        version = "v0.10.1",
    )
    go_repository(
        name = "com_github_prometheus_prometheus",
        build_file_proto_mode = "disable",
        importpath = "github.com/prometheus/prometheus",
        sum = "h1:3DyLm+sTAJkfLyR/1pJ3L+fU2lFufWbpcgMFlGtqeyA=",
        version = "v0.0.0-20190525122359-d20e84d0fb64",
    )

    go_repository(
        name = "com_github_prometheus_tsdb",
        build_file_proto_mode = "disable_global",
        importpath = "github.com/prometheus/tsdb",
        sum = "h1:If5rVCMTp6W2SiRAQFlbpJNgVlgMEd+U2GZckwK38ic=",
        version = "v0.10.0",
    )
    go_repository(
        name = "com_github_puerkitobio_purell",
        build_file_proto_mode = "disable",
        importpath = "github.com/PuerkitoBio/purell",
        sum = "h1:WEQqlqaGbrPkxLJWfBwQmfEAE1Z7ONdDLqrN38tNFfI=",
        version = "v1.1.1",
    )
    go_repository(
        name = "com_github_puerkitobio_urlesc",
        build_file_proto_mode = "disable",
        importpath = "github.com/PuerkitoBio/urlesc",
        sum = "h1:d+Bc7a5rLufV/sSk/8dngufqelfh6jnri85riMAaF/M=",
        version = "v0.0.0-20170810143723-de5bf2ad4578",
    )

    go_repository(
        name = "com_github_quasilyte_go_ruleguard",
        build_file_proto_mode = "disable",
        importpath = "github.com/quasilyte/go-ruleguard",
        sum = "h1:tfMnabXle/HzOb5Xe9CUZYWXKfkS1KwRmZyPmD9nVcc=",
        version = "v0.3.19",
    )
    go_repository(
        name = "com_github_quasilyte_go_ruleguard_dsl",
        build_file_proto_mode = "disable",
        importpath = "github.com/quasilyte/go-ruleguard/dsl",
        sum = "h1:wd8zkOhSNr+I+8Qeciml08ivDt1pSXe60+5DqOpCjPE=",
        version = "v0.3.22",
    )
    go_repository(
        name = "com_github_quasilyte_gogrep",
        build_file_proto_mode = "disable",
        importpath = "github.com/quasilyte/gogrep",
        sum = "h1:eTKODPXbI8ffJMN+W2aE0+oL0z/nh8/5eNdiO34SOAo=",
        version = "v0.5.0",
    )
    go_repository(
        name = "com_github_quasilyte_regex_syntax",
        build_file_proto_mode = "disable",
        importpath = "github.com/quasilyte/regex/syntax",
        sum = "h1:TCg2WBOl980XxGFEZSS6KlBGIV0diGdySzxATTWoqaU=",
        version = "v0.0.0-20210819130434-b3f0c404a727",
    )
    go_repository(
        name = "com_github_quasilyte_stdinfo",
        build_file_proto_mode = "disable",
        importpath = "github.com/quasilyte/stdinfo",
        sum = "h1:M8mH9eK4OUR4lu7Gd+PU1fV2/qnDNfzT635KRSObncs=",
        version = "v0.0.0-20220114132959-f7386bf02567",
    )

    go_repository(
        name = "com_github_rcrowley_go_metrics",
        build_file_proto_mode = "disable_global",
        importpath = "github.com/rcrowley/go-metrics",
        sum = "h1:N/ElC8H3+5XpJzTSTfLsJV/mx9Q9g7kxmchpfZyxgzM=",
        version = "v0.0.0-20201227073835-cf1acfcdf475",
    )
    go_repository(
        name = "com_github_remyoudompheng_bigfft",
        build_file_proto_mode = "disable_global",
        importpath = "github.com/remyoudompheng/bigfft",
        sum = "h1:W09IVJc94icq4NjY3clb7Lk8O1qJ8BdBEF8z0ibU0rE=",
        version = "v0.0.0-20230129092748-24d4a6f8daec",
    )
    go_repository(
        name = "com_github_renekroon_ttlcache_v2",
        build_file_proto_mode = "disable",
        importpath = "github.com/ReneKroon/ttlcache/v2",
        sum = "h1:qZnUjRKIrbKHH6vF5T7Y9Izn5ObfTZfyYpGhvz2BKPo=",
        version = "v2.3.0",
    )

    go_repository(
        name = "com_github_rivo_uniseg",
        build_file_proto_mode = "disable_global",
        importpath = "github.com/rivo/uniseg",
        sum = "h1:8TfxU8dW6PdqD27gjM8MVNuicgxIjxpm4K7x4jp8sis=",
        version = "v0.4.4",
    )
    go_repository(
        name = "com_github_rlmcpherson_s3gof3r",
        build_file_proto_mode = "disable",
        importpath = "github.com/rlmcpherson/s3gof3r",
        sum = "h1:1izOJpTiohSibfOHuNyEA/yQnAirh05enzEdmhez43k=",
        version = "v0.5.0",
    )

    go_repository(
        name = "com_github_rogpeppe_fastuuid",
        build_file_proto_mode = "disable_global",
        importpath = "github.com/rogpeppe/fastuuid",
        sum = "h1:Ppwyp6VYCF1nvBTXL3trRso7mXMlRrw9ooo375wvi2s=",
        version = "v1.2.0",
    )
    go_repository(
        name = "com_github_rogpeppe_go_internal",
        build_file_proto_mode = "disable_global",
        importpath = "github.com/rogpeppe/go-internal",
        sum = "h1:TMyTOH3F/DB16zRVcYyreMH6GnZZrwQVAoYjRBZyWFQ=",
        version = "v1.10.0",
    )
    go_repository(
        name = "com_github_rs_cors",
        build_file_proto_mode = "disable",
        importpath = "github.com/rs/cors",
        sum = "h1:+88SsELBHx5r+hZ8TCkggzSstaWNbDvThkVK8H6f9ik=",
        version = "v1.7.0",
    )

    go_repository(
        name = "com_github_rubyist_circuitbreaker",
        build_file_proto_mode = "disable",
        importpath = "github.com/rubyist/circuitbreaker",
        sum = "h1:KUKd/pV8Geg77+8LNDwdow6rVCAYOp8+kHUyFvL6Mhk=",
        version = "v2.2.1+incompatible",
    )

    go_repository(
        name = "com_github_russross_blackfriday",
        build_file_proto_mode = "disable_global",
        importpath = "github.com/russross/blackfriday",
        sum = "h1:HyvC0ARfnZBqnXwABFeSZHpKvJHJJfPz81GNueLj0oo=",
        version = "v1.5.2",
    )
    go_repository(
        name = "com_github_russross_blackfriday_v2",
        build_file_proto_mode = "disable_global",
        importpath = "github.com/russross/blackfriday/v2",
        sum = "h1:JIOH55/0cWyOuilr9/qlrm0BSXldqnqwMsf35Ld67mk=",
        version = "v2.1.0",
    )
    go_repository(
        name = "com_github_ryancurrah_gomodguard",
        build_file_proto_mode = "disable",
        importpath = "github.com/ryancurrah/gomodguard",
        sum = "h1:q15RT/pd6UggBXVBuLps8BXRvl5GPBcwVA7BJHMLuTw=",
        version = "v1.3.0",
    )
    go_repository(
        name = "com_github_ryanrolds_sqlclosecheck",
        build_file_proto_mode = "disable",
        importpath = "github.com/ryanrolds/sqlclosecheck",
        sum = "h1:i8SX60Rppc1wRuyQjMciLqIzV3xnoHB7/tXbr6RGYNI=",
        version = "v0.4.0",
    )

    go_repository(
        name = "com_github_ryanuber_columnize",
        build_file_proto_mode = "disable_global",
        importpath = "github.com/ryanuber/columnize",
        sum = "h1:j1Wcmh8OrK4Q7GXY+V7SVSY8nUWQxHW5TkBe7YUl+2s=",
        version = "v2.1.0+incompatible",
    )
    go_repository(
        name = "com_github_samuel_go_zookeeper",
        build_file_proto_mode = "disable",
        importpath = "github.com/samuel/go-zookeeper",
        sum = "h1:4AQBn5RJY4WH8t8TLEMZUsWeXHAUcoao42TCAfpEJJE=",
        version = "v0.0.0-20161028232340-1d7be4effb13",
    )

    go_repository(
        name = "com_github_sanposhiho_wastedassign_v2",
        build_file_proto_mode = "disable",
        importpath = "github.com/sanposhiho/wastedassign/v2",
        sum = "h1:J+6nrY4VW+gC9xFzUc+XjPD3g3wF3je/NsJFwFK7Uxc=",
        version = "v2.0.7",
    )
    go_repository(
        name = "com_github_sasha_s_go_deadlock",
        build_file_proto_mode = "disable",
        importpath = "github.com/sasha-s/go-deadlock",
        sum = "h1:lMqc+fUb7RrFS3gQLtoQsJ7/6TV/pAIFvBsqX73DK8Y=",
        version = "v0.2.0",
    )
    go_repository(
        name = "com_github_sashamelentyev_interfacebloat",
        build_file_proto_mode = "disable",
        importpath = "github.com/sashamelentyev/interfacebloat",
        sum = "h1:xdRdJp0irL086OyW1H/RTZTr1h/tMEOsumirXcOJqAw=",
        version = "v1.1.0",
    )
    go_repository(
        name = "com_github_sashamelentyev_usestdlibvars",
        build_file_proto_mode = "disable",
        importpath = "github.com/sashamelentyev/usestdlibvars",
        sum = "h1:01h+/2Kd+NblNItNeux0veSL5cBF1jbEOPrEhDzGYq0=",
        version = "v1.23.0",
    )

    go_repository(
        name = "com_github_satori_go_uuid",
        build_file_proto_mode = "disable",
        importpath = "github.com/satori/go.uuid",
        sum = "h1:0uYX9dsZ2yD7q2RtLRtPSdGDWzjeM3TbMJP9utgA0ww=",
        version = "v1.2.0",
    )

    go_repository(
        name = "com_github_sclevine_agouti",
        build_file_proto_mode = "disable_global",
        importpath = "github.com/sclevine/agouti",
        sum = "h1:8IBJS6PWz3uTlMP3YBIR5f+KAldcGuOeFkFbUWfBgK4=",
        version = "v3.0.0+incompatible",
    )
    go_repository(
        name = "com_github_sean_seed",
        build_file_proto_mode = "disable_global",
        importpath = "github.com/sean-/seed",
        sum = "h1:nn5Wsu0esKSJiIVhscUtVbo7ada43DJhG55ua/hjS5I=",
        version = "v0.0.0-20170313163322-e2103e2c3529",
    )
    go_repository(
        name = "com_github_securego_gosec_v2",
        build_file_proto_mode = "disable",
        importpath = "github.com/securego/gosec/v2",
        sum = "h1:Pi0JKoasQQ3NnoRao/ww/N/XdynIB9NRYYZT5CyOs5U=",
        version = "v2.16.0",
    )

    go_repository(
        name = "com_github_sergi_go_diff",
        build_file_proto_mode = "disable_global",
        importpath = "github.com/sergi/go-diff",
        sum = "h1:we8PVUC3FE2uYfodKH/nBHMSetSfHDR6scGdBi+erh0=",
        version = "v1.1.0",
    )
    go_repository(
        name = "com_github_shazow_go_diff",
        build_file_proto_mode = "disable",
        importpath = "github.com/shazow/go-diff",
        sum = "h1:W65qqJCIOVP4jpqPQ0YvHYKwcMEMVWIzWC5iNQQfBTU=",
        version = "v0.0.0-20160112020656-b6b7b6733b8c",
    )
    go_repository(
        name = "com_github_shirou_gopsutil",
        build_file_proto_mode = "disable",
        importpath = "github.com/shirou/gopsutil",
        sum = "h1:uenXGGa8ESCQq+dbgtl916dmg6PSAz2cXov0uORQ9v8=",
        version = "v3.21.3+incompatible",
    )

    go_repository(
        name = "com_github_shirou_gopsutil_v3",
        build_file_proto_mode = "disable_global",
        importpath = "github.com/shirou/gopsutil/v3",
        sum = "h1:5SgDCeQ0KW0S4N0znjeM/eFHXXOKyv2dVNgRq/c9P6Y=",
        version = "v3.23.5",
    )
    go_repository(
        name = "com_github_shoenig_go_m1cpu",
        build_file_proto_mode = "disable",
        importpath = "github.com/shoenig/go-m1cpu",
        sum = "h1:nxdKQNcEB6vzgA2E2bvzKIYRuNj7XNJ4S/aRSwKzFtM=",
        version = "v0.1.6",
    )
    go_repository(
        name = "com_github_shoenig_test",
        build_file_proto_mode = "disable",
        importpath = "github.com/shoenig/test",
        sum = "h1:kVTaSd7WLz5WZ2IaoM0RSzRsUD+m8wRR+5qvntpn4LU=",
        version = "v0.6.4",
    )

    go_repository(
        name = "com_github_shopify_goreferrer",
        build_file_proto_mode = "disable_global",
        importpath = "github.com/Shopify/goreferrer",
        sum = "h1:WDC6ySpJzbxGWFh4aMxFFC28wwGp5pEuoTtvA4q/qQ4=",
        version = "v0.0.0-20181106222321-ec9c9a553398",
    )
    go_repository(
        name = "com_github_shopify_sarama",
        build_file_proto_mode = "disable_global",
        importpath = "github.com/Shopify/sarama",
        sum = "h1:ARid8o8oieau9XrHI55f/L3EoRAhm9px6sonbD7yuUE=",
        version = "v1.29.0",
    )
    go_repository(
        name = "com_github_shopify_toxiproxy",
        build_file_proto_mode = "disable_global",
        importpath = "github.com/Shopify/toxiproxy",
        sum = "h1:TKdv8HiTLgE5wdJuEML90aBgNWsokNbMijUGhmcoBJc=",
        version = "v2.1.4+incompatible",
    )
    go_repository(
        name = "com_github_shopspring_decimal",
        build_file_proto_mode = "disable",
        importpath = "github.com/shopspring/decimal",
        sum = "h1:abSATXmQEYyShuxI4/vyW3tV1MrKAJzCZ/0zLUXYbsQ=",
        version = "v1.2.0",
    )

    go_repository(
        name = "com_github_shurcool_httpfs",
        build_file_proto_mode = "disable_global",
        importpath = "github.com/shurcooL/httpfs",
        sum = "h1:bUGsEnyNbVPw06Bs80sCeARAlK8lhwqGyi6UT8ymuGk=",
        version = "v0.0.0-20190707220628-8d4bc4ba7749",
    )
    go_repository(
        name = "com_github_shurcool_httpgzip",
        build_file_proto_mode = "disable_global",
        importpath = "github.com/shurcooL/httpgzip",
        sum = "h1:mj/nMDAwTBiaCqMEs4cYCqF7pO6Np7vhy1D1wcQGz+E=",
        version = "v0.0.0-20190720172056-320755c1c1b0",
    )
    go_repository(
        name = "com_github_shurcool_sanitized_anchor_name",
        build_file_proto_mode = "disable_global",
        importpath = "github.com/shurcooL/sanitized_anchor_name",
        sum = "h1:PdmoCO6wvbs+7yrJyMORt4/BmY5IYyJwS/kOiWx8mHo=",
        version = "v1.0.0",
    )
    go_repository(
        name = "com_github_shurcool_vfsgen",
        build_file_proto_mode = "disable_global",
        importpath = "github.com/shurcooL/vfsgen",
        sum = "h1:ug7PpSOB5RBPK1Kg6qskGBoP3Vnj/aNYFTznWvlkGo0=",
        version = "v0.0.0-20181202132449-6a9ea43bcacd",
    )
    go_repository(
        name = "com_github_sirupsen_logrus",
        build_file_proto_mode = "disable_global",
        importpath = "github.com/sirupsen/logrus",
        sum = "h1:oxx1eChJGI6Uks2ZC4W1zpLlVgqB8ner4EuQwV4Ik1Y=",
        version = "v1.9.2",
    )
    go_repository(
        name = "com_github_sivchari_containedctx",
        build_file_proto_mode = "disable",
        importpath = "github.com/sivchari/containedctx",
        sum = "h1:x+etemjbsh2fB5ewm5FeLNi5bUjK0V8n0RB+Wwfd0XE=",
        version = "v1.0.3",
    )
    go_repository(
        name = "com_github_sivchari_nosnakecase",
        build_file_proto_mode = "disable",
        importpath = "github.com/sivchari/nosnakecase",
        sum = "h1:7QkpWIRMe8x25gckkFd2A5Pi6Ymo0qgr4JrhGt95do8=",
        version = "v1.7.0",
    )

    go_repository(
        name = "com_github_sivchari_tenv",
        build_file_proto_mode = "disable",
        importpath = "github.com/sivchari/tenv",
        sum = "h1:PSpuD4bu6fSmtWMxSGWcvqUUgIn7k3yOJhOIzVWn8Ak=",
        version = "v1.7.1",
    )
    go_repository(
        name = "com_github_smallnest_chanx",
        build_file_proto_mode = "disable",
        importpath = "github.com/smallnest/chanx",
        sum = "h1:Txo4SXVJq/OgEjwgkWoxkMoTjGlcrgsQE/XSghjmu0w=",
        version = "v0.0.0-20221229104322-eb4c998d2072",
    )

    go_repository(
        name = "com_github_smartystreets_assertions",
        build_file_proto_mode = "disable_global",
        importpath = "github.com/smartystreets/assertions",
        sum = "h1:zE9ykElWQ6/NYmHa3jpm/yHnI4xSofP+UP6SpjHcSeM=",
        version = "v0.0.0-20180927180507-b2de0cb4f26d",
    )
    go_repository(
        name = "com_github_smartystreets_goconvey",
        build_file_proto_mode = "disable_global",
        importpath = "github.com/smartystreets/goconvey",
        sum = "h1:fv0U8FUIMPNf1L9lnHLvLhgicrIVChEkdzIKYqbNC9s=",
        version = "v1.6.4",
    )
    go_repository(
        name = "com_github_soheilhy_cmux",
        build_file_proto_mode = "disable_global",
        importpath = "github.com/soheilhy/cmux",
        sum = "h1:jjzc5WVemNEDTLwv9tlmemhC73tI08BNOIGwBOo10Js=",
        version = "v0.1.5",
    )
    go_repository(
        name = "com_github_sonatard_noctx",
        build_file_proto_mode = "disable",
        importpath = "github.com/sonatard/noctx",
        sum = "h1:L7Dz4De2zDQhW8S0t+KUjY0MAQJd6SgVwhzNIc4ok00=",
        version = "v0.0.2",
    )
    go_repository(
        name = "com_github_sourcegraph_go_diff",
        build_file_proto_mode = "disable",
        importpath = "github.com/sourcegraph/go-diff",
        sum = "h1:9uLlrd5T46OXs5qpp8L/MTltk0zikUGi0sNNyCpA8G0=",
        version = "v0.7.0",
    )

    go_repository(
        name = "com_github_spaolacci_murmur3",
        build_file_proto_mode = "disable_global",
        importpath = "github.com/spaolacci/murmur3",
        sum = "h1:7c1g84S4BPRrfL5Xrdp6fOJ206sU9y293DDHaoy0bLI=",
        version = "v1.1.0",
    )
    go_repository(
        name = "com_github_spf13_afero",
        build_file_proto_mode = "disable_global",
        importpath = "github.com/spf13/afero",
        sum = "h1:xehSyVa0YnHWsJ49JFljMpg1HX19V6NDZ1fkm1Xznbo=",
        version = "v1.8.2",
    )
    go_repository(
        name = "com_github_spf13_cast",
        build_file_proto_mode = "disable_global",
        importpath = "github.com/spf13/cast",
        sum = "h1:rj3WzYc11XZaIZMPKmwP96zkFEnnAmV8s6XbB2aY32w=",
        version = "v1.5.0",
    )
    go_repository(
        name = "com_github_spf13_cobra",
        build_file_proto_mode = "disable_global",
        importpath = "github.com/spf13/cobra",
        sum = "h1:hyqWnYt1ZQShIddO5kBpj3vu05/++x6tJ6dg8EC572I=",
        version = "v1.7.0",
    )
    go_repository(
        name = "com_github_spf13_jwalterweatherman",
        build_file_proto_mode = "disable_global",
        importpath = "github.com/spf13/jwalterweatherman",
        sum = "h1:ue6voC5bR5F8YxI5S67j9i582FU4Qvo2bmqnqMYADFk=",
        version = "v1.1.0",
    )
    go_repository(
        name = "com_github_spf13_pflag",
        build_file_proto_mode = "disable_global",
        importpath = "github.com/spf13/pflag",
        sum = "h1:iy+VFUOCP1a+8yFto/drg2CJ5u0yRoB7fZw3DKv/JXA=",
        version = "v1.0.5",
    )
    go_repository(
        name = "com_github_spf13_viper",
        build_file_proto_mode = "disable_global",
        importpath = "github.com/spf13/viper",
        sum = "h1:CZ7eSOd3kZoaYDLbXnmzgQI5RlciuXBMA+18HwHRfZQ=",
        version = "v1.12.0",
    )
    go_repository(
        name = "com_github_spkg_bom",
        build_file_proto_mode = "disable",
        importpath = "github.com/spkg/bom",
        sum = "h1:S939THe0ukL5WcTGiGqkgtaW5JW+O6ITaIlpJXTYY64=",
        version = "v1.0.0",
    )

    go_repository(
        name = "com_github_ssgreg_nlreturn_v2",
        build_file_proto_mode = "disable",
        importpath = "github.com/ssgreg/nlreturn/v2",
        sum = "h1:X4XDI7jstt3ySqGU86YGAURbxw3oTDPK9sPEi6YEwQ0=",
        version = "v2.2.1",
    )
    go_repository(
        name = "com_github_stackexchange_wmi",
        build_file_proto_mode = "disable",
        importpath = "github.com/StackExchange/wmi",
        sum = "h1:5ZfJxyXo8KyX8DgGXC5B7ILL8y51fci/qYz2B4j8iLY=",
        version = "v0.0.0-20180725035823-b12b22c5341f",
    )

    go_repository(
        name = "com_github_stathat_consistent",
        build_file_proto_mode = "disable",
        importpath = "github.com/stathat/consistent",
        sum = "h1:ZFJ1QTRn8npNBKW065raSZ8xfOqhpb8vLOkfp4CcL/U=",
        version = "v1.0.0",
    )
    go_repository(
        name = "com_github_stbenjam_no_sprintf_host_port",
        build_file_proto_mode = "disable",
        importpath = "github.com/stbenjam/no-sprintf-host-port",
        sum = "h1:tYugd/yrm1O0dV+ThCbaKZh195Dfm07ysF0U6JQXczc=",
        version = "v0.1.1",
    )

    go_repository(
        name = "com_github_stretchr_objx",
        build_file_proto_mode = "disable_global",
        importpath = "github.com/stretchr/objx",
        sum = "h1:1zr/of2m5FGMsad5YfcqgdqdWrIhu+EBEJRhR1U7z/c=",
        version = "v0.5.0",
    )
    go_repository(
        name = "com_github_stretchr_testify",
        build_file_proto_mode = "disable_global",
        importpath = "github.com/stretchr/testify",
        sum = "h1:CcVxjf3Q8PM0mHUKJCdn+eZZtm5yQwehR5yeSVQQcUk=",
        version = "v1.8.4",
    )
    go_repository(
        name = "com_github_subosito_gotenv",
        build_file_proto_mode = "disable_global",
        importpath = "github.com/subosito/gotenv",
        sum = "h1:jyEFiXpy21Wm81FBN71l9VoMMV8H8jG+qIK3GCpY6Qs=",
        version = "v1.4.1",
    )
    go_repository(
        name = "com_github_swaggo_files",
        build_file_proto_mode = "disable",
        importpath = "github.com/swaggo/files",
        sum = "h1:PyYN9JH5jY9j6av01SpfRMb+1DWg/i3MbGOKPxJ2wjM=",
        version = "v0.0.0-20190704085106-630677cd5c14",
    )
    go_repository(
        name = "com_github_swaggo_http_swagger",
        build_file_proto_mode = "disable",
        importpath = "github.com/swaggo/http-swagger",
        sum = "h1:lUPlXKqgbqT2SVg2Y+eT9mu5wbqMnG+i/+Q9nK7C0Rs=",
        version = "v0.0.0-20200308142732-58ac5e232fba",
    )
    go_repository(
        name = "com_github_swaggo_swag",
        build_file_proto_mode = "disable",
        importpath = "github.com/swaggo/swag",
        sum = "h1:3pZSSCQ//gAH88lfmxM3Cd1+JCsxV8Md6f36b9hrZ5s=",
        version = "v1.8.3",
    )

    go_repository(
        name = "com_github_sylvia7788_contextcheck",
        build_file_proto_mode = "disable",
        importpath = "github.com/sylvia7788/contextcheck",
        sum = "h1:o2EZgVPyMKE/Mtoqym61DInKEjwEbsmyoxg3VrmjNO4=",
        version = "v1.0.6",
    )
    go_repository(
        name = "com_github_syndtr_goleveldb",
        build_file_proto_mode = "disable",
        importpath = "github.com/syndtr/goleveldb",
        sum = "h1:1oFLiOyVl+W7bnBzGhf7BbIv9loSFQcieWWYIjLqcAw=",
        version = "v1.0.1-0.20190318030020-c3a204f8e965",
    )
    go_repository(
        name = "com_github_t_yuki_gocover_cobertura",
        build_file_proto_mode = "disable",
        importpath = "github.com/t-yuki/gocover-cobertura",
        sum = "h1:+aPplBwWcHBo6q9xrfWdMrT9o4kltkmmvpemgIjep/8=",
        version = "v0.0.0-20180217150009-aaee18c8195c",
    )

    go_repository(
        name = "com_github_tdakkota_asciicheck",
        build_file_proto_mode = "disable",
        importpath = "github.com/tdakkota/asciicheck",
        sum = "h1:o8jvnUANo0qXtnslk2d3nMKTFNlOnJjRrNcj0j9qkHM=",
        version = "v0.2.0",
    )
    go_repository(
        name = "com_github_tenntenn_modver",
        build_file_proto_mode = "disable",
        importpath = "github.com/tenntenn/modver",
        sum = "h1:2klLppGhDgzJrScMpkj9Ujy3rXPUspSjAcev9tSEBgA=",
        version = "v1.0.1",
    )
    go_repository(
        name = "com_github_tenntenn_text_transform",
        build_file_proto_mode = "disable",
        importpath = "github.com/tenntenn/text/transform",
        sum = "h1:f+jULpRQGxTSkNYKJ51yaw6ChIqO+Je8UqsTKN/cDag=",
        version = "v0.0.0-20200319021203-7eef512accb3",
    )

    go_repository(
        name = "com_github_tetafro_godot",
        build_file_proto_mode = "disable",
        importpath = "github.com/tetafro/godot",
        sum = "h1:BVoBIqAf/2QdbFmSwAWnaIqDivZdOV0ZRwEm6jivLKw=",
        version = "v1.4.11",
    )
    go_repository(
        name = "com_github_thoas_go_funk",
        build_file_proto_mode = "disable",
        importpath = "github.com/thoas/go-funk",
        sum = "h1:JP9tKSvnpFVclYgDM0Is7FD9M4fhPvqA0s0BsXmzSRQ=",
        version = "v0.8.0",
    )

    go_repository(
        name = "com_github_tiancaiamao_appdash",
        build_file_proto_mode = "disable_global",
        importpath = "github.com/tiancaiamao/appdash",
        sum = "h1:mbAskLJ0oJfDRtkanvQPiooDH8HvJ2FBh+iKT/OmiQQ=",
        version = "v0.0.0-20181126055449-889f96f722a2",
    )
    go_repository(
        name = "com_github_tiancaiamao_gp",
        build_file_proto_mode = "disable",
        importpath = "github.com/tiancaiamao/gp",
        sum = "h1:J/YdBZ46WKpXsxsW93SG+q0F8KI+yFrcIDT4c/RNoc4=",
        version = "v0.0.0-20221230034425-4025bc8a4d4a",
    )
    go_repository(
        name = "com_github_tidwall_gjson",
        build_file_proto_mode = "disable",
        importpath = "github.com/tidwall/gjson",
        sum = "h1:hqzS9wAHMO+KVBBkLxYdkEeeFHuqr95GfClRLKlgK0E=",
        version = "v1.9.3",
    )

    go_repository(
        name = "com_github_tikv_client_go_v2",
        build_file_proto_mode = "disable_global",
        importpath = "github.com/tikv/client-go/v2",
        sum = "h1:k6GnsFTv7l9UdAiaZYlWLsTVDzOVFJY3lf/FCcDHoQ4=",
        version = "v2.0.8-0.20230615161845-b32f340d0609",
    )
    go_repository(
        name = "com_github_tikv_pd",
        build_file_proto_mode = "disable",
        importpath = "github.com/tikv/pd",
        sum = "h1:iY/RztOIZ2nTbINUiLGsSv3SUGoEiub1GN0SKVKHJYg=",
        version = "v1.1.0-beta.0.20230202094356-18df271ce57f",
    )

    go_repository(
        name = "com_github_tikv_pd_client",
        build_file_proto_mode = "disable_global",
        importpath = "github.com/tikv/pd/client",
<<<<<<< HEAD
<<<<<<< HEAD
<<<<<<< HEAD
        replace = "github.com/CabinfeverB/pd/client",
        sum = "h1:rwzgdzfBUFofG6wrzaHLmXNbG8315HZs8QYOZV8I5ns=",
        version = "v0.0.0-20230601154623-a209ebf2b67c",
=======
        sum = "h1:a5SATBxu/0Z6qNnz4KXDN91gDA06waaYcHM6dkb6lz4=",
        version = "v0.0.0-20230613052906-7158cb319935",
>>>>>>> resource_manager/runaway_bokang
=======
        sum = "h1:GZdnq41Gs/Zxz0Ne/cZ/rKual+GD8F3h434OwhZogfA=",
        version = "v0.0.0-20230608061541-026ddf08a351",
>>>>>>> master
=======
        sum = "h1:a5SATBxu/0Z6qNnz4KXDN91gDA06waaYcHM6dkb6lz4=",
        version = "v0.0.0-20230613052906-7158cb319935",
>>>>>>> 4a6f874d
    )
    go_repository(
        name = "com_github_timakin_bodyclose",
        build_file_proto_mode = "disable",
        importpath = "github.com/timakin/bodyclose",
        sum = "h1:quvGphlmUVU+nhpFa4gg4yJyTRJ13reZMDHrKwYw53M=",
        version = "v0.0.0-20230421092635-574207250966",
    )
    go_repository(
        name = "com_github_timonwong_loggercheck",
        build_file_proto_mode = "disable",
        importpath = "github.com/timonwong/loggercheck",
        sum = "h1:HKKhqrjcVj8sxL7K77beXh0adEm6DLjV/QOGeMXEVi4=",
        version = "v0.9.4",
    )

    go_repository(
        name = "com_github_timonwong_logrlint",
        build_file_proto_mode = "disable",
        importpath = "github.com/timonwong/logrlint",
        sum = "h1:phZCcypL/vtx6cGxObJgWZ5wexZF5SXFPLOM+ru0e/M=",
        version = "v0.1.0",
    )

    go_repository(
        name = "com_github_tklauser_go_sysconf",
        build_file_proto_mode = "disable_global",
        importpath = "github.com/tklauser/go-sysconf",
        sum = "h1:89WgdJhk5SNwJfu+GKyYveZ4IaJ7xAkecBo+KdJV0CM=",
        version = "v0.3.11",
    )
    go_repository(
        name = "com_github_tklauser_numcpus",
        build_file_proto_mode = "disable_global",
        importpath = "github.com/tklauser/numcpus",
        sum = "h1:kebhY2Qt+3U6RNK7UqpYNA+tJ23IBEGKkB7JQBfDYms=",
        version = "v0.6.0",
    )
    go_repository(
        name = "com_github_tmc_grpc_websocket_proxy",
        build_file_proto_mode = "disable_global",
        importpath = "github.com/tmc/grpc-websocket-proxy",
        sum = "h1:uruHq4dN7GR16kFc5fp3d1RIYzJW5onx8Ybykw2YQFA=",
        version = "v0.0.0-20201229170055-e5319fda7802",
    )
    go_repository(
        name = "com_github_tomarrell_wrapcheck_v2",
        build_file_proto_mode = "disable",
        importpath = "github.com/tomarrell/wrapcheck/v2",
        sum = "h1:HxSqDSN0sAt0yJYsrcYVoEeyM4aI9yAm3KQpIXDJRhQ=",
        version = "v2.8.1",
    )
    go_repository(
        name = "com_github_tommy_muehle_go_mnd_v2",
        build_file_proto_mode = "disable",
        importpath = "github.com/tommy-muehle/go-mnd/v2",
        sum = "h1:NowYhSdyE/1zwK9QCLeRb6USWdoif80Ie+v+yU8u1Zw=",
        version = "v2.5.1",
    )

    go_repository(
        name = "com_github_twmb_murmur3",
        build_file_proto_mode = "disable_global",
        importpath = "github.com/twmb/murmur3",
        sum = "h1:mqrRot1BRxm+Yct+vavLMou2/iJt0tNVTTC0QoIjaZg=",
        version = "v1.1.6",
    )
    go_repository(
        name = "com_github_uber_jaeger_client_go",
        build_file_proto_mode = "disable_global",
        importpath = "github.com/uber/jaeger-client-go",
        sum = "h1:NHcubEkVbahf9t3p75TOCR83gdUHXjRJvjoBh1yACsM=",
        version = "v2.22.1+incompatible",
    )
    go_repository(
        name = "com_github_uber_jaeger_lib",
        build_file_proto_mode = "disable_global",
        importpath = "github.com/uber/jaeger-lib",
        sum = "h1:td4jdvLcExb4cBISKIpHuGoVXh+dVKhn2Um6rjCsSsg=",
        version = "v2.4.1+incompatible",
    )
    go_repository(
        name = "com_github_ugorji_go",
        build_file_proto_mode = "disable_global",
        importpath = "github.com/ugorji/go",
        sum = "h1:j4s+tAvLfL3bZyefP2SEWmhBzmuIlH/eqNuPdFPgngw=",
        version = "v1.1.4",
    )
    go_repository(
        name = "com_github_ugorji_go_codec",
        build_file_proto_mode = "disable_global",
        importpath = "github.com/ugorji/go/codec",
        sum = "h1:3SVOIvH7Ae1KRYyQWRjXWJEA9sS/c/pjvH++55Gr648=",
        version = "v0.0.0-20181204163529-d75b2dcb6bc8",
    )
    go_repository(
        name = "com_github_ultraware_funlen",
        build_file_proto_mode = "disable",
        importpath = "github.com/ultraware/funlen",
        sum = "h1:5ylVWm8wsNwH5aWo9438pwvsK0QiqVuUrt9bn7S/iLA=",
        version = "v0.0.3",
    )
    go_repository(
        name = "com_github_ultraware_whitespace",
        build_file_proto_mode = "disable",
        importpath = "github.com/ultraware/whitespace",
        sum = "h1:hh+/cpIcopyMYbZNVov9iSxvJU3OYQg78Sfaqzi/CzI=",
        version = "v0.0.5",
    )
    go_repository(
        name = "com_github_unrolled_render",
        build_file_proto_mode = "disable",
        importpath = "github.com/unrolled/render",
        sum = "h1:VDDnQQVfBMsOsp3VaCJszSO0nkBIVEYoPWeRThk9spY=",
        version = "v1.0.1",
    )
    go_repository(
        name = "com_github_urfave_cli_v2",
        build_file_proto_mode = "disable",
        importpath = "github.com/urfave/cli/v2",
        sum = "h1:qph92Y649prgesehzOrQjdWyxFOp/QVM+6imKHad91M=",
        version = "v2.3.0",
    )

    go_repository(
        name = "com_github_urfave_negroni",
        build_file_proto_mode = "disable_global",
        importpath = "github.com/urfave/negroni",
        sum = "h1:kIimOitoypq34K7TG7DUaJ9kq/N4Ofuwi1sjz0KipXc=",
        version = "v1.0.0",
    )
    go_repository(
        name = "com_github_uudashr_gocognit",
        build_file_proto_mode = "disable",
        importpath = "github.com/uudashr/gocognit",
        sum = "h1:2Cgi6MweCsdB6kpcVQp7EW4U23iBFQWfTXiWlyp842Y=",
        version = "v1.0.6",
    )

    go_repository(
        name = "com_github_valyala_bytebufferpool",
        build_file_proto_mode = "disable_global",
        importpath = "github.com/valyala/bytebufferpool",
        sum = "h1:GqA5TC/0021Y/b9FG4Oi9Mr3q7XYx6KllzawFIhcdPw=",
        version = "v1.0.0",
    )
    go_repository(
        name = "com_github_valyala_fasthttp",
        build_file_proto_mode = "disable_global",
        importpath = "github.com/valyala/fasthttp",
        sum = "h1:uWF8lgKmeaIewWVPwi4GRq2P6+R46IgYZdxWtM+GtEY=",
        version = "v1.6.0",
    )
    go_repository(
        name = "com_github_valyala_fasttemplate",
        build_file_proto_mode = "disable_global",
        importpath = "github.com/valyala/fasttemplate",
        sum = "h1:tY9CJiPnMXf1ERmG2EyK7gNUd+c6RKGD0IfU8WdUSz8=",
        version = "v1.0.1",
    )
    go_repository(
        name = "com_github_valyala_quicktemplate",
        build_file_proto_mode = "disable",
        importpath = "github.com/valyala/quicktemplate",
        sum = "h1:LUPTJmlVcb46OOUY3IeD9DojFpAVbsG+5WFTcjMJzCM=",
        version = "v1.7.0",
    )

    go_repository(
        name = "com_github_valyala_tcplisten",
        build_file_proto_mode = "disable_global",
        importpath = "github.com/valyala/tcplisten",
        sum = "h1:0R4NLDRDZX6JcmhJgXi5E4b8Wg84ihbmUKp/GvSPEzc=",
        version = "v0.0.0-20161114210144-ceec8f93295a",
    )
    go_repository(
        name = "com_github_vbauerster_mpb_v7",
        build_file_proto_mode = "disable",
        importpath = "github.com/vbauerster/mpb/v7",
        sum = "h1:BkGfmb6nMrrBQDFECR/Q7RkKCw7ylMetCb4079CGs4w=",
        version = "v7.5.3",
    )

    go_repository(
        name = "com_github_vividcortex_ewma",
        build_file_proto_mode = "disable_global",
        importpath = "github.com/VividCortex/ewma",
        sum = "h1:f58SaIzcDXrSy3kWaHNvuJgJ3Nmz59Zji6XoJR/q1ow=",
        version = "v1.2.0",
    )
    go_repository(
        name = "com_github_vividcortex_mysqlerr",
        build_file_proto_mode = "disable",
        importpath = "github.com/VividCortex/mysqlerr",
        sum = "h1:5pZ2TZA+YnzPgzBfiUWGqWmKDVNBdrkf9g+DNe1Tiq8=",
        version = "v1.0.0",
    )
    go_repository(
        name = "com_github_vmihailenco_msgpack_v5",
        build_file_proto_mode = "disable",
        importpath = "github.com/vmihailenco/msgpack/v5",
        sum = "h1:5gO0H1iULLWGhs2H5tbAHIZTV8/cYafcFOr9znI5mJU=",
        version = "v5.3.5",
    )
    go_repository(
        name = "com_github_vmihailenco_tagparser_v2",
        build_file_proto_mode = "disable",
        importpath = "github.com/vmihailenco/tagparser/v2",
        sum = "h1:y09buUbR+b5aycVFQs/g70pqKVZNBmxwAhO7/IwNM9g=",
        version = "v2.0.0",
    )

    go_repository(
        name = "com_github_wangjohn_quickselect",
        build_file_proto_mode = "disable_global",
        importpath = "github.com/wangjohn/quickselect",
        sum = "h1:9DDCDwOyEy/gId+IEMrFHLuQ5R/WV0KNxWLler8X2OY=",
        version = "v0.0.0-20161129230411-ed8402a42d5f",
    )
    go_repository(
        name = "com_github_xdg_scram",
        build_file_proto_mode = "disable_global",
        importpath = "github.com/xdg/scram",
        sum = "h1:nTadYh2Fs4BK2xdldEa2g5bbaZp0/+1nJMMPtPxS/to=",
        version = "v1.0.3",
    )
    go_repository(
        name = "com_github_xdg_stringprep",
        build_file_proto_mode = "disable_global",
        importpath = "github.com/xdg/stringprep",
        sum = "h1:cmL5Enob4W83ti/ZHuZLuKD/xqJfus4fVPwE+/BDm+4=",
        version = "v1.0.3",
    )
    go_repository(
        name = "com_github_xeipuuv_gojsonpointer",
        build_file_proto_mode = "disable_global",
        importpath = "github.com/xeipuuv/gojsonpointer",
        sum = "h1:J9EGpcZtP0E/raorCMxlFGSTBrsSlaDGf3jU/qvAE2c=",
        version = "v0.0.0-20180127040702-4e3ac2762d5f",
    )
    go_repository(
        name = "com_github_xeipuuv_gojsonreference",
        build_file_proto_mode = "disable_global",
        importpath = "github.com/xeipuuv/gojsonreference",
        sum = "h1:EzJWgHovont7NscjpAxXsDA8S8BMYve8Y5+7cuRE7R0=",
        version = "v0.0.0-20180127040603-bd5ef7bd5415",
    )
    go_repository(
        name = "com_github_xeipuuv_gojsonschema",
        build_file_proto_mode = "disable_global",
        importpath = "github.com/xeipuuv/gojsonschema",
        sum = "h1:LhYJRs+L4fBtjZUfuSZIKGeVu0QRy8e5Xi7D17UxZ74=",
        version = "v1.2.0",
    )
    go_repository(
        name = "com_github_xen0n_gosmopolitan",
        build_file_proto_mode = "disable",
        importpath = "github.com/xen0n/gosmopolitan",
        sum = "h1:3pttnTuFumELBRSh+KQs1zcz4fN6Zy7aB0xlnQSn1Iw=",
        version = "v1.2.1",
    )

    go_repository(
        name = "com_github_xeoncross_go_aesctr_with_hmac",
        build_file_proto_mode = "disable",
        importpath = "github.com/Xeoncross/go-aesctr-with-hmac",
        sum = "h1:L8IbaI/W6h5Cwgh0n4zGeZpVK78r/jBf9ASurHo9+/o=",
        version = "v0.0.0-20200623134604-12b17a7ff502",
    )
    go_repository(
        name = "com_github_xhit_go_str2duration",
        build_file_proto_mode = "disable",
        importpath = "github.com/xhit/go-str2duration",
        sum = "h1:BcV5u025cITWxEQKGWr1URRzrcXtu7uk8+luz3Yuhwc=",
        version = "v1.2.0",
    )
    go_repository(
        name = "com_github_xhit_go_str2duration_v2",
        build_file_proto_mode = "disable",
        importpath = "github.com/xhit/go-str2duration/v2",
        sum = "h1:lxklc02Drh6ynqX+DdPyp5pCKLUQpRT8bp8Ydu2Bstc=",
        version = "v2.1.0",
    )

    go_repository(
        name = "com_github_xiang90_probing",
        build_file_proto_mode = "disable_global",
        importpath = "github.com/xiang90/probing",
        sum = "h1:eY9dn8+vbi4tKz5Qo6v2eYzo7kUS51QINcR5jNpbZS8=",
        version = "v0.0.0-20190116061207-43a291ad63a2",
    )
    go_repository(
        name = "com_github_xitongsys_parquet_go",
        build_file_proto_mode = "disable_global",
        importpath = "github.com/xitongsys/parquet-go",
        sum = "h1:tBbuFCtyJNKT+BFAv6qjvTFpVdy97IYNaBwGUXifIUs=",
        version = "v1.5.5-0.20201110004701-b09c49d6d457",
    )
    go_repository(
        name = "com_github_xitongsys_parquet_go_source",
        build_file_proto_mode = "disable_global",
        importpath = "github.com/xitongsys/parquet-go-source",
        sum = "h1:a742S4V5A15F93smuVxA60LQWsrCnN8bKeWDBARU1/k=",
        version = "v0.0.0-20200817004010-026bad9b25d0",
    )
    go_repository(
        name = "com_github_xordataexchange_crypt",
        build_file_proto_mode = "disable_global",
        importpath = "github.com/xordataexchange/crypt",
        sum = "h1:ESFSdwYZvkeru3RtdrYueztKhOBCSAAzS4Gf+k0tEow=",
        version = "v0.0.3-0.20170626215501-b2862e3d0a77",
    )
    go_repository(
        name = "com_github_yagipy_maintidx",
        build_file_proto_mode = "disable",
        importpath = "github.com/yagipy/maintidx",
        sum = "h1:h5NvIsCz+nRDapQ0exNv4aJ0yXSI0420omVANTv3GJM=",
        version = "v1.0.0",
    )

    go_repository(
        name = "com_github_yalp_jsonpath",
        build_file_proto_mode = "disable_global",
        importpath = "github.com/yalp/jsonpath",
        sum = "h1:6fRhSjgLCkTD3JnJxvaJ4Sj+TYblw757bqYgZaOq5ZY=",
        version = "v0.0.0-20180802001716-5cc68e5049a0",
    )
    go_repository(
        name = "com_github_yeya24_promlinter",
        build_file_proto_mode = "disable",
        importpath = "github.com/yeya24/promlinter",
        sum = "h1:xFKDQ82orCU5jQujdaD8stOHiv8UN68BSdn2a8u8Y3o=",
        version = "v0.2.0",
    )
    go_repository(
        name = "com_github_ykadowak_zerologlint",
        build_file_proto_mode = "disable",
        importpath = "github.com/ykadowak/zerologlint",
        sum = "h1:CA1+RsGS1DbBn3jJP2jpWfiMJipWdeqJfSY0GpNgqaY=",
        version = "v0.1.1",
    )

    go_repository(
        name = "com_github_yudai_gojsondiff",
        build_file_proto_mode = "disable_global",
        importpath = "github.com/yudai/gojsondiff",
        sum = "h1:27cbfqXLVEJ1o8I6v3y9lg8Ydm53EKqHXAOMxEGlCOA=",
        version = "v1.0.0",
    )
    go_repository(
        name = "com_github_yudai_golcs",
        build_file_proto_mode = "disable_global",
        importpath = "github.com/yudai/golcs",
        sum = "h1:BHyfKlQyqbsFN5p3IfnEUduWvb9is428/nNb5L3U01M=",
        version = "v0.0.0-20170316035057-ecda9a501e82",
    )
    go_repository(
        name = "com_github_yudai_pp",
        build_file_proto_mode = "disable_global",
        importpath = "github.com/yudai/pp",
        sum = "h1:Q4//iY4pNF6yPLZIigmvcl7k/bPgrcTPIFIcmawg5bI=",
        version = "v2.0.1+incompatible",
    )
    go_repository(
        name = "com_github_yuin_goldmark",
        build_file_proto_mode = "disable_global",
        importpath = "github.com/yuin/goldmark",
        sum = "h1:fVcFKWvrslecOb/tg+Cc05dkeYx540o0FuFt3nUVDoE=",
        version = "v1.4.13",
    )
    go_repository(
        name = "com_github_yusufpapurcu_wmi",
        build_file_proto_mode = "disable_global",
        importpath = "github.com/yusufpapurcu/wmi",
        sum = "h1:E1ctvB7uKFMOJw3fdOW32DwGE9I7t++CRUEMKvFoFiw=",
        version = "v1.2.3",
    )
    go_repository(
        name = "com_gitlab_bosi_decorder",
        build_file_proto_mode = "disable",
        importpath = "gitlab.com/bosi/decorder",
        sum = "h1:gX4/RgK16ijY8V+BRQHAySfQAb354T7/xQpDB2n10P0=",
        version = "v0.2.3",
    )

    go_repository(
        name = "com_google_cloud_go",
        build_file_proto_mode = "disable_global",
        importpath = "cloud.google.com/go",
        sum = "h1:Zc8gqp3+a9/Eyph2KDmcGaPtbKRIoqq4YTlL4NMD0Ys=",
        version = "v0.110.0",
    )
    go_repository(
        name = "com_google_cloud_go_accessapproval",
        build_file_proto_mode = "disable",
        importpath = "cloud.google.com/go/accessapproval",
        sum = "h1:x0cEHro/JFPd7eS4BlEWNTMecIj2HdXjOVB5BtvwER0=",
        version = "v1.6.0",
    )
    go_repository(
        name = "com_google_cloud_go_accesscontextmanager",
        build_file_proto_mode = "disable",
        importpath = "cloud.google.com/go/accesscontextmanager",
        sum = "h1:MG60JgnEoawHJrbWw0jGdv6HLNSf6gQvYRiXpuzqgEA=",
        version = "v1.7.0",
    )
    go_repository(
        name = "com_google_cloud_go_aiplatform",
        build_file_proto_mode = "disable",
        importpath = "cloud.google.com/go/aiplatform",
        sum = "h1:zTw+suCVchgZyO+k847wjzdVjWmrAuehxdvcZvJwfGg=",
        version = "v1.37.0",
    )
    go_repository(
        name = "com_google_cloud_go_analytics",
        build_file_proto_mode = "disable",
        importpath = "cloud.google.com/go/analytics",
        sum = "h1:LqAo3tAh2FU9+w/r7vc3hBjU23Kv7GhO/PDIW7kIYgM=",
        version = "v0.19.0",
    )
    go_repository(
        name = "com_google_cloud_go_apigateway",
        build_file_proto_mode = "disable",
        importpath = "cloud.google.com/go/apigateway",
        sum = "h1:ZI9mVO7x3E9RK/BURm2p1aw9YTBSCQe3klmyP1WxWEg=",
        version = "v1.5.0",
    )
    go_repository(
        name = "com_google_cloud_go_apigeeconnect",
        build_file_proto_mode = "disable",
        importpath = "cloud.google.com/go/apigeeconnect",
        sum = "h1:sWOmgDyAsi1AZ48XRHcATC0tsi9SkPT7DA/+VCfkaeA=",
        version = "v1.5.0",
    )
    go_repository(
        name = "com_google_cloud_go_apigeeregistry",
        build_file_proto_mode = "disable",
        importpath = "cloud.google.com/go/apigeeregistry",
        sum = "h1:E43RdhhCxdlV+I161gUY2rI4eOaMzHTA5kNkvRsFXvc=",
        version = "v0.6.0",
    )
    go_repository(
        name = "com_google_cloud_go_apikeys",
        build_file_proto_mode = "disable",
        importpath = "cloud.google.com/go/apikeys",
        sum = "h1:B9CdHFZTFjVti89tmyXXrO+7vSNo2jvZuHG8zD5trdQ=",
        version = "v0.6.0",
    )

    go_repository(
        name = "com_google_cloud_go_appengine",
        build_file_proto_mode = "disable",
        importpath = "cloud.google.com/go/appengine",
        sum = "h1:aBGDKmRIaRRoWJ2tAoN0oVSHoWLhtO9aj/NvUyP4aYs=",
        version = "v1.7.1",
    )
    go_repository(
        name = "com_google_cloud_go_area120",
        build_file_proto_mode = "disable",
        importpath = "cloud.google.com/go/area120",
        sum = "h1:ugckkFh4XkHJMPhTIx0CyvdoBxmOpMe8rNs4Ok8GAag=",
        version = "v0.7.1",
    )
    go_repository(
        name = "com_google_cloud_go_artifactregistry",
        build_file_proto_mode = "disable",
        importpath = "cloud.google.com/go/artifactregistry",
        sum = "h1:o1Q80vqEB6Qp8WLEH3b8FBLNUCrGQ4k5RFj0sn/sgO8=",
        version = "v1.13.0",
    )
    go_repository(
        name = "com_google_cloud_go_asset",
        build_file_proto_mode = "disable",
        importpath = "cloud.google.com/go/asset",
        sum = "h1:YAsssO08BqZ6mncbb6FPlj9h6ACS7bJQUOlzciSfbNk=",
        version = "v1.13.0",
    )
    go_repository(
        name = "com_google_cloud_go_assuredworkloads",
        build_file_proto_mode = "disable",
        importpath = "cloud.google.com/go/assuredworkloads",
        sum = "h1:VLGnVFta+N4WM+ASHbhc14ZOItOabDLH1MSoDv+Xuag=",
        version = "v1.10.0",
    )
    go_repository(
        name = "com_google_cloud_go_automl",
        build_file_proto_mode = "disable",
        importpath = "cloud.google.com/go/automl",
        sum = "h1:50VugllC+U4IGl3tDNcZaWvApHBTrn/TvyHDJ0wM+Uw=",
        version = "v1.12.0",
    )
    go_repository(
        name = "com_google_cloud_go_baremetalsolution",
        build_file_proto_mode = "disable",
        importpath = "cloud.google.com/go/baremetalsolution",
        sum = "h1:2AipdYXL0VxMboelTTw8c1UJ7gYu35LZYUbuRv9Q28s=",
        version = "v0.5.0",
    )
    go_repository(
        name = "com_google_cloud_go_batch",
        build_file_proto_mode = "disable",
        importpath = "cloud.google.com/go/batch",
        sum = "h1:YbMt0E6BtqeD5FvSv1d56jbVsWEzlGm55lYte+M6Mzs=",
        version = "v0.7.0",
    )
    go_repository(
        name = "com_google_cloud_go_beyondcorp",
        build_file_proto_mode = "disable",
        importpath = "cloud.google.com/go/beyondcorp",
        sum = "h1:UkY2BTZkEUAVrgqnSdOJ4p3y9ZRBPEe1LkjgC8Bj/Pc=",
        version = "v0.5.0",
    )

    go_repository(
        name = "com_google_cloud_go_bigquery",
        build_file_proto_mode = "disable_global",
        importpath = "cloud.google.com/go/bigquery",
        sum = "h1:RscMV6LbnAmhAzD893Lv9nXXy2WCaJmbxYPWDLbGqNQ=",
        version = "v1.50.0",
    )
    go_repository(
        name = "com_google_cloud_go_billing",
        build_file_proto_mode = "disable",
        importpath = "cloud.google.com/go/billing",
        sum = "h1:JYj28UYF5w6VBAh0gQYlgHJ/OD1oA+JgW29YZQU+UHM=",
        version = "v1.13.0",
    )
    go_repository(
        name = "com_google_cloud_go_binaryauthorization",
        build_file_proto_mode = "disable",
        importpath = "cloud.google.com/go/binaryauthorization",
        sum = "h1:d3pMDBCCNivxt5a4eaV7FwL7cSH0H7RrEnFrTb1QKWs=",
        version = "v1.5.0",
    )
    go_repository(
        name = "com_google_cloud_go_certificatemanager",
        build_file_proto_mode = "disable",
        importpath = "cloud.google.com/go/certificatemanager",
        sum = "h1:5C5UWeSt8Jkgp7OWn2rCkLmYurar/vIWIoSQ2+LaTOc=",
        version = "v1.6.0",
    )
    go_repository(
        name = "com_google_cloud_go_channel",
        build_file_proto_mode = "disable",
        importpath = "cloud.google.com/go/channel",
        sum = "h1:GpcQY5UJKeOekYgsX3QXbzzAc/kRGtBq43fTmyKe6Uw=",
        version = "v1.12.0",
    )
    go_repository(
        name = "com_google_cloud_go_cloudbuild",
        build_file_proto_mode = "disable",
        importpath = "cloud.google.com/go/cloudbuild",
        sum = "h1:GHQCjV4WlPPVU/j3Rlpc8vNIDwThhd1U9qSY/NPZdko=",
        version = "v1.9.0",
    )
    go_repository(
        name = "com_google_cloud_go_clouddms",
        build_file_proto_mode = "disable",
        importpath = "cloud.google.com/go/clouddms",
        sum = "h1:E7v4TpDGUyEm1C/4KIrpVSOCTm0P6vWdHT0I4mostRA=",
        version = "v1.5.0",
    )
    go_repository(
        name = "com_google_cloud_go_cloudtasks",
        build_file_proto_mode = "disable",
        importpath = "cloud.google.com/go/cloudtasks",
        sum = "h1:uK5k6abf4yligFgYFnG0ni8msai/dSv6mDmiBulU0hU=",
        version = "v1.10.0",
    )

    go_repository(
        name = "com_google_cloud_go_compute",
        build_file_proto_mode = "disable_global",
        importpath = "cloud.google.com/go/compute",
        sum = "h1:+9zda3WGgW1ZSTlVppLCYFIr48Pa35q1uG2N1itbCEQ=",
        version = "v1.19.0",
    )
    go_repository(
        name = "com_google_cloud_go_compute_metadata",
        build_file_proto_mode = "disable",
        importpath = "cloud.google.com/go/compute/metadata",
        sum = "h1:mg4jlk7mCAj6xXp9UJ4fjI9VUI5rubuGBW5aJ7UnBMY=",
        version = "v0.2.3",
    )
    go_repository(
        name = "com_google_cloud_go_contactcenterinsights",
        build_file_proto_mode = "disable",
        importpath = "cloud.google.com/go/contactcenterinsights",
        sum = "h1:jXIpfcH/VYSE1SYcPzO0n1VVb+sAamiLOgCw45JbOQk=",
        version = "v1.6.0",
    )
    go_repository(
        name = "com_google_cloud_go_container",
        build_file_proto_mode = "disable",
        importpath = "cloud.google.com/go/container",
        sum = "h1:NKlY/wCDapfVZlbVVaeuu2UZZED5Dy1z4Zx1KhEzm8c=",
        version = "v1.15.0",
    )
    go_repository(
        name = "com_google_cloud_go_containeranalysis",
        build_file_proto_mode = "disable",
        importpath = "cloud.google.com/go/containeranalysis",
        sum = "h1:EQ4FFxNaEAg8PqQCO7bVQfWz9NVwZCUKaM1b3ycfx3U=",
        version = "v0.9.0",
    )
    go_repository(
        name = "com_google_cloud_go_datacatalog",
        build_file_proto_mode = "disable",
        importpath = "cloud.google.com/go/datacatalog",
        sum = "h1:4H5IJiyUE0X6ShQBqgFFZvGGcrwGVndTwUSLP4c52gw=",
        version = "v1.13.0",
    )
    go_repository(
        name = "com_google_cloud_go_dataflow",
        build_file_proto_mode = "disable",
        importpath = "cloud.google.com/go/dataflow",
        sum = "h1:eYyD9o/8Nm6EttsKZaEGD84xC17bNgSKCu0ZxwqUbpg=",
        version = "v0.8.0",
    )
    go_repository(
        name = "com_google_cloud_go_dataform",
        build_file_proto_mode = "disable",
        importpath = "cloud.google.com/go/dataform",
        sum = "h1:Dyk+fufup1FR6cbHjFpMuP4SfPiF3LI3JtoIIALoq48=",
        version = "v0.7.0",
    )
    go_repository(
        name = "com_google_cloud_go_datafusion",
        build_file_proto_mode = "disable",
        importpath = "cloud.google.com/go/datafusion",
        sum = "h1:sZjRnS3TWkGsu1LjYPFD/fHeMLZNXDK6PDHi2s2s/bk=",
        version = "v1.6.0",
    )
    go_repository(
        name = "com_google_cloud_go_datalabeling",
        build_file_proto_mode = "disable",
        importpath = "cloud.google.com/go/datalabeling",
        sum = "h1:ch4qA2yvddGRUrlfwrNJCr79qLqhS9QBwofPHfFlDIk=",
        version = "v0.7.0",
    )
    go_repository(
        name = "com_google_cloud_go_dataplex",
        build_file_proto_mode = "disable",
        importpath = "cloud.google.com/go/dataplex",
        sum = "h1:RvoZ5T7gySwm1CHzAw7yY1QwwqaGswunmqEssPxU/AM=",
        version = "v1.6.0",
    )
    go_repository(
        name = "com_google_cloud_go_dataproc",
        build_file_proto_mode = "disable",
        importpath = "cloud.google.com/go/dataproc",
        sum = "h1:W47qHL3W4BPkAIbk4SWmIERwsWBaNnWm0P2sdx3YgGU=",
        version = "v1.12.0",
    )
    go_repository(
        name = "com_google_cloud_go_dataqna",
        build_file_proto_mode = "disable",
        importpath = "cloud.google.com/go/dataqna",
        sum = "h1:yFzi/YU4YAdjyo7pXkBE2FeHbgz5OQQBVDdbErEHmVQ=",
        version = "v0.7.0",
    )

    go_repository(
        name = "com_google_cloud_go_datastore",
        build_file_proto_mode = "disable_global",
        importpath = "cloud.google.com/go/datastore",
        sum = "h1:iF6I/HaLs3Ado8uRKMvZRvF/ZLkWaWE9i8AiHzbC774=",
        version = "v1.11.0",
    )
    go_repository(
        name = "com_google_cloud_go_datastream",
        build_file_proto_mode = "disable",
        importpath = "cloud.google.com/go/datastream",
        sum = "h1:BBCBTnWMDwwEzQQmipUXxATa7Cm7CA/gKjKcR2w35T0=",
        version = "v1.7.0",
    )
    go_repository(
        name = "com_google_cloud_go_deploy",
        build_file_proto_mode = "disable",
        importpath = "cloud.google.com/go/deploy",
        sum = "h1:otshdKEbmsi1ELYeCKNYppwV0UH5xD05drSdBm7ouTk=",
        version = "v1.8.0",
    )
    go_repository(
        name = "com_google_cloud_go_dialogflow",
        build_file_proto_mode = "disable",
        importpath = "cloud.google.com/go/dialogflow",
        sum = "h1:uVlKKzp6G/VtSW0E7IH1Y5o0H48/UOCmqksG2riYCwQ=",
        version = "v1.32.0",
    )
    go_repository(
        name = "com_google_cloud_go_dlp",
        build_file_proto_mode = "disable",
        importpath = "cloud.google.com/go/dlp",
        sum = "h1:1JoJqezlgu6NWCroBxr4rOZnwNFILXr4cB9dMaSKO4A=",
        version = "v1.9.0",
    )
    go_repository(
        name = "com_google_cloud_go_documentai",
        build_file_proto_mode = "disable",
        importpath = "cloud.google.com/go/documentai",
        sum = "h1:KM3Xh0QQyyEdC8Gs2vhZfU+rt6OCPF0dwVwxKgLmWfI=",
        version = "v1.18.0",
    )
    go_repository(
        name = "com_google_cloud_go_domains",
        build_file_proto_mode = "disable",
        importpath = "cloud.google.com/go/domains",
        sum = "h1:2ti/o9tlWL4N+wIuWUNH+LbfgpwxPr8J1sv9RHA4bYQ=",
        version = "v0.8.0",
    )
    go_repository(
        name = "com_google_cloud_go_edgecontainer",
        build_file_proto_mode = "disable",
        importpath = "cloud.google.com/go/edgecontainer",
        sum = "h1:O0YVE5v+O0Q/ODXYsQHmHb+sYM8KNjGZw2pjX2Ws41c=",
        version = "v1.0.0",
    )
    go_repository(
        name = "com_google_cloud_go_errorreporting",
        build_file_proto_mode = "disable",
        importpath = "cloud.google.com/go/errorreporting",
        sum = "h1:kj1XEWMu8P0qlLhm3FwcaFsUvXChV/OraZwA70trRR0=",
        version = "v0.3.0",
    )
    go_repository(
        name = "com_google_cloud_go_essentialcontacts",
        build_file_proto_mode = "disable",
        importpath = "cloud.google.com/go/essentialcontacts",
        sum = "h1:gIzEhCoOT7bi+6QZqZIzX1Erj4SswMPIteNvYVlu+pM=",
        version = "v1.5.0",
    )
    go_repository(
        name = "com_google_cloud_go_eventarc",
        build_file_proto_mode = "disable",
        importpath = "cloud.google.com/go/eventarc",
        sum = "h1:fsJmNeqvqtk74FsaVDU6cH79lyZNCYP8Rrv7EhaB/PU=",
        version = "v1.11.0",
    )
    go_repository(
        name = "com_google_cloud_go_filestore",
        build_file_proto_mode = "disable",
        importpath = "cloud.google.com/go/filestore",
        sum = "h1:ckTEXN5towyTMu4q0uQ1Mde/JwTHur0gXs8oaIZnKfw=",
        version = "v1.6.0",
    )

    go_repository(
        name = "com_google_cloud_go_firestore",
        build_file_proto_mode = "disable_global",
        importpath = "cloud.google.com/go/firestore",
        sum = "h1:IBlRyxgGySXu5VuW0RgGFlTtLukSnNkpDiEOMkQkmpA=",
        version = "v1.9.0",
    )
    go_repository(
        name = "com_google_cloud_go_functions",
        build_file_proto_mode = "disable",
        importpath = "cloud.google.com/go/functions",
        sum = "h1:pPDqtsXG2g9HeOQLoquLbmvmb82Y4Ezdo1GXuotFoWg=",
        version = "v1.13.0",
    )
    go_repository(
        name = "com_google_cloud_go_gaming",
        build_file_proto_mode = "disable",
        importpath = "cloud.google.com/go/gaming",
        sum = "h1:7vEhFnZmd931Mo7sZ6pJy7uQPDxF7m7v8xtBheG08tc=",
        version = "v1.9.0",
    )
    go_repository(
        name = "com_google_cloud_go_gkebackup",
        build_file_proto_mode = "disable",
        importpath = "cloud.google.com/go/gkebackup",
        sum = "h1:za3QZvw6ujR0uyqkhomKKKNoXDyqYGPJies3voUK8DA=",
        version = "v0.4.0",
    )
    go_repository(
        name = "com_google_cloud_go_gkeconnect",
        build_file_proto_mode = "disable",
        importpath = "cloud.google.com/go/gkeconnect",
        sum = "h1:gXYKciHS/Lgq0GJ5Kc9SzPA35NGc3yqu6SkjonpEr2Q=",
        version = "v0.7.0",
    )
    go_repository(
        name = "com_google_cloud_go_gkehub",
        build_file_proto_mode = "disable",
        importpath = "cloud.google.com/go/gkehub",
        sum = "h1:TqCSPsEBQ6oZSJgEYZ3XT8x2gUadbvfwI32YB0kuHCs=",
        version = "v0.12.0",
    )
    go_repository(
        name = "com_google_cloud_go_gkemulticloud",
        build_file_proto_mode = "disable",
        importpath = "cloud.google.com/go/gkemulticloud",
        sum = "h1:8I84Q4vl02rJRsFiinBxl7WCozfdLlUVBQuSrqr9Wtk=",
        version = "v0.5.0",
    )
    go_repository(
        name = "com_google_cloud_go_grafeas",
        build_file_proto_mode = "disable",
        importpath = "cloud.google.com/go/grafeas",
        sum = "h1:CYjC+xzdPvbV65gi6Dr4YowKcmLo045pm18L0DhdELM=",
        version = "v0.2.0",
    )
    go_repository(
        name = "com_google_cloud_go_gsuiteaddons",
        build_file_proto_mode = "disable",
        importpath = "cloud.google.com/go/gsuiteaddons",
        sum = "h1:1mvhXqJzV0Vg5Fa95QwckljODJJfDFXV4pn+iL50zzA=",
        version = "v1.5.0",
    )

    go_repository(
        name = "com_google_cloud_go_iam",
        build_file_proto_mode = "disable_global",
        importpath = "cloud.google.com/go/iam",
        sum = "h1:+CmB+K0J/33d0zSQ9SlFWUeCCEn5XJA0ZMZ3pHE9u8k=",
        version = "v0.13.0",
    )
    go_repository(
        name = "com_google_cloud_go_iap",
        build_file_proto_mode = "disable",
        importpath = "cloud.google.com/go/iap",
        sum = "h1:PxVHFuMxmSZyfntKXHXhd8bo82WJ+LcATenq7HLdVnU=",
        version = "v1.7.1",
    )
    go_repository(
        name = "com_google_cloud_go_ids",
        build_file_proto_mode = "disable",
        importpath = "cloud.google.com/go/ids",
        sum = "h1:fodnCDtOXuMmS8LTC2y3h8t24U8F3eKWfhi+3LY6Qf0=",
        version = "v1.3.0",
    )
    go_repository(
        name = "com_google_cloud_go_iot",
        build_file_proto_mode = "disable",
        importpath = "cloud.google.com/go/iot",
        sum = "h1:39W5BFSarRNZfVG0eXI5LYux+OVQT8GkgpHCnrZL2vM=",
        version = "v1.6.0",
    )
    go_repository(
        name = "com_google_cloud_go_kms",
        build_file_proto_mode = "disable",
        importpath = "cloud.google.com/go/kms",
        sum = "h1:7hm1bRqGCA1GBRQUrp831TwJ9TWhP+tvLuP497CQS2g=",
        version = "v1.10.1",
    )
    go_repository(
        name = "com_google_cloud_go_language",
        build_file_proto_mode = "disable",
        importpath = "cloud.google.com/go/language",
        sum = "h1:7Ulo2mDk9huBoBi8zCE3ONOoBrL6UXfAI71CLQ9GEIM=",
        version = "v1.9.0",
    )
    go_repository(
        name = "com_google_cloud_go_lifesciences",
        build_file_proto_mode = "disable",
        importpath = "cloud.google.com/go/lifesciences",
        sum = "h1:uWrMjWTsGjLZpCTWEAzYvyXj+7fhiZST45u9AgasasI=",
        version = "v0.8.0",
    )
    go_repository(
        name = "com_google_cloud_go_logging",
        build_file_proto_mode = "disable",
        importpath = "cloud.google.com/go/logging",
        sum = "h1:CJYxlNNNNAMkHp9em/YEXcfJg+rPDg7YfwoRpMU+t5I=",
        version = "v1.7.0",
    )
    go_repository(
        name = "com_google_cloud_go_longrunning",
        build_file_proto_mode = "disable",
        importpath = "cloud.google.com/go/longrunning",
        sum = "h1:v+yFJOfKC3yZdY6ZUI933pIYdhyhV8S3NpWrXWmg7jM=",
        version = "v0.4.1",
    )
    go_repository(
        name = "com_google_cloud_go_managedidentities",
        build_file_proto_mode = "disable",
        importpath = "cloud.google.com/go/managedidentities",
        sum = "h1:ZRQ4k21/jAhrHBVKl/AY7SjgzeJwG1iZa+mJ82P+VNg=",
        version = "v1.5.0",
    )
    go_repository(
        name = "com_google_cloud_go_maps",
        build_file_proto_mode = "disable",
        importpath = "cloud.google.com/go/maps",
        sum = "h1:mv9YaczD4oZBZkM5XJl6fXQ984IkJNHPwkc8MUsdkBo=",
        version = "v0.7.0",
    )

    go_repository(
        name = "com_google_cloud_go_mediatranslation",
        build_file_proto_mode = "disable",
        importpath = "cloud.google.com/go/mediatranslation",
        sum = "h1:anPxH+/WWt8Yc3EdoEJhPMBRF7EhIdz426A+tuoA0OU=",
        version = "v0.7.0",
    )
    go_repository(
        name = "com_google_cloud_go_memcache",
        build_file_proto_mode = "disable",
        importpath = "cloud.google.com/go/memcache",
        sum = "h1:8/VEmWCpnETCrBwS3z4MhT+tIdKgR1Z4Tr2tvYH32rg=",
        version = "v1.9.0",
    )
    go_repository(
        name = "com_google_cloud_go_metastore",
        build_file_proto_mode = "disable",
        importpath = "cloud.google.com/go/metastore",
        sum = "h1:QCFhZVe2289KDBQ7WxaHV2rAmPrmRAdLC6gbjUd3HPo=",
        version = "v1.10.0",
    )
    go_repository(
        name = "com_google_cloud_go_monitoring",
        build_file_proto_mode = "disable",
        importpath = "cloud.google.com/go/monitoring",
        sum = "h1:2qsrgXGVoRXpP7otZ14eE1I568zAa92sJSDPyOJvwjM=",
        version = "v1.13.0",
    )
    go_repository(
        name = "com_google_cloud_go_networkconnectivity",
        build_file_proto_mode = "disable",
        importpath = "cloud.google.com/go/networkconnectivity",
        sum = "h1:ZD6b4Pk1jEtp/cx9nx0ZYcL3BKqDa+KixNDZ6Bjs1B8=",
        version = "v1.11.0",
    )
    go_repository(
        name = "com_google_cloud_go_networkmanagement",
        build_file_proto_mode = "disable",
        importpath = "cloud.google.com/go/networkmanagement",
        sum = "h1:8KWEUNGcpSX9WwZXq7FtciuNGPdPdPN/ruDm769yAEM=",
        version = "v1.6.0",
    )
    go_repository(
        name = "com_google_cloud_go_networksecurity",
        build_file_proto_mode = "disable",
        importpath = "cloud.google.com/go/networksecurity",
        sum = "h1:sOc42Ig1K2LiKlzG71GUVloeSJ0J3mffEBYmvu+P0eo=",
        version = "v0.8.0",
    )
    go_repository(
        name = "com_google_cloud_go_notebooks",
        build_file_proto_mode = "disable",
        importpath = "cloud.google.com/go/notebooks",
        sum = "h1:Kg2K3K7CbSXYJHZ1aGQpf1xi5x2GUvQWf2sFVuiZh8M=",
        version = "v1.8.0",
    )
    go_repository(
        name = "com_google_cloud_go_optimization",
        build_file_proto_mode = "disable",
        importpath = "cloud.google.com/go/optimization",
        sum = "h1:dj8O4VOJRB4CUwZXdmwNViH1OtI0WtWL867/lnYH248=",
        version = "v1.3.1",
    )
    go_repository(
        name = "com_google_cloud_go_orchestration",
        build_file_proto_mode = "disable",
        importpath = "cloud.google.com/go/orchestration",
        sum = "h1:Vw+CEXo8M/FZ1rb4EjcLv0gJqqw89b7+g+C/EmniTb8=",
        version = "v1.6.0",
    )
    go_repository(
        name = "com_google_cloud_go_orgpolicy",
        build_file_proto_mode = "disable",
        importpath = "cloud.google.com/go/orgpolicy",
        sum = "h1:XDriMWug7sd0kYT1QKofRpRHzjad0bK8Q8uA9q+XrU4=",
        version = "v1.10.0",
    )
    go_repository(
        name = "com_google_cloud_go_osconfig",
        build_file_proto_mode = "disable",
        importpath = "cloud.google.com/go/osconfig",
        sum = "h1:PkSQx4OHit5xz2bNyr11KGcaFccL5oqglFPdTboyqwQ=",
        version = "v1.11.0",
    )
    go_repository(
        name = "com_google_cloud_go_oslogin",
        build_file_proto_mode = "disable",
        importpath = "cloud.google.com/go/oslogin",
        sum = "h1:whP7vhpmc+ufZa90eVpkfbgzJRK/Xomjz+XCD4aGwWw=",
        version = "v1.9.0",
    )
    go_repository(
        name = "com_google_cloud_go_phishingprotection",
        build_file_proto_mode = "disable",
        importpath = "cloud.google.com/go/phishingprotection",
        sum = "h1:l6tDkT7qAEV49MNEJkEJTB6vOO/onbSOcNtAT09HPuA=",
        version = "v0.7.0",
    )
    go_repository(
        name = "com_google_cloud_go_policytroubleshooter",
        build_file_proto_mode = "disable",
        importpath = "cloud.google.com/go/policytroubleshooter",
        sum = "h1:yKAGC4p9O61ttZUswaq9GAn1SZnEzTd0vUYXD7ZBT7Y=",
        version = "v1.6.0",
    )
    go_repository(
        name = "com_google_cloud_go_privatecatalog",
        build_file_proto_mode = "disable",
        importpath = "cloud.google.com/go/privatecatalog",
        sum = "h1:EPEJ1DpEGXLDnmc7mnCAqFmkwUJbIsaLAiLHVOkkwtc=",
        version = "v0.8.0",
    )

    go_repository(
        name = "com_google_cloud_go_pubsub",
        build_file_proto_mode = "disable_global",
        importpath = "cloud.google.com/go/pubsub",
        sum = "h1:vCge8m7aUKBJYOgrZp7EsNDf6QMd2CAlXZqWTn3yq6s=",
        version = "v1.30.0",
    )
    go_repository(
        name = "com_google_cloud_go_pubsublite",
        build_file_proto_mode = "disable",
        importpath = "cloud.google.com/go/pubsublite",
        sum = "h1:cb9fsrtpINtETHiJ3ECeaVzrfIVhcGjhhJEjybHXHao=",
        version = "v1.7.0",
    )
    go_repository(
        name = "com_google_cloud_go_recaptchaenterprise",
        build_file_proto_mode = "disable",
        importpath = "cloud.google.com/go/recaptchaenterprise",
        sum = "h1:u6EznTGzIdsyOsvm+Xkw0aSuKFXQlyjGE9a4exk6iNQ=",
        version = "v1.3.1",
    )
    go_repository(
        name = "com_google_cloud_go_recaptchaenterprise_v2",
        build_file_proto_mode = "disable",
        importpath = "cloud.google.com/go/recaptchaenterprise/v2",
        sum = "h1:6iOCujSNJ0YS7oNymI64hXsjGq60T4FK1zdLugxbzvU=",
        version = "v2.7.0",
    )
    go_repository(
        name = "com_google_cloud_go_recommendationengine",
        build_file_proto_mode = "disable",
        importpath = "cloud.google.com/go/recommendationengine",
        sum = "h1:VibRFCwWXrFebEWKHfZAt2kta6pS7Tlimsnms0fjv7k=",
        version = "v0.7.0",
    )
    go_repository(
        name = "com_google_cloud_go_recommender",
        build_file_proto_mode = "disable",
        importpath = "cloud.google.com/go/recommender",
        sum = "h1:ZnFRY5R6zOVk2IDS1Jbv5Bw+DExCI5rFumsTnMXiu/A=",
        version = "v1.9.0",
    )
    go_repository(
        name = "com_google_cloud_go_redis",
        build_file_proto_mode = "disable",
        importpath = "cloud.google.com/go/redis",
        sum = "h1:JoAd3SkeDt3rLFAAxEvw6wV4t+8y4ZzfZcZmddqphQ8=",
        version = "v1.11.0",
    )
    go_repository(
        name = "com_google_cloud_go_resourcemanager",
        build_file_proto_mode = "disable",
        importpath = "cloud.google.com/go/resourcemanager",
        sum = "h1:NRM0p+RJkaQF9Ee9JMnUV9BQ2QBIOq/v8M+Pbv/wmCs=",
        version = "v1.7.0",
    )
    go_repository(
        name = "com_google_cloud_go_resourcesettings",
        build_file_proto_mode = "disable",
        importpath = "cloud.google.com/go/resourcesettings",
        sum = "h1:8Dua37kQt27CCWHm4h/Q1XqCF6ByD7Ouu49xg95qJzI=",
        version = "v1.5.0",
    )
    go_repository(
        name = "com_google_cloud_go_retail",
        build_file_proto_mode = "disable",
        importpath = "cloud.google.com/go/retail",
        sum = "h1:1Dda2OpFNzIb4qWgFZjYlpP7sxX3aLeypKG6A3H4Yys=",
        version = "v1.12.0",
    )
    go_repository(
        name = "com_google_cloud_go_run",
        build_file_proto_mode = "disable",
        importpath = "cloud.google.com/go/run",
        sum = "h1:ydJQo+k+MShYnBfhaRHSZYeD/SQKZzZLAROyfpeD9zw=",
        version = "v0.9.0",
    )
    go_repository(
        name = "com_google_cloud_go_scheduler",
        build_file_proto_mode = "disable",
        importpath = "cloud.google.com/go/scheduler",
        sum = "h1:NpQAHtx3sulByTLe2dMwWmah8PWgeoieFPpJpArwFV0=",
        version = "v1.9.0",
    )
    go_repository(
        name = "com_google_cloud_go_secretmanager",
        build_file_proto_mode = "disable",
        importpath = "cloud.google.com/go/secretmanager",
        sum = "h1:pu03bha7ukxF8otyPKTFdDz+rr9sE3YauS5PliDXK60=",
        version = "v1.10.0",
    )
    go_repository(
        name = "com_google_cloud_go_security",
        build_file_proto_mode = "disable",
        importpath = "cloud.google.com/go/security",
        sum = "h1:PYvDxopRQBfYAXKAuDpFCKBvDOWPWzp9k/H5nB3ud3o=",
        version = "v1.13.0",
    )
    go_repository(
        name = "com_google_cloud_go_securitycenter",
        build_file_proto_mode = "disable",
        importpath = "cloud.google.com/go/securitycenter",
        sum = "h1:AF3c2s3awNTMoBtMX3oCUoOMmGlYxGOeuXSYHNBkf14=",
        version = "v1.19.0",
    )
    go_repository(
        name = "com_google_cloud_go_servicecontrol",
        build_file_proto_mode = "disable",
        importpath = "cloud.google.com/go/servicecontrol",
        sum = "h1:d0uV7Qegtfaa7Z2ClDzr9HJmnbJW7jn0WhZ7wOX6hLE=",
        version = "v1.11.1",
    )
    go_repository(
        name = "com_google_cloud_go_servicedirectory",
        build_file_proto_mode = "disable",
        importpath = "cloud.google.com/go/servicedirectory",
        sum = "h1:SJwk0XX2e26o25ObYUORXx6torSFiYgsGkWSkZgkoSU=",
        version = "v1.9.0",
    )
    go_repository(
        name = "com_google_cloud_go_servicemanagement",
        build_file_proto_mode = "disable",
        importpath = "cloud.google.com/go/servicemanagement",
        sum = "h1:fopAQI/IAzlxnVeiKn/8WiV6zKndjFkvi+gzu+NjywY=",
        version = "v1.8.0",
    )
    go_repository(
        name = "com_google_cloud_go_serviceusage",
        build_file_proto_mode = "disable",
        importpath = "cloud.google.com/go/serviceusage",
        sum = "h1:rXyq+0+RSIm3HFypctp7WoXxIA563rn206CfMWdqXX4=",
        version = "v1.6.0",
    )
    go_repository(
        name = "com_google_cloud_go_shell",
        build_file_proto_mode = "disable",
        importpath = "cloud.google.com/go/shell",
        sum = "h1:wT0Uw7ib7+AgZST9eCDygwTJn4+bHMDtZo5fh7kGWDU=",
        version = "v1.6.0",
    )
    go_repository(
        name = "com_google_cloud_go_spanner",
        build_file_proto_mode = "disable",
        importpath = "cloud.google.com/go/spanner",
        sum = "h1:7VdjZ8zj4sHbDw55atp5dfY6kn1j9sam9DRNpPQhqR4=",
        version = "v1.45.0",
    )
    go_repository(
        name = "com_google_cloud_go_speech",
        build_file_proto_mode = "disable",
        importpath = "cloud.google.com/go/speech",
        sum = "h1:JEVoWGNnTF128kNty7T4aG4eqv2z86yiMJPT9Zjp+iw=",
        version = "v1.15.0",
    )

    go_repository(
        name = "com_google_cloud_go_storage",
        build_file_proto_mode = "disable_global",
        importpath = "cloud.google.com/go/storage",
        sum = "h1:uOdMxAs8HExqBlnLtnQyP0YkvbiDpdGShGKtx6U/oNM=",
        version = "v1.30.1",
    )
    go_repository(
        name = "com_google_cloud_go_storagetransfer",
        build_file_proto_mode = "disable",
        importpath = "cloud.google.com/go/storagetransfer",
        sum = "h1:5T+PM+3ECU3EY2y9Brv0Sf3oka8pKmsCfpQ07+91G9o=",
        version = "v1.8.0",
    )
    go_repository(
        name = "com_google_cloud_go_talent",
        build_file_proto_mode = "disable",
        importpath = "cloud.google.com/go/talent",
        sum = "h1:nI9sVZPjMKiO2q3Uu0KhTDVov3Xrlpt63fghP9XjyEM=",
        version = "v1.5.0",
    )
    go_repository(
        name = "com_google_cloud_go_texttospeech",
        build_file_proto_mode = "disable",
        importpath = "cloud.google.com/go/texttospeech",
        sum = "h1:H4g1ULStsbVtalbZGktyzXzw6jP26RjVGYx9RaYjBzc=",
        version = "v1.6.0",
    )
    go_repository(
        name = "com_google_cloud_go_tpu",
        build_file_proto_mode = "disable",
        importpath = "cloud.google.com/go/tpu",
        sum = "h1:/34T6CbSi+kTv5E19Q9zbU/ix8IviInZpzwz3rsFE+A=",
        version = "v1.5.0",
    )
    go_repository(
        name = "com_google_cloud_go_trace",
        build_file_proto_mode = "disable",
        importpath = "cloud.google.com/go/trace",
        sum = "h1:olxC0QHC59zgJVALtgqfD9tGk0lfeCP5/AGXL3Px/no=",
        version = "v1.9.0",
    )
    go_repository(
        name = "com_google_cloud_go_translate",
        build_file_proto_mode = "disable",
        importpath = "cloud.google.com/go/translate",
        sum = "h1:GvLP4oQ4uPdChBmBaUSa/SaZxCdyWELtlAaKzpHsXdA=",
        version = "v1.7.0",
    )
    go_repository(
        name = "com_google_cloud_go_video",
        build_file_proto_mode = "disable",
        importpath = "cloud.google.com/go/video",
        sum = "h1:upIbnGI0ZgACm58HPjAeBMleW3sl5cT84AbYQ8PWOgM=",
        version = "v1.15.0",
    )
    go_repository(
        name = "com_google_cloud_go_videointelligence",
        build_file_proto_mode = "disable",
        importpath = "cloud.google.com/go/videointelligence",
        sum = "h1:Uh5BdoET8XXqXX2uXIahGb+wTKbLkGH7s4GXR58RrG8=",
        version = "v1.10.0",
    )
    go_repository(
        name = "com_google_cloud_go_vision",
        build_file_proto_mode = "disable",
        importpath = "cloud.google.com/go/vision",
        sum = "h1:/CsSTkbmO9HC8iQpxbK8ATms3OQaX3YQUeTMGCxlaK4=",
        version = "v1.2.0",
    )
    go_repository(
        name = "com_google_cloud_go_vision_v2",
        build_file_proto_mode = "disable",
        importpath = "cloud.google.com/go/vision/v2",
        sum = "h1:8C8RXUJoflCI4yVdqhTy9tRyygSHmp60aP363z23HKg=",
        version = "v2.7.0",
    )
    go_repository(
        name = "com_google_cloud_go_vmmigration",
        build_file_proto_mode = "disable",
        importpath = "cloud.google.com/go/vmmigration",
        sum = "h1:Azs5WKtfOC8pxvkyrDvt7J0/4DYBch0cVbuFfCCFt5k=",
        version = "v1.6.0",
    )
    go_repository(
        name = "com_google_cloud_go_vmwareengine",
        build_file_proto_mode = "disable",
        importpath = "cloud.google.com/go/vmwareengine",
        sum = "h1:b0NBu7S294l0gmtrT0nOJneMYgZapr5x9tVWvgDoVEM=",
        version = "v0.3.0",
    )

    go_repository(
        name = "com_google_cloud_go_vpcaccess",
        build_file_proto_mode = "disable",
        importpath = "cloud.google.com/go/vpcaccess",
        sum = "h1:FOe6CuiQD3BhHJWt7E8QlbBcaIzVRddupwJlp7eqmn4=",
        version = "v1.6.0",
    )
    go_repository(
        name = "com_google_cloud_go_webrisk",
        build_file_proto_mode = "disable",
        importpath = "cloud.google.com/go/webrisk",
        sum = "h1:IY+L2+UwxcVm2zayMAtBhZleecdIFLiC+QJMzgb0kT0=",
        version = "v1.8.0",
    )
    go_repository(
        name = "com_google_cloud_go_websecurityscanner",
        build_file_proto_mode = "disable",
        importpath = "cloud.google.com/go/websecurityscanner",
        sum = "h1:AHC1xmaNMOZtNqxI9Rmm87IJEyPaRkOxeI0gpAacXGk=",
        version = "v1.5.0",
    )
    go_repository(
        name = "com_google_cloud_go_workflows",
        build_file_proto_mode = "disable",
        importpath = "cloud.google.com/go/workflows",
        sum = "h1:FfGp9w0cYnaKZJhUOMqCOJCYT/WlvYBfTQhFWV3sRKI=",
        version = "v1.10.0",
    )

    go_repository(
        name = "com_shuralyov_dmitri_gpu_mtl",
        build_file_proto_mode = "disable_global",
        importpath = "dmitri.shuralyov.com/gpu/mtl",
        sum = "h1:VpgP7xuJadIUuKccphEpTJnWhS2jkQyMt6Y7pJCD7fY=",
        version = "v0.0.0-20190408044501-666a987793e9",
    )
    go_repository(
        name = "com_sourcegraph_sourcegraph_appdash",
        build_file_proto_mode = "disable_global",
        importpath = "sourcegraph.com/sourcegraph/appdash",
        sum = "h1:ucqkfpjg9WzSUubAO62csmucvxl4/JeW3F4I4909XkM=",
        version = "v0.0.0-20190731080439-ebfcffb1b5c0",
    )
    go_repository(
        name = "com_sourcegraph_sourcegraph_appdash_data",
        build_file_proto_mode = "disable_global",
        importpath = "sourcegraph.com/sourcegraph/appdash-data",
        sum = "h1:e1sMhtVq9AfcEy8AXNb8eSg6gbzfdpYhoNqnPJa+GzI=",
        version = "v0.0.0-20151005221446-73f23eafcf67",
    )
    go_repository(
        name = "com_stathat_c_consistent",
        build_file_proto_mode = "disable",
        importpath = "stathat.com/c/consistent",
        sum = "h1:ezyc51EGcRPJUxfHGSgJjWzJdj3NiMU9pNfLNGiXV0c=",
        version = "v1.0.0",
    )
    go_repository(
        name = "dev_tmz_go_musttag",
        build_file_proto_mode = "disable",
        importpath = "go.tmz.dev/musttag",
        sum = "h1:QfytzjTWGXZmChoX0L++7uQN+yRCPfyFm+whsM+lfGc=",
        version = "v0.7.0",
    )

    go_repository(
        name = "in_gopkg_alecthomas_kingpin_v2",
        build_file_proto_mode = "disable_global",
        importpath = "gopkg.in/alecthomas/kingpin.v2",
        sum = "h1:jMFz6MfLP0/4fUyZle81rXUoxOBFi19VUFKVDOQfozc=",
        version = "v2.2.6",
    )
    go_repository(
        name = "in_gopkg_check_v1",
        build_file_proto_mode = "disable_global",
        importpath = "gopkg.in/check.v1",
        sum = "h1:Hei/4ADfdWqJk1ZMxUNpqntNwaWcugrBjAiHlqqRiVk=",
        version = "v1.0.0-20201130134442-10cb98267c6c",
    )
    go_repository(
        name = "in_gopkg_errgo_v2",
        build_file_proto_mode = "disable_global",
        importpath = "gopkg.in/errgo.v2",
        sum = "h1:0vLT13EuvQ0hNvakwLuFZ/jYrLp5F3kcWHXdRggjCE8=",
        version = "v2.1.0",
    )
    go_repository(
        name = "in_gopkg_fsnotify_fsnotify_v1",
        build_file_proto_mode = "disable",
        importpath = "gopkg.in/fsnotify/fsnotify.v1",
        sum = "h1:2fkCHbPQZNYRAyRyIV9VX0bpRkxIorlQDiYRmufHnhA=",
        version = "v1.3.1",
    )

    go_repository(
        name = "in_gopkg_fsnotify_v1",
        build_file_proto_mode = "disable_global",
        importpath = "gopkg.in/fsnotify.v1",
        sum = "h1:xOHLXZwVvI9hhs+cLKq5+I5onOuwQLhQwiu63xxlHs4=",
        version = "v1.4.7",
    )
    go_repository(
        name = "in_gopkg_go_playground_assert_v1",
        build_file_proto_mode = "disable_global",
        importpath = "gopkg.in/go-playground/assert.v1",
        sum = "h1:xoYuJVE7KT85PYWrN730RguIQO0ePzVRfFMXadIrXTM=",
        version = "v1.2.1",
    )
    go_repository(
        name = "in_gopkg_go_playground_validator_v8",
        build_file_proto_mode = "disable_global",
        importpath = "gopkg.in/go-playground/validator.v8",
        sum = "h1:lFB4DoMU6B626w8ny76MV7VX6W2VHct2GVOI3xgiMrQ=",
        version = "v8.18.2",
    )
    go_repository(
        name = "in_gopkg_inf_v0",
        build_file_proto_mode = "disable",
        importpath = "gopkg.in/inf.v0",
        sum = "h1:73M5CoZyi3ZLMOyDlQh031Cx6N9NDJ2Vvfl76EDAgDc=",
        version = "v0.9.1",
    )

    go_repository(
        name = "in_gopkg_ini_v1",
        build_file_proto_mode = "disable_global",
        importpath = "gopkg.in/ini.v1",
        sum = "h1:Dgnx+6+nfE+IfzjUEISNeydPJh9AXNNsWbGP9KzCsOA=",
        version = "v1.67.0",
    )
    go_repository(
        name = "in_gopkg_jcmturner_aescts_v1",
        build_file_proto_mode = "disable_global",
        importpath = "gopkg.in/jcmturner/aescts.v1",
        sum = "h1:cVVZBK2b1zY26haWB4vbBiZrfFQnfbTVrE3xZq6hrEw=",
        version = "v1.0.1",
    )
    go_repository(
        name = "in_gopkg_jcmturner_dnsutils_v1",
        build_file_proto_mode = "disable_global",
        importpath = "gopkg.in/jcmturner/dnsutils.v1",
        sum = "h1:cIuC1OLRGZrld+16ZJvvZxVJeKPsvd5eUIvxfoN5hSM=",
        version = "v1.0.1",
    )
    go_repository(
        name = "in_gopkg_jcmturner_goidentity_v3",
        build_file_proto_mode = "disable_global",
        importpath = "gopkg.in/jcmturner/goidentity.v3",
        sum = "h1:1duIyWiTaYvVx3YX2CYtpJbUFd7/UuPYCfgXtQ3VTbI=",
        version = "v3.0.0",
    )
    go_repository(
        name = "in_gopkg_jcmturner_gokrb5_v7",
        build_file_proto_mode = "disable_global",
        importpath = "gopkg.in/jcmturner/gokrb5.v7",
        sum = "h1:0709Jtq/6QXEuWRfAm260XqlpcwL1vxtO1tUE2qK8Z4=",
        version = "v7.3.0",
    )
    go_repository(
        name = "in_gopkg_jcmturner_rpc_v1",
        build_file_proto_mode = "disable_global",
        importpath = "gopkg.in/jcmturner/rpc.v1",
        sum = "h1:QHIUxTX1ISuAv9dD2wJ9HWQVuWDX/Zc0PfeC2tjc4rU=",
        version = "v1.1.0",
    )
    go_repository(
        name = "in_gopkg_mgo_v2",
        build_file_proto_mode = "disable_global",
        importpath = "gopkg.in/mgo.v2",
        sum = "h1:xcEWjVhvbDy+nHP67nPDDpbYrY+ILlfndk4bRioVHaU=",
        version = "v2.0.0-20180705113604-9856a29383ce",
    )
    go_repository(
        name = "in_gopkg_natefinch_lumberjack_v2",
        build_file_proto_mode = "disable_global",
        importpath = "gopkg.in/natefinch/lumberjack.v2",
        sum = "h1:bBRl1b0OH9s/DuPhuXpNl+VtCaJXFZ5/uEFST95x9zc=",
        version = "v2.2.1",
    )
    go_repository(
        name = "in_gopkg_resty_v1",
        build_file_proto_mode = "disable_global",
        importpath = "gopkg.in/resty.v1",
        sum = "h1:CuXP0Pjfw9rOuY6EP+UvtNvt5DSqHpIxILZKT/quCZI=",
        version = "v1.12.0",
    )
    go_repository(
        name = "in_gopkg_tomb_v1",
        build_file_proto_mode = "disable_global",
        importpath = "gopkg.in/tomb.v1",
        sum = "h1:uRGJdciOHaEIrze2W8Q3AKkepLTh2hOroT7a+7czfdQ=",
        version = "v1.0.0-20141024135613-dd632973f1e7",
    )
    go_repository(
        name = "in_gopkg_yaml_v2",
        build_file_proto_mode = "disable_global",
        importpath = "gopkg.in/yaml.v2",
        sum = "h1:D8xgwECY7CYvx+Y2n4sBz93Jn9JRvxdiyyo8CTfuKaY=",
        version = "v2.4.0",
    )
    go_repository(
        name = "in_gopkg_yaml_v3",
        build_file_proto_mode = "disable_global",
        importpath = "gopkg.in/yaml.v3",
        sum = "h1:fxVm/GzAzEWqLHuvctI91KS9hhNmmWOoWu0XTYJS7CA=",
        version = "v3.0.1",
    )
    go_repository(
        name = "io_etcd_go_bbolt",
        build_file_proto_mode = "disable_global",
        importpath = "go.etcd.io/bbolt",
        sum = "h1:/ecaJf0sk1l4l6V4awd65v2C3ILy7MSj+s/x1ADCIMU=",
        version = "v1.3.6",
    )
    go_repository(
        name = "io_etcd_go_etcd",
        build_file_proto_mode = "disable",
        importpath = "go.etcd.io/etcd",
        sum = "h1:fqmtdYQlwZ/vKWSz5amW+a4cnjg23ojz5iL7rjf08Wg=",
        version = "v0.5.0-alpha.5.0.20220915004622-85b640cee793",
    )

    go_repository(
        name = "io_etcd_go_etcd_api_v3",
        build_file_proto_mode = "disable",
        importpath = "go.etcd.io/etcd/api/v3",
        patch_args = ["-p2"],
        patches = [
            "//build/patches:io_etcd_go_etcd_api_v3.patch",
        ],
        sum = "h1:tXok5yLlKyuQ/SXSjtqHc4uzNaMqZi2XsoSPr/LlJXI=",
        version = "v3.5.2",
    )
    go_repository(
        name = "io_etcd_go_etcd_client_pkg_v3",
        build_file_proto_mode = "disable_global",
        importpath = "go.etcd.io/etcd/client/pkg/v3",
        sum = "h1:4hzqQ6hIb3blLyQ8usCU4h3NghkqcsohEQ3o3VetYxE=",
        version = "v3.5.2",
    )
    go_repository(
        name = "io_etcd_go_etcd_client_v2",
        build_file_proto_mode = "disable_global",
        importpath = "go.etcd.io/etcd/client/v2",
        sum = "h1:ymrVwTkefuqA/rPkSW7/B4ApijbPVefRumkY+stNfS0=",
        version = "v2.305.2",
    )
    go_repository(
        name = "io_etcd_go_etcd_client_v3",
        build_file_proto_mode = "disable_global",
        importpath = "go.etcd.io/etcd/client/v3",
        sum = "h1:WdnejrUtQC4nCxK0/dLTMqKOB+U5TP/2Ya0BJL+1otA=",
        version = "v3.5.2",
    )
    go_repository(
        name = "io_etcd_go_etcd_etcdutl_v3",
        build_file_proto_mode = "disable_global",
        importpath = "go.etcd.io/etcd/etcdutl/v3",
        sum = "h1:XDNv2bGD6Ylz3Gb9lIGV/IYLk1bwTvyCIi1EI4hyyqo=",
        version = "v3.5.2",
    )
    go_repository(
        name = "io_etcd_go_etcd_pkg_v3",
        build_file_proto_mode = "disable_global",
        importpath = "go.etcd.io/etcd/pkg/v3",
        sum = "h1:YZUojdoPhOyl5QILYnR8LTUbbNefu/sV4ma+ZMr2tto=",
        version = "v3.5.2",
    )
    go_repository(
        name = "io_etcd_go_etcd_raft_v3",
        build_file_proto_mode = "disable_global",
        importpath = "go.etcd.io/etcd/raft/v3",
        sum = "h1:uCC37qOXqBvKqTGHGyhASsaCsnTuJugl1GvneJNwHWo=",
        version = "v3.5.2",
    )
    go_repository(
        name = "io_etcd_go_etcd_server_v3",
        build_file_proto_mode = "disable_global",
        importpath = "go.etcd.io/etcd/server/v3",
        sum = "h1:B6ytJvS4Fmt8nkjzS2/8POf4tuPhFMluE0lWd4dx/7U=",
        version = "v3.5.2",
    )
    go_repository(
        name = "io_etcd_go_etcd_tests_v3",
        build_file_proto_mode = "disable_global",
        importpath = "go.etcd.io/etcd/tests/v3",
        sum = "h1:uk7/uMGVebpBDl+roivowHt6gJ5Fnqwik3syDkoSKdo=",
        version = "v3.5.2",
    )
    go_repository(
        name = "io_gorm_driver_mysql",
        build_file_proto_mode = "disable",
        importpath = "gorm.io/driver/mysql",
        sum = "h1:mA0XRPjIKi4bkE9nv+NKs6qj6QWOchqUSdWOcpd3x1E=",
        version = "v1.0.6",
    )
    go_repository(
        name = "io_gorm_driver_sqlite",
        build_file_proto_mode = "disable",
        importpath = "gorm.io/driver/sqlite",
        sum = "h1:PDzwYE+sI6De2+mxAneV9Xs11+ZyKV6oxD3wDGkaNvM=",
        version = "v1.1.4",
    )
    go_repository(
        name = "io_gorm_gorm",
        build_file_proto_mode = "disable",
        importpath = "gorm.io/gorm",
        sum = "h1:INieZtn4P2Pw6xPJ8MzT0G4WUOsHq3RhfuDF1M6GW0E=",
        version = "v1.21.9",
    )

    go_repository(
        name = "io_k8s_api",
        build_file_proto_mode = "disable",
        importpath = "k8s.io/api",
        sum = "h1:+H17AJpUMvl+clT+BPnKf0E3ksMAzoBBg7CntpSuADo=",
        version = "v0.27.2",
    )
    go_repository(
        name = "io_k8s_apimachinery",
        build_file_proto_mode = "disable",
        importpath = "k8s.io/apimachinery",
        sum = "h1:vBjGaKKieaIreI+oQwELalVG4d8f3YAMNpWLzDXkxeg=",
        version = "v0.27.2",
    )
    go_repository(
        name = "io_k8s_client_go",
        build_file_proto_mode = "disable",
        importpath = "k8s.io/client-go",
        sum = "h1:U5Bt+dab9K8qaUmXINrkXO135kA11/i5Kg1RUydgaMQ=",
        version = "v11.0.1-0.20190409021438-1a26190bd76a+incompatible",
    )
    go_repository(
        name = "io_k8s_klog",
        build_file_proto_mode = "disable",
        importpath = "k8s.io/klog",
        sum = "h1:0VPpR+sizsiivjIfIAQH/rl8tan6jvWkS7lU+0di3lE=",
        version = "v0.3.0",
    )
    go_repository(
        name = "io_k8s_klog_v2",
        build_file_proto_mode = "disable",
        importpath = "k8s.io/klog/v2",
        sum = "h1:m4bYOKall2MmOiRaR1J+We67Do7vm9KiQVlT96lnHUw=",
        version = "v2.90.1",
    )

    go_repository(
        name = "io_k8s_kube_openapi",
        build_file_proto_mode = "disable",
        importpath = "k8s.io/kube-openapi",
        sum = "h1:2kWPakN3i/k81b0gvD5C5FJ2kxm1WrQFanWchyKuqGg=",
        version = "v0.0.0-20230501164219-8b0f38b5fd1f",
    )
    go_repository(
        name = "io_k8s_sigs_json",
        build_file_proto_mode = "disable",
        importpath = "sigs.k8s.io/json",
        sum = "h1:EDPBXCAspyGV4jQlpZSudPeMmr1bNJefnuqLsRAsHZo=",
        version = "v0.0.0-20221116044647-bc3834ca7abd",
    )
    go_repository(
        name = "io_k8s_sigs_structured_merge_diff_v4",
        build_file_proto_mode = "disable",
        importpath = "sigs.k8s.io/structured-merge-diff/v4",
        sum = "h1:PRbqxJClWWYMNV1dhaG4NsibJbArud9kFxnAMREiWFE=",
        version = "v4.2.3",
    )

    go_repository(
        name = "io_k8s_sigs_yaml",
        build_file_proto_mode = "disable_global",
        importpath = "sigs.k8s.io/yaml",
        sum = "h1:a2VclLzOGrwOHDiV8EfBGhvjHvP46CtW5j6POvhYGGo=",
        version = "v1.3.0",
    )
    go_repository(
        name = "io_k8s_utils",
        build_file_proto_mode = "disable",
        importpath = "k8s.io/utils",
        sum = "h1:r0BAOLElQnnFhE/ApUsg3iHdVYYPBjNSSOMowRZxxsY=",
        version = "v0.0.0-20230209194617-a36077c30491",
    )
    go_repository(
        name = "io_moul_zapgorm2",
        build_file_proto_mode = "disable",
        importpath = "moul.io/zapgorm2",
        sum = "h1:qwAlMBYf+qJkJ7PAzJl4oCe6eS6QGiKAXUPeis0+RBE=",
        version = "v1.1.0",
    )

    go_repository(
        name = "io_opencensus_go",
        build_file_proto_mode = "disable_global",
        importpath = "go.opencensus.io",
        replace = "go.opencensus.io",
        sum = "h1:+KpZCwn3HdqM4KgXC+ywfGPIC40XIwj6C5p+6mbC9a8=",
        version = "v0.23.1-0.20220331163232-052120675fac",
    )
    go_repository(
        name = "io_opencensus_go_contrib_exporter_ocagent",
        build_file_proto_mode = "disable",
        importpath = "contrib.go.opencensus.io/exporter/ocagent",
        sum = "h1:jGFvw3l57ViIVEPKKEUXPcLYIXJmQxLUh6ey1eJhwyc=",
        version = "v0.4.12",
    )

    go_repository(
        name = "io_opentelemetry_go_contrib",
        build_file_proto_mode = "disable_global",
        importpath = "go.opentelemetry.io/contrib",
        sum = "h1:ubFQUn0VCZ0gPwIoJfBJVpeBlyRMxu8Mm/huKWYd9p0=",
        version = "v0.20.0",
    )
    go_repository(
        name = "io_opentelemetry_go_contrib_instrumentation_google_golang_org_grpc_otelgrpc",
        build_file_proto_mode = "disable_global",
        importpath = "go.opentelemetry.io/contrib/instrumentation/google.golang.org/grpc/otelgrpc",
        sum = "h1:sO4WKdPAudZGKPcpZT4MJn6JaDmpyLrMPDGGyA1SttE=",
        version = "v0.20.0",
    )
    go_repository(
        name = "io_opentelemetry_go_otel",
        build_file_proto_mode = "disable_global",
        importpath = "go.opentelemetry.io/otel",
        sum = "h1:eaP0Fqu7SXHwvjiqDq83zImeehOHX8doTvU9AwXON8g=",
        version = "v0.20.0",
    )
    go_repository(
        name = "io_opentelemetry_go_otel_exporters_otlp",
        build_file_proto_mode = "disable_global",
        importpath = "go.opentelemetry.io/otel/exporters/otlp",
        sum = "h1:PTNgq9MRmQqqJY0REVbZFvwkYOA85vbdQU/nVfxDyqg=",
        version = "v0.20.0",
    )
    go_repository(
        name = "io_opentelemetry_go_otel_metric",
        build_file_proto_mode = "disable_global",
        importpath = "go.opentelemetry.io/otel/metric",
        sum = "h1:4kzhXFP+btKm4jwxpjIqjs41A7MakRFUS86bqLHTIw8=",
        version = "v0.20.0",
    )
    go_repository(
        name = "io_opentelemetry_go_otel_oteltest",
        build_file_proto_mode = "disable_global",
        importpath = "go.opentelemetry.io/otel/oteltest",
        sum = "h1:HiITxCawalo5vQzdHfKeZurV8x7ljcqAgiWzF6Vaeaw=",
        version = "v0.20.0",
    )
    go_repository(
        name = "io_opentelemetry_go_otel_sdk",
        build_file_proto_mode = "disable_global",
        importpath = "go.opentelemetry.io/otel/sdk",
        sum = "h1:JsxtGXd06J8jrnya7fdI/U/MR6yXA5DtbZy+qoHQlr8=",
        version = "v0.20.0",
    )
    go_repository(
        name = "io_opentelemetry_go_otel_sdk_export_metric",
        build_file_proto_mode = "disable_global",
        importpath = "go.opentelemetry.io/otel/sdk/export/metric",
        sum = "h1:c5VRjxCXdQlx1HjzwGdQHzZaVI82b5EbBgOu2ljD92g=",
        version = "v0.20.0",
    )
    go_repository(
        name = "io_opentelemetry_go_otel_sdk_metric",
        build_file_proto_mode = "disable_global",
        importpath = "go.opentelemetry.io/otel/sdk/metric",
        sum = "h1:7ao1wpzHRVKf0OQ7GIxiQJA6X7DLX9o14gmVon7mMK8=",
        version = "v0.20.0",
    )
    go_repository(
        name = "io_opentelemetry_go_otel_trace",
        build_file_proto_mode = "disable_global",
        importpath = "go.opentelemetry.io/otel/trace",
        sum = "h1:1DL6EXUdcg95gukhuRRvLDO/4X5THh/5dIV52lqtnbw=",
        version = "v0.20.0",
    )
    go_repository(
        name = "io_opentelemetry_go_proto_otlp",
        build_file_proto_mode = "disable_global",
        importpath = "go.opentelemetry.io/proto/otlp",
        sum = "h1:rwOQPCuKAKmwGKq2aVNnYIibI6wnV7EvzgfTCzcdGg8=",
        version = "v0.7.0",
    )
    go_repository(
        name = "io_rsc_binaryregexp",
        build_file_proto_mode = "disable_global",
        importpath = "rsc.io/binaryregexp",
        sum = "h1:HfqmD5MEmC0zvwBuF187nq9mdnXjXsSivRiXN7SmRkE=",
        version = "v0.2.0",
    )
    go_repository(
        name = "io_rsc_pdf",
        build_file_proto_mode = "disable_global",
        importpath = "rsc.io/pdf",
        sum = "h1:k1MczvYDUvJBe93bYd7wrZLLUEcLZAuF824/I4e5Xr4=",
        version = "v0.1.1",
    )
    go_repository(
        name = "io_rsc_quote_v3",
        build_file_proto_mode = "disable_global",
        importpath = "rsc.io/quote/v3",
        sum = "h1:9JKUTTIUgS6kzR9mK1YuGKv6Nl+DijDNIc0ghT58FaY=",
        version = "v3.1.0",
    )
    go_repository(
        name = "io_rsc_sampler",
        build_file_proto_mode = "disable_global",
        importpath = "rsc.io/sampler",
        sum = "h1:7uVkIFmeBqHfdjD+gZwtXXI+RODJ2Wc4O7MPEh/QiW4=",
        version = "v1.3.0",
    )
    go_repository(
        name = "net_starlark_go",
        build_file_proto_mode = "disable",
        importpath = "go.starlark.net",
        sum = "h1:xwwDQW5We85NaTk2APgoN9202w/l0DVGp+GZMfsrh7s=",
        version = "v0.0.0-20210223155950-e043a3d3c984",
    )

    go_repository(
        name = "org_golang_google_api",
        build_file_proto_mode = "disable_global",
        importpath = "google.golang.org/api",
        sum = "h1:1xQPji6cO2E2vLiI+C/XiFAnsn1WV3mjaEwGLhi3grE=",
        version = "v0.114.0",
    )
    go_repository(
        name = "org_golang_google_appengine",
        build_file_proto_mode = "disable_global",
        importpath = "google.golang.org/appengine",
        sum = "h1:FZR1q0exgwxzPzp/aF+VccGrSfxfPpkBqjIIEq3ru6c=",
        version = "v1.6.7",
    )
    go_repository(
        name = "org_golang_google_genproto",
        build_file_proto_mode = "disable_global",
        importpath = "google.golang.org/genproto",
        sum = "h1:KpwkzHKEF7B9Zxg18WzOa7djJ+Ha5DzthMyZYQfEn2A=",
        version = "v0.0.0-20230410155749-daa745c078e1",
    )
    go_repository(
        name = "org_golang_google_genproto_googleapis_api",
        build_file_proto_mode = "disable",
        importpath = "google.golang.org/genproto/googleapis/api",
        sum = "h1:HiYVD+FGJkTo+9zj1gqz0anapsa1JxjiSrN+BJKyUmE=",
        version = "v0.0.0-20230525234020-1aefcd67740a",
    )
    go_repository(
        name = "org_golang_google_genproto_googleapis_rpc",
        build_file_proto_mode = "disable",
        importpath = "google.golang.org/genproto/googleapis/rpc",
        sum = "h1:XSJ8Vk1SWuNr8S18z1NZSziL0CPIXLCCMDOEFtHBOFc=",
        version = "v0.0.0-20230530153820-e85fd2cbaebc",
    )

    go_repository(
        name = "org_golang_google_grpc",
        build_file_proto_mode = "disable_global",
        importpath = "google.golang.org/grpc",
        sum = "h1:EhTqbhiYeixwWQtAEZAxmV9MGqcjEU2mFx52xCzNyag=",
        version = "v1.54.0",
    )
    go_repository(
        name = "org_golang_google_grpc_cmd_protoc_gen_go_grpc",
        build_file_proto_mode = "disable_global",
        importpath = "google.golang.org/grpc/cmd/protoc-gen-go-grpc",
        sum = "h1:M1YKkFIboKNieVO5DLUEVzQfGwJD30Nv2jfUgzb5UcE=",
        version = "v1.1.0",
    )
    go_repository(
        name = "org_golang_google_protobuf",
        build_file_proto_mode = "disable_global",
        importpath = "google.golang.org/protobuf",
        sum = "h1:kPPoIgf3TsEvrm0PFe15JQ+570QVxYzEvvHqChK+cng=",
        version = "v1.30.0",
    )
    go_repository(
        name = "org_golang_x_crypto",
        build_file_proto_mode = "disable_global",
        importpath = "golang.org/x/crypto",
        sum = "h1:LF6fAI+IutBocDJ2OT0Q1g8plpYljMZ4+lty+dsqw3g=",
        version = "v0.9.0",
    )
    go_repository(
        name = "org_golang_x_exp",
        build_file_proto_mode = "disable_global",
        importpath = "golang.org/x/exp",
        sum = "h1:3xJIFvzUFbu4ls0BTBYcgbCGhA63eAOEMxIHugyXJqA=",
        version = "v0.0.0-20230519143937-03e91628a987",
    )
    go_repository(
        name = "org_golang_x_exp_typeparams",
        build_file_proto_mode = "disable",
        importpath = "golang.org/x/exp/typeparams",
        sum = "h1:J74nGeMgeFnYQJN59eFwh06jX/V8g0lB7LWpjSLxtgU=",
        version = "v0.0.0-20230224173230-c95f2b4c22f2",
    )

    go_repository(
        name = "org_golang_x_image",
        build_file_proto_mode = "disable_global",
        importpath = "golang.org/x/image",
        sum = "h1:+qEpEAPhDZ1o0x3tHzZTQDArnOixOzGD9HUJfcg0mb4=",
        version = "v0.0.0-20190802002840-cff245a6509b",
    )
    go_repository(
        name = "org_golang_x_lint",
        build_file_proto_mode = "disable_global",
        importpath = "golang.org/x/lint",
        sum = "h1:VLliZ0d+/avPrXXH+OakdXhpJuEoBZuwh1m2j7U6Iug=",
        version = "v0.0.0-20210508222113-6edffad5e616",
    )
    go_repository(
        name = "org_golang_x_mobile",
        build_file_proto_mode = "disable_global",
        importpath = "golang.org/x/mobile",
        sum = "h1:4+4C/Iv2U4fMZBiMCc98MG1In4gJY5YRhtpDNeDeHWs=",
        version = "v0.0.0-20190719004257-d2bd2a29d028",
    )
    go_repository(
        name = "org_golang_x_mod",
        build_file_proto_mode = "disable_global",
        importpath = "golang.org/x/mod",
        sum = "h1:lFO9qtOdlre5W1jxS3r/4szv2/6iXxScdzjoBMXNhYk=",
        version = "v0.10.0",
    )
    go_repository(
        name = "org_golang_x_net",
        build_file_proto_mode = "disable_global",
        importpath = "golang.org/x/net",
        sum = "h1:X2//UzNDwYmtCLn7To6G58Wr6f5ahEAQgKNzv9Y951M=",
        version = "v0.10.0",
    )
    go_repository(
        name = "org_golang_x_oauth2",
        build_file_proto_mode = "disable_global",
        importpath = "golang.org/x/oauth2",
        sum = "h1:6dkIjl3j3LtZ/O3sTgZTMsLKSftL/B8Zgq4huOIIUu8=",
        version = "v0.8.0",
    )
    go_repository(
        name = "org_golang_x_sync",
        build_file_proto_mode = "disable_global",
        importpath = "golang.org/x/sync",
        sum = "h1:PUR+T4wwASmuSTYdKjYHI5TD22Wy5ogLU5qZCOLxBrI=",
        version = "v0.2.0",
    )
    go_repository(
        name = "org_golang_x_sys",
        build_file_proto_mode = "disable_global",
        importpath = "golang.org/x/sys",
        sum = "h1:EBmGv8NaZBZTWvrbjNoL6HVt+IVy3QDQpJs7VRIw3tU=",
        version = "v0.8.0",
    )
    go_repository(
        name = "org_golang_x_term",
        build_file_proto_mode = "disable_global",
        importpath = "golang.org/x/term",
        sum = "h1:n5xxQn2i3PC0yLAbjTpNT85q/Kgzcr2gIoX9OrJUols=",
        version = "v0.8.0",
    )
    go_repository(
        name = "org_golang_x_text",
        build_file_proto_mode = "disable_global",
        importpath = "golang.org/x/text",
        sum = "h1:2sjJmO8cDvYveuX97RDLsxlyUxLl+GHoLxBiRdHllBE=",
        version = "v0.9.0",
    )
    go_repository(
        name = "org_golang_x_time",
        build_file_proto_mode = "disable_global",
        importpath = "golang.org/x/time",
        sum = "h1:rg5rLMjNzMS1RkNLzCG38eapWhnYLFYXDXj2gOlr8j4=",
        version = "v0.3.0",
    )
    go_repository(
        name = "org_golang_x_tools",
        build_file_proto_mode = "disable_global",
        importpath = "golang.org/x/tools",
        sum = "h1:Gn1I8+64MsuTb/HpH+LmQtNas23LhUVr3rYZ0eKuaMM=",
        version = "v0.9.3",
    )
    go_repository(
        name = "org_golang_x_xerrors",
        build_file_proto_mode = "disable_global",
        importpath = "golang.org/x/xerrors",
        sum = "h1:H2TDz8ibqkAF6YGhCdN3jS9O0/s90v0rJh3X/OLHEUk=",
        version = "v0.0.0-20220907171357-04be3eba64a2",
    )
    go_repository(
        name = "org_gonum_v1_gonum",
        build_file_proto_mode = "disable_global",
        importpath = "gonum.org/v1/gonum",
        sum = "h1:CCXrcPKiGGotvnN6jfUsKk4rRqm7q09/YbKb5xCEvtM=",
        version = "v0.8.2",
    )
    go_repository(
        name = "org_gonum_v1_netlib",
        build_file_proto_mode = "disable_global",
        importpath = "gonum.org/v1/netlib",
        sum = "h1:OE9mWmgKkjJyEmDAAtGMPjXu+YNeGvK9VTSHY6+Qihc=",
        version = "v0.0.0-20190313105609-8cb42192e0e0",
    )
    go_repository(
        name = "org_gonum_v1_plot",
        build_file_proto_mode = "disable_global",
        importpath = "gonum.org/v1/plot",
        sum = "h1:Qh4dB5D/WpoUUp3lSod7qgoyEHbDGPUWjIbnqdqqe1k=",
        version = "v0.0.0-20190515093506-e2840ee46a6b",
    )
    go_repository(
        name = "org_modernc_fileutil",
        build_file_proto_mode = "disable_global",
        importpath = "modernc.org/fileutil",
        sum = "h1:Z1AFLZwl6BO8A5NldQg/xTSjGLetp+1Ubvl4alfGx8w=",
        version = "v1.0.0",
    )
    go_repository(
        name = "org_modernc_golex",
        build_file_proto_mode = "disable_global",
        importpath = "modernc.org/golex",
        sum = "h1:M+4kIjbDMvKN4pAuh5gJBOfG7Emi9WXGpg2Eay1dlGI=",
        version = "v1.0.5",
    )
    go_repository(
        name = "org_modernc_lex",
        build_file_proto_mode = "disable_global",
        importpath = "modernc.org/lex",
        sum = "h1:w0dxp18i1q+aSE7GkepvwzvVWTLoCIQ2oDgTFAV2JZU=",
        version = "v1.0.0",
    )
    go_repository(
        name = "org_modernc_lexer",
        build_file_proto_mode = "disable_global",
        importpath = "modernc.org/lexer",
        sum = "h1:D2xE6YTaH7aiEC7o/+rbx6qTAEr1uY83peKwkamIdQ0=",
        version = "v1.0.0",
    )
    go_repository(
        name = "org_modernc_mathutil",
        build_file_proto_mode = "disable_global",
        importpath = "modernc.org/mathutil",
        sum = "h1:rV0Ko/6SfM+8G+yKiyI830l3Wuz1zRutdslNoQ0kfiQ=",
        version = "v1.5.0",
    )
    go_repository(
        name = "org_modernc_parser",
        build_file_proto_mode = "disable_global",
        importpath = "modernc.org/parser",
        sum = "h1:V3R87gpU97arcjGr2dR6w2qerBd/gV2VKFh3qFD7GpE=",
        version = "v1.0.7",
    )
    go_repository(
        name = "org_modernc_scanner",
        build_file_proto_mode = "disable_global",
        importpath = "modernc.org/scanner",
        sum = "h1:rmWBTztgQKLM2CYx0uTQGhAxgnrILDEOVXJsEq/I4Js=",
        version = "v1.0.1",
    )
    go_repository(
        name = "org_modernc_sortutil",
        build_file_proto_mode = "disable_global",
        importpath = "modernc.org/sortutil",
        sum = "h1:VQGxbQGcHaQeB/BX9TQjrHFmOA0bounO1X/jvOfRo6Q=",
        version = "v1.1.1",
    )
    go_repository(
        name = "org_modernc_strutil",
        build_file_proto_mode = "disable_global",
        importpath = "modernc.org/strutil",
        sum = "h1:fNMm+oJklMGYfU9Ylcywl0CO5O6nTfaowNsh2wpPjzY=",
        version = "v1.1.3",
    )
    go_repository(
        name = "org_modernc_y",
        build_file_proto_mode = "disable_global",
        importpath = "modernc.org/y",
        sum = "h1:U3EAg4VQmj2eoAUnMFcv+KXxVQFT19ZIA1mO1XX0b1s=",
        version = "v1.0.9",
    )
    go_repository(
        name = "org_uber_go_atomic",
        build_file_proto_mode = "disable_global",
        importpath = "go.uber.org/atomic",
        sum = "h1:ZvwS0R+56ePWxUNi+Atn9dWONBPp/AUETXlHW0DxSjE=",
        version = "v1.11.0",
    )
    go_repository(
        name = "org_uber_go_automaxprocs",
        build_file_proto_mode = "disable_global",
        importpath = "go.uber.org/automaxprocs",
        sum = "h1:2LxUOGiR3O6tw8ui5sZa2LAaHnsviZdVOUZw4fvbnME=",
        version = "v1.5.2",
    )
    go_repository(
        name = "org_uber_go_dig",
        build_file_proto_mode = "disable",
        importpath = "go.uber.org/dig",
        sum = "h1:pJTDXKEhRqBI8W7rU7kwT5EgyRZuSMVSFcZolOvKK9U=",
        version = "v1.9.0",
    )
    go_repository(
        name = "org_uber_go_fx",
        build_file_proto_mode = "disable",
        importpath = "go.uber.org/fx",
        sum = "h1:+1+3Cz9M0dFMPy9SW9XUIUHye8bnPUm7q7DroNGWYG4=",
        version = "v1.12.0",
    )

    go_repository(
        name = "org_uber_go_goleak",
        build_file_proto_mode = "disable_global",
        importpath = "go.uber.org/goleak",
        sum = "h1:NBol2c7O1ZokfZ0LEU9K6Whx/KnwvepVetCUhtKja4A=",
        version = "v1.2.1",
    )
    go_repository(
        name = "org_uber_go_multierr",
        build_file_proto_mode = "disable_global",
        importpath = "go.uber.org/multierr",
        sum = "h1:blXXJkSxSSfBVBlC76pxqeO+LN3aDfLQo+309xJstO0=",
        version = "v1.11.0",
    )
    go_repository(
        name = "org_uber_go_tools",
        build_file_proto_mode = "disable_global",
        importpath = "go.uber.org/tools",
        sum = "h1:0mgffUl7nfd+FpvXMVz4IDEaUSmT1ysygQC7qYo7sG4=",
        version = "v0.0.0-20190618225709-2cfd321de3ee",
    )
    go_repository(
        name = "org_uber_go_zap",
        build_file_proto_mode = "disable_global",
        importpath = "go.uber.org/zap",
        sum = "h1:FiJd5l1UOLj0wCgbSE0rwwXHzEdAZS6hiiSnxJN/D60=",
        version = "v1.24.0",
    )
    go_repository(
        name = "tools_gotest_gotestsum",
        build_file_proto_mode = "disable",
        importpath = "gotest.tools/gotestsum",
        sum = "h1:RwpqwwFKBAa2h+F6pMEGpE707Edld0etUD3GhqqhDNc=",
        version = "v1.7.0",
    )
    go_repository(
        name = "tools_gotest_v3",
        build_file_proto_mode = "disable",
        importpath = "gotest.tools/v3",
        sum = "h1:4AuOwCGf4lLR9u3YOe2awrHygurzhO/HeQ6laiA6Sx0=",
        version = "v3.0.3",
    )<|MERGE_RESOLUTION|>--- conflicted
+++ resolved
@@ -4253,24 +4253,8 @@
         name = "com_github_tikv_pd_client",
         build_file_proto_mode = "disable_global",
         importpath = "github.com/tikv/pd/client",
-<<<<<<< HEAD
-<<<<<<< HEAD
-<<<<<<< HEAD
-        replace = "github.com/CabinfeverB/pd/client",
-        sum = "h1:rwzgdzfBUFofG6wrzaHLmXNbG8315HZs8QYOZV8I5ns=",
-        version = "v0.0.0-20230601154623-a209ebf2b67c",
-=======
         sum = "h1:a5SATBxu/0Z6qNnz4KXDN91gDA06waaYcHM6dkb6lz4=",
         version = "v0.0.0-20230613052906-7158cb319935",
->>>>>>> resource_manager/runaway_bokang
-=======
-        sum = "h1:GZdnq41Gs/Zxz0Ne/cZ/rKual+GD8F3h434OwhZogfA=",
-        version = "v0.0.0-20230608061541-026ddf08a351",
->>>>>>> master
-=======
-        sum = "h1:a5SATBxu/0Z6qNnz4KXDN91gDA06waaYcHM6dkb6lz4=",
-        version = "v0.0.0-20230613052906-7158cb319935",
->>>>>>> 4a6f874d
     )
     go_repository(
         name = "com_github_timakin_bodyclose",
